package remote

import (
	"fmt"

	"github.com/hashicorp/terraform/state"
)

// Client is the interface that must be implemented for a remote state
// driver. It supports dumb put/get/delete, and the higher level structs
// handle persisting the state properly here.
type Client interface {
	Get() (*Payload, error)
	Put([]byte) error
	Delete() error
}

// ClientLocker is an optional interface that allows a remote state
// backend to enable state lock/unlock.
type ClientLocker interface {
	Client
	state.Locker
}

// Payload is the return value from the remote state storage.
type Payload struct {
	MD5  []byte
	Data []byte
}

// Factory is the factory function to create a remote client.
type Factory func(map[string]string) (Client, error)

// NewClient returns a new Client with the given type and configuration.
// The client is looked up in the BuiltinClients variable.
func NewClient(t string, conf map[string]string) (Client, error) {
	f, ok := BuiltinClients[t]
	if !ok {
		return nil, fmt.Errorf("unknown remote client type: %s", t)
	}

	return f(conf)
}

// BuiltinClients is the list of built-in clients that can be used with
// NewClient.
var BuiltinClients = map[string]Factory{
	"artifactory": artifactoryFactory,
	"azure":       azureFactory,
	"etcd":        etcdFactory,
	"gcs":         gcsFactory,
	"http":        httpFactory,
	"local":       fileFactory,
<<<<<<< HEAD
	"minio":       minioFactory,
	"s3":          s3Factory,
=======
>>>>>>> 3d090b20
	"swift":       swiftFactory,
	"manta":       mantaFactory,
}<|MERGE_RESOLUTION|>--- conflicted
+++ resolved
@@ -51,11 +51,7 @@
 	"gcs":         gcsFactory,
 	"http":        httpFactory,
 	"local":       fileFactory,
-<<<<<<< HEAD
 	"minio":       minioFactory,
-	"s3":          s3Factory,
-=======
->>>>>>> 3d090b20
 	"swift":       swiftFactory,
 	"manta":       mantaFactory,
 }