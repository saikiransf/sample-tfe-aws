package remote

import (
	"fmt"
	"os"
	"testing"
	"time"

	"github.com/aws/aws-sdk-go/aws"
	"github.com/aws/aws-sdk-go/service/dynamodb"
	"github.com/aws/aws-sdk-go/service/s3"
)

func TestS3Client_impl(t *testing.T) {
	var _ Client = new(S3Client)
	var _ ClientLocker = new(S3Client)
}

func TestS3Factory(t *testing.T) {
	// This test just instantiates the client. Shouldn't make any actual
	// requests nor incur any costs.

	config := make(map[string]string)

	// Empty config is an error
	_, err := s3Factory(config)
	if err == nil {
		t.Fatalf("Empty config should be error")
	}

	config["region"] = "us-west-1"
	config["bucket"] = "foo"
	config["key"] = "bar"
	config["encrypt"] = "1"

	// For this test we'll provide the credentials as config. The
	// acceptance tests implicitly test passing credentials as
	// environment variables.
	config["access_key"] = "bazkey"
	config["secret_key"] = "bazsecret"

	client, err := s3Factory(config)
	if err != nil {
		t.Fatalf("Error for valid config")
	}

	s3Client := client.(*S3Client)

	if *s3Client.nativeClient.Config.Region != "us-west-1" {
		t.Fatalf("Incorrect region was populated")
	}
	if s3Client.bucketName != "foo" {
		t.Fatalf("Incorrect bucketName was populated")
	}
	if s3Client.keyName != "bar" {
		t.Fatalf("Incorrect keyName was populated")
	}

	credentials, err := s3Client.nativeClient.Config.Credentials.Get()
	if err != nil {
		t.Fatalf("Error when requesting credentials")
	}
	if credentials.AccessKeyID != "bazkey" {
		t.Fatalf("Incorrect Access Key Id was populated")
	}
	if credentials.SecretAccessKey != "bazsecret" {
		t.Fatalf("Incorrect Secret Access Key was populated")
	}
}

func TestS3Client(t *testing.T) {
	// This test creates a bucket in S3 and populates it.
	// It may incur costs, so it will only run if AWS credential environment
	// variables are present.

	accessKeyId := os.Getenv("AWS_ACCESS_KEY_ID")
	if accessKeyId == "" {
		t.Skipf("skipping; AWS_ACCESS_KEY_ID must be set")
	}

	regionName := os.Getenv("AWS_DEFAULT_REGION")
	if regionName == "" {
		regionName = "us-west-2"
	}

	bucketName := fmt.Sprintf("terraform-remote-s3-test-%x", time.Now().Unix())
	keyName := "testState"
	testData := []byte(`testing data`)

	config := make(map[string]string)
	config["region"] = regionName
	config["bucket"] = bucketName
	config["key"] = keyName
	config["encrypt"] = "1"

	client, err := s3Factory(config)
	if err != nil {
		t.Fatalf("Error for valid config")
	}

	s3Client := client.(*S3Client)
	nativeClient := s3Client.nativeClient

	createBucketReq := &s3.CreateBucketInput{
		Bucket: &bucketName,
	}

	// Be clear about what we're doing in case the user needs to clean
	// this up later.
	t.Logf("Creating S3 bucket %s in %s", bucketName, regionName)
	_, err = nativeClient.CreateBucket(createBucketReq)
	if err != nil {
		t.Skipf("Failed to create test S3 bucket, so skipping")
	}

	// Ensure we can perform a PUT request with the encryption header
	err = s3Client.Put(testData)
	if err != nil {
		t.Logf("WARNING: Failed to send test data to S3 bucket. (error was %s)", err)
	}

	defer func() {
		deleteBucketReq := &s3.DeleteBucketInput{
			Bucket: &bucketName,
		}

		_, err := nativeClient.DeleteBucket(deleteBucketReq)
		if err != nil {
			t.Logf("WARNING: Failed to delete the test S3 bucket. It may have been left in your AWS account and may incur storage charges. (error was %s)", err)
		}
	}()

	testClient(t, client)
}

func TestS3ClientLocks(t *testing.T) {
	// This test creates a DynamoDB table.
	// It may incur costs, so it will only run if AWS credential environment
	// variables are present.

	accessKeyId := os.Getenv("AWS_ACCESS_KEY_ID")
	if accessKeyId == "" {
		t.Skipf("skipping; AWS_ACCESS_KEY_ID must be set")
	}

	regionName := os.Getenv("AWS_DEFAULT_REGION")
	if regionName == "" {
		regionName = "us-west-2"
	}

	bucketName := fmt.Sprintf("terraform-remote-s3-lock-%x", time.Now().Unix())
	keyName := "testState"

	config := make(map[string]string)
	config["region"] = regionName
	config["bucket"] = bucketName
	config["key"] = keyName
	config["encrypt"] = "1"
	config["lock_table"] = bucketName

	client, err := s3Factory(config)
	if err != nil {
		t.Fatalf("Error for valid config")
	}

	s3Client := client.(*S3Client)

	// set this up before we try to crate the table, in case we timeout creating it.
	defer deleteDynaboDBTable(t, s3Client, bucketName)

	createDynamoDBTable(t, s3Client, bucketName)

<<<<<<< HEAD
	testClientLocks(t, client)
=======
	TestRemoteLocks(t, client, client)
>>>>>>> c7cc1525
}

// create the dynamoDB table, and wait until we can query it.
func createDynamoDBTable(t *testing.T, c *S3Client, tableName string) {
	createInput := &dynamodb.CreateTableInput{
		AttributeDefinitions: []*dynamodb.AttributeDefinition{
			{
				AttributeName: aws.String("LockID"),
				AttributeType: aws.String("S"),
			},
		},
		KeySchema: []*dynamodb.KeySchemaElement{
			{
				AttributeName: aws.String("LockID"),
				KeyType:       aws.String("HASH"),
			},
		},
		ProvisionedThroughput: &dynamodb.ProvisionedThroughput{
			ReadCapacityUnits:  aws.Int64(5),
			WriteCapacityUnits: aws.Int64(5),
		},
		TableName: aws.String(tableName),
	}

	_, err := c.dynClient.CreateTable(createInput)
	if err != nil {
		t.Fatal(err)
	}

	// now wait until it's ACTIVE
	start := time.Now()
	time.Sleep(time.Second)

	describeInput := &dynamodb.DescribeTableInput{
		TableName: aws.String(tableName),
	}

	for {
		resp, err := c.dynClient.DescribeTable(describeInput)
		if err != nil {
			t.Fatal(err)
		}

		if *resp.Table.TableStatus == "ACTIVE" {
			return
		}

		if time.Since(start) > time.Minute {
			t.Fatalf("timed out creating DynamoDB table %s", tableName)
		}

		time.Sleep(3 * time.Second)
	}

}

func deleteDynaboDBTable(t *testing.T, c *S3Client, tableName string) {
	params := &dynamodb.DeleteTableInput{
		TableName: aws.String(tableName),
	}
	_, err := c.dynClient.DeleteTable(params)
	if err != nil {
		t.Logf("WARNING: Failed to delete the test DynamoDB table %q. It has been left in your AWS account and may incur charges. (error was %s)", tableName, err)
	}
}<|MERGE_RESOLUTION|>--- conflicted
+++ resolved
@@ -170,11 +170,7 @@
 
 	createDynamoDBTable(t, s3Client, bucketName)
 
-<<<<<<< HEAD
-	testClientLocks(t, client)
-=======
 	TestRemoteLocks(t, client, client)
->>>>>>> c7cc1525
 }
 
 // create the dynamoDB table, and wait until we can query it.
