package state

import (
	"io/ioutil"
	"os"
	"os/exec"
	"testing"

	"github.com/hashicorp/terraform/terraform"
)

func TestLocalState(t *testing.T) {
	ls := testLocalState(t)
	defer os.Remove(ls.Path)
	TestState(t, ls)
}

func TestLocalStateLocks(t *testing.T) {
	s := testLocalState(t)
	defer os.Remove(s.Path)

	// lock first
<<<<<<< HEAD
	if err := s.Lock("test"); err != nil {
=======
	info := NewLockInfo()
	info.Operation = "test"
	lockID, err := s.Lock(info)
	if err != nil {
>>>>>>> c7cc1525
		t.Fatal(err)
	}

	out, err := exec.Command("go", "run", "testdata/lockstate.go", s.Path).CombinedOutput()
<<<<<<< HEAD

	if err != nil {
		t.Fatal("unexpected lock failure", err)
=======
	if err != nil {
		t.Fatal("unexpected lock failure", err, string(out))
>>>>>>> c7cc1525
	}

	if string(out) != "lock failed" {
		t.Fatal("expected 'locked failed', got", string(out))
	}

	// check our lock info
	lockInfo, err := s.lockInfo()
	if err != nil {
		t.Fatal(err)
	}

<<<<<<< HEAD
	if lockInfo.Reason != "test" {
=======
	if lockInfo.Operation != "test" {
>>>>>>> c7cc1525
		t.Fatalf("invalid lock info %#v\n", lockInfo)
	}

	// a noop, since we unlock on exit
<<<<<<< HEAD
	if err := s.Unlock(); err != nil {
=======
	if err := s.Unlock(lockID); err != nil {
>>>>>>> c7cc1525
		t.Fatal(err)
	}

	// local locks can re-lock
<<<<<<< HEAD
	if err := s.Lock("test"); err != nil {
		t.Fatal(err)
	}

	// Unlock should be repeatable
	if err := s.Unlock(); err != nil {
		t.Fatal(err)
	}
	if err := s.Unlock(); err != nil {
		t.Fatal(err)
=======
	lockID, err = s.Lock(info)
	if err != nil {
		t.Fatal(err)
	}

	if err := s.Unlock(lockID); err != nil {
		t.Fatal(err)
	}

	// we should not be able to unlock the same lock twice
	if err := s.Unlock(lockID); err == nil {
		t.Fatal("unlocking an unlocked state should fail")
>>>>>>> c7cc1525
	}

	// make sure lock info is gone
	lockInfoPath := s.lockInfoPath()
	if _, err := os.Stat(lockInfoPath); !os.IsNotExist(err) {
		t.Fatal("lock info not removed")
	}
<<<<<<< HEAD

=======
}

// Verify that we can write to the state file, as Windows' mandatory locking
// will prevent writing to a handle different than the one that hold the lock.
func TestLocalState_writeWhileLocked(t *testing.T) {
	s := testLocalState(t)
	defer os.Remove(s.Path)

	// lock first
	info := NewLockInfo()
	info.Operation = "test"
	lockID, err := s.Lock(info)
	if err != nil {
		t.Fatal(err)
	}
	defer func() {
		if err := s.Unlock(lockID); err != nil {
			t.Fatal(err)
		}
	}()

	if err := s.WriteState(TestStateInitial()); err != nil {
		t.Fatal(err)
	}
>>>>>>> c7cc1525
}

func TestLocalState_pathOut(t *testing.T) {
	f, err := ioutil.TempFile("", "tf")
	if err != nil {
		t.Fatalf("err: %s", err)
	}
	f.Close()
	defer os.Remove(f.Name())

	ls := testLocalState(t)
	ls.PathOut = f.Name()
	defer os.Remove(ls.Path)

	TestState(t, ls)
}

func TestLocalState_nonExist(t *testing.T) {
	ls := &LocalState{Path: "ishouldntexist"}
	if err := ls.RefreshState(); err != nil {
		t.Fatalf("err: %s", err)
	}

	if state := ls.State(); state != nil {
		t.Fatalf("bad: %#v", state)
	}
}

func TestLocalState_impl(t *testing.T) {
	var _ StateReader = new(LocalState)
	var _ StateWriter = new(LocalState)
	var _ StatePersister = new(LocalState)
	var _ StateRefresher = new(LocalState)
}

func testLocalState(t *testing.T) *LocalState {
	f, err := ioutil.TempFile("", "tf")
	if err != nil {
		t.Fatalf("err: %s", err)
	}

	err = terraform.WriteState(TestStateInitial(), f)
	f.Close()
	if err != nil {
		t.Fatalf("err: %s", err)
	}

	ls := &LocalState{Path: f.Name()}
	if err := ls.RefreshState(); err != nil {
		t.Fatalf("bad: %s", err)
	}

	return ls
}<|MERGE_RESOLUTION|>--- conflicted
+++ resolved
@@ -20,26 +20,16 @@
 	defer os.Remove(s.Path)
 
 	// lock first
-<<<<<<< HEAD
-	if err := s.Lock("test"); err != nil {
-=======
 	info := NewLockInfo()
 	info.Operation = "test"
 	lockID, err := s.Lock(info)
 	if err != nil {
->>>>>>> c7cc1525
 		t.Fatal(err)
 	}
 
 	out, err := exec.Command("go", "run", "testdata/lockstate.go", s.Path).CombinedOutput()
-<<<<<<< HEAD
-
-	if err != nil {
-		t.Fatal("unexpected lock failure", err)
-=======
 	if err != nil {
 		t.Fatal("unexpected lock failure", err, string(out))
->>>>>>> c7cc1525
 	}
 
 	if string(out) != "lock failed" {
@@ -52,36 +42,16 @@
 		t.Fatal(err)
 	}
 
-<<<<<<< HEAD
-	if lockInfo.Reason != "test" {
-=======
 	if lockInfo.Operation != "test" {
->>>>>>> c7cc1525
 		t.Fatalf("invalid lock info %#v\n", lockInfo)
 	}
 
 	// a noop, since we unlock on exit
-<<<<<<< HEAD
-	if err := s.Unlock(); err != nil {
-=======
 	if err := s.Unlock(lockID); err != nil {
->>>>>>> c7cc1525
 		t.Fatal(err)
 	}
 
 	// local locks can re-lock
-<<<<<<< HEAD
-	if err := s.Lock("test"); err != nil {
-		t.Fatal(err)
-	}
-
-	// Unlock should be repeatable
-	if err := s.Unlock(); err != nil {
-		t.Fatal(err)
-	}
-	if err := s.Unlock(); err != nil {
-		t.Fatal(err)
-=======
 	lockID, err = s.Lock(info)
 	if err != nil {
 		t.Fatal(err)
@@ -94,7 +64,6 @@
 	// we should not be able to unlock the same lock twice
 	if err := s.Unlock(lockID); err == nil {
 		t.Fatal("unlocking an unlocked state should fail")
->>>>>>> c7cc1525
 	}
 
 	// make sure lock info is gone
@@ -102,9 +71,6 @@
 	if _, err := os.Stat(lockInfoPath); !os.IsNotExist(err) {
 		t.Fatal("lock info not removed")
 	}
-<<<<<<< HEAD
-
-=======
 }
 
 // Verify that we can write to the state file, as Windows' mandatory locking
@@ -129,7 +95,6 @@
 	if err := s.WriteState(TestStateInitial()); err != nil {
 		t.Fatal(err)
 	}
->>>>>>> c7cc1525
 }
 
 func TestLocalState_pathOut(t *testing.T) {
