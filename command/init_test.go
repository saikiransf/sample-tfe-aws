package command

import (
	"io/ioutil"
	"os"
	"path/filepath"
	"strings"
	"testing"

	"github.com/hashicorp/terraform/helper/copy"
	"github.com/mitchellh/cli"
)

func TestInit(t *testing.T) {
	dir := tempDir(t)

	ui := new(cli.MockUi)
	c := &InitCommand{
		Meta: Meta{
			ContextOpts: testCtxConfig(testProvider()),
			Ui:          ui,
		},
	}

	args := []string{
		testFixturePath("init"),
		dir,
	}
	if code := c.Run(args); code != 0 {
		t.Fatalf("bad: \n%s", ui.ErrorWriter.String())
	}

	if _, err := os.Stat(filepath.Join(dir, "hello.tf")); err != nil {
		t.Fatalf("err: %s", err)
	}
}

func TestInit_cwd(t *testing.T) {
	dir := tempDir(t)
	if err := os.MkdirAll(dir, 0755); err != nil {
		t.Fatalf("err: %s", err)
	}

	// Change to the temporary directory
	cwd, err := os.Getwd()
	if err != nil {
		t.Fatalf("err: %s", err)
	}
	if err := os.Chdir(dir); err != nil {
		t.Fatalf("err: %s", err)
	}
	defer os.Chdir(cwd)

	ui := new(cli.MockUi)
	c := &InitCommand{
		Meta: Meta{
			ContextOpts: testCtxConfig(testProvider()),
			Ui:          ui,
		},
	}

	args := []string{
		testFixturePath("init"),
	}
	if code := c.Run(args); code != 0 {
		t.Fatalf("bad: \n%s", ui.ErrorWriter.String())
	}

	if _, err := os.Stat("hello.tf"); err != nil {
		t.Fatalf("err: %s", err)
	}
}

func TestInit_empty(t *testing.T) {
	// Create a temporary working directory that is empty
	td := tempDir(t)
	os.MkdirAll(td, 0755)
	defer os.RemoveAll(td)
	defer testChdir(t, td)()

	ui := new(cli.MockUi)
	c := &InitCommand{
		Meta: Meta{
			ContextOpts: testCtxConfig(testProvider()),
			Ui:          ui,
		},
	}

	args := []string{}
	if code := c.Run(args); code != 0 {
		t.Fatalf("bad: \n%s", ui.ErrorWriter.String())
	}
}

func TestInit_multipleArgs(t *testing.T) {
	ui := new(cli.MockUi)
	c := &InitCommand{
		Meta: Meta{
			ContextOpts: testCtxConfig(testProvider()),
			Ui:          ui,
		},
	}

	args := []string{
		"bad",
		"bad",
	}
	if code := c.Run(args); code != 1 {
		t.Fatalf("bad: \n%s", ui.OutputWriter.String())
	}
}

// https://github.com/hashicorp/terraform/issues/518
func TestInit_dstInSrc(t *testing.T) {
	dir := tempDir(t)
	if err := os.MkdirAll(dir, 0755); err != nil {
		t.Fatalf("err: %s", err)
	}

	// Change to the temporary directory
	cwd, err := os.Getwd()
	if err != nil {
		t.Fatalf("err: %s", err)
	}
	if err := os.Chdir(dir); err != nil {
		t.Fatalf("err: %s", err)
	}
	defer os.Chdir(cwd)

	if _, err := os.Create("issue518.tf"); err != nil {
		t.Fatalf("err: %s", err)
	}

	ui := new(cli.MockUi)
	c := &InitCommand{
		Meta: Meta{
			ContextOpts: testCtxConfig(testProvider()),
			Ui:          ui,
		},
	}

	args := []string{
		".",
		"foo",
	}
	if code := c.Run(args); code != 0 {
		t.Fatalf("bad: \n%s", ui.ErrorWriter.String())
	}

	if _, err := os.Stat(filepath.Join(dir, "foo", "issue518.tf")); err != nil {
		t.Fatalf("err: %s", err)
	}
}

func TestInit_get(t *testing.T) {
	// Create a temporary working directory that is empty
	td := tempDir(t)
	copy.CopyDir(testFixturePath("init-get"), td)
	defer os.RemoveAll(td)
	defer testChdir(t, td)()

	ui := new(cli.MockUi)
	c := &InitCommand{
		Meta: Meta{
			ContextOpts: testCtxConfig(testProvider()),
			Ui:          ui,
		},
	}

	args := []string{}
	if code := c.Run(args); code != 0 {
		t.Fatalf("bad: \n%s", ui.ErrorWriter.String())
	}

	// Check output
	output := ui.OutputWriter.String()
	if !strings.Contains(output, "Get: file://") {
		t.Fatalf("doesn't look like get: %s", output)
	}
}

func TestInit_copyGet(t *testing.T) {
	// Create a temporary working directory that is empty
	td := tempDir(t)
	os.MkdirAll(td, 0755)
	defer os.RemoveAll(td)
	defer testChdir(t, td)()

	ui := new(cli.MockUi)
	c := &InitCommand{
		Meta: Meta{
			ContextOpts: testCtxConfig(testProvider()),
			Ui:          ui,
		},
	}

	args := []string{
		testFixturePath("init-get"),
	}
	if code := c.Run(args); code != 0 {
		t.Fatalf("bad: \n%s", ui.ErrorWriter.String())
	}

	// Check copy
	if _, err := os.Stat("main.tf"); err != nil {
		t.Fatalf("err: %s", err)
	}

	output := ui.OutputWriter.String()
	if !strings.Contains(output, "Get: file://") {
		t.Fatalf("doesn't look like get: %s", output)
	}
}

func TestInit_backend(t *testing.T) {
	// Create a temporary working directory that is empty
	td := tempDir(t)
	copy.CopyDir(testFixturePath("init-backend"), td)
	defer os.RemoveAll(td)
	defer testChdir(t, td)()

	ui := new(cli.MockUi)
	c := &InitCommand{
		Meta: Meta{
			ContextOpts: testCtxConfig(testProvider()),
			Ui:          ui,
		},
	}

	args := []string{}
	if code := c.Run(args); code != 0 {
		t.Fatalf("bad: \n%s", ui.ErrorWriter.String())
	}

	if _, err := os.Stat(filepath.Join(DefaultDataDir, DefaultStateFilename)); err != nil {
		t.Fatalf("err: %s", err)
	}
}

<<<<<<< HEAD
=======
func TestInit_backendUnset(t *testing.T) {
	// Create a temporary working directory that is empty
	td := tempDir(t)
	copy.CopyDir(testFixturePath("init-backend"), td)
	defer os.RemoveAll(td)
	defer testChdir(t, td)()

	{
		ui := new(cli.MockUi)
		c := &InitCommand{
			Meta: Meta{
				ContextOpts: testCtxConfig(testProvider()),
				Ui:          ui,
			},
		}

		// Init
		args := []string{}
		if code := c.Run(args); code != 0 {
			t.Fatalf("bad: \n%s", ui.ErrorWriter.String())
		}

		if _, err := os.Stat(filepath.Join(DefaultDataDir, DefaultStateFilename)); err != nil {
			t.Fatalf("err: %s", err)
		}
	}

	{
		// Unset
		if err := ioutil.WriteFile("main.tf", []byte(""), 0644); err != nil {
			t.Fatalf("err: %s", err)
		}

		// Run it again
		defer testInteractiveInput(t, []string{"yes", "yes"})()

		ui := new(cli.MockUi)
		c := &InitCommand{
			Meta: Meta{
				ContextOpts: testCtxConfig(testProvider()),
				Ui:          ui,
			},
		}

		args := []string{}
		if code := c.Run(args); code != 0 {
			t.Fatalf("bad: \n%s", ui.ErrorWriter.String())
		}

		s := testStateRead(t, filepath.Join(
			DefaultDataDir, DefaultStateFilename))
		if !s.Backend.Empty() {
			t.Fatal("should not have backend config")
		}
	}
}

>>>>>>> c7cc1525
func TestInit_backendConfigFile(t *testing.T) {
	// Create a temporary working directory that is empty
	td := tempDir(t)
	copy.CopyDir(testFixturePath("init-backend-config-file"), td)
	defer os.RemoveAll(td)
	defer testChdir(t, td)()

	ui := new(cli.MockUi)
	c := &InitCommand{
		Meta: Meta{
			ContextOpts: testCtxConfig(testProvider()),
			Ui:          ui,
		},
	}

	args := []string{"-backend-config", "input.config"}
	if code := c.Run(args); code != 0 {
		t.Fatalf("bad: \n%s", ui.ErrorWriter.String())
	}

	// Read our saved backend config and verify we have our settings
	state := testStateRead(t, filepath.Join(DefaultDataDir, DefaultStateFilename))
	if v := state.Backend.Config["path"]; v != "hello" {
		t.Fatalf("bad: %#v", v)
	}
}

<<<<<<< HEAD
=======
func TestInit_backendConfigFileChange(t *testing.T) {
	// Create a temporary working directory that is empty
	td := tempDir(t)
	copy.CopyDir(testFixturePath("init-backend-config-file-change"), td)
	defer os.RemoveAll(td)
	defer testChdir(t, td)()

	// Ask input
	defer testInputMap(t, map[string]string{
		"backend-migrate-to-new": "no",
	})()

	ui := new(cli.MockUi)
	c := &InitCommand{
		Meta: Meta{
			ContextOpts: testCtxConfig(testProvider()),
			Ui:          ui,
		},
	}

	args := []string{"-backend-config", "input.config"}
	if code := c.Run(args); code != 0 {
		t.Fatalf("bad: \n%s", ui.ErrorWriter.String())
	}

	// Read our saved backend config and verify we have our settings
	state := testStateRead(t, filepath.Join(DefaultDataDir, DefaultStateFilename))
	if v := state.Backend.Config["path"]; v != "hello" {
		t.Fatalf("bad: %#v", v)
	}
}

>>>>>>> c7cc1525
func TestInit_copyBackendDst(t *testing.T) {
	// Create a temporary working directory that is empty
	td := tempDir(t)
	os.MkdirAll(td, 0755)
	defer os.RemoveAll(td)
	defer testChdir(t, td)()

	ui := new(cli.MockUi)
	c := &InitCommand{
		Meta: Meta{
			ContextOpts: testCtxConfig(testProvider()),
			Ui:          ui,
		},
	}

	args := []string{
		testFixturePath("init-backend"),
		"dst",
	}
	if code := c.Run(args); code != 0 {
		t.Fatalf("bad: \n%s", ui.ErrorWriter.String())
	}

	if _, err := os.Stat(filepath.Join(
		"dst", DefaultDataDir, DefaultStateFilename)); err != nil {
		t.Fatalf("err: %s", err)
	}
}

/*
func TestInit_remoteState(t *testing.T) {
	tmp, cwd := testCwd(t)
	defer testFixCwd(t, tmp, cwd)

	s := terraform.NewState()
	conf, srv := testRemoteState(t, s, 200)
	defer srv.Close()

	ui := new(cli.MockUi)
	c := &InitCommand{
		Meta: Meta{
			ContextOpts: testCtxConfig(testProvider()),
			Ui:          ui,
		},
	}

	args := []string{
		"-backend", "HTTP",
		"-backend-config", "address=" + conf.Config["address"],
		testFixturePath("init"),
		tmp,
	}
	if code := c.Run(args); code != 0 {
		t.Fatalf("bad: \n%s", ui.ErrorWriter.String())
	}

	if _, err := os.Stat(filepath.Join(tmp, "hello.tf")); err != nil {
		t.Fatalf("err: %s", err)
	}

	if _, err := os.Stat(filepath.Join(tmp, DefaultDataDir, DefaultStateFilename)); err != nil {
		t.Fatalf("missing state: %s", err)
	}
}

func TestInit_remoteStateSubdir(t *testing.T) {
	tmp, cwd := testCwd(t)
	defer testFixCwd(t, tmp, cwd)
	subdir := filepath.Join(tmp, "subdir")

	s := terraform.NewState()
	conf, srv := testRemoteState(t, s, 200)
	defer srv.Close()

	ui := new(cli.MockUi)
	c := &InitCommand{
		Meta: Meta{
			ContextOpts: testCtxConfig(testProvider()),
			Ui:          ui,
		},
	}

	args := []string{
		"-backend", "http",
		"-backend-config", "address=" + conf.Config["address"],
		testFixturePath("init"),
		subdir,
	}
	if code := c.Run(args); code != 0 {
		t.Fatalf("bad: \n%s", ui.ErrorWriter.String())
	}

	if _, err := os.Stat(filepath.Join(subdir, "hello.tf")); err != nil {
		t.Fatalf("err: %s", err)
	}

	if _, err := os.Stat(filepath.Join(subdir, DefaultDataDir, DefaultStateFilename)); err != nil {
		t.Fatalf("missing state: %s", err)
	}
}

func TestInit_remoteStateWithLocal(t *testing.T) {
	tmp, cwd := testCwd(t)
	defer testFixCwd(t, tmp, cwd)

	statePath := filepath.Join(tmp, DefaultStateFilename)

	// Write some state
	f, err := os.Create(statePath)
	if err != nil {
		t.Fatalf("err: %s", err)
	}
	err = terraform.WriteState(testState(), f)
	f.Close()
	if err != nil {
		t.Fatalf("err: %s", err)
	}

	ui := new(cli.MockUi)
	c := &InitCommand{
		Meta: Meta{
			ContextOpts: testCtxConfig(testProvider()),
			Ui:          ui,
		},
	}

	args := []string{
		"-backend", "http",
		"-backend-config", "address=http://google.com",
		testFixturePath("init"),
	}
	if code := c.Run(args); code == 0 {
		t.Fatalf("should have failed: \n%s", ui.OutputWriter.String())
	}
}

func TestInit_remoteStateWithRemote(t *testing.T) {
	tmp, cwd := testCwd(t)
	defer testFixCwd(t, tmp, cwd)

	statePath := filepath.Join(tmp, DefaultDataDir, DefaultStateFilename)
	if err := os.MkdirAll(filepath.Dir(statePath), 0755); err != nil {
		t.Fatalf("err: %s", err)
	}

	// Write some state
	f, err := os.Create(statePath)
	if err != nil {
		t.Fatalf("err: %s", err)
	}
	err = terraform.WriteState(testState(), f)
	f.Close()
	if err != nil {
		t.Fatalf("err: %s", err)
	}

	ui := new(cli.MockUi)
	c := &InitCommand{
		Meta: Meta{
			ContextOpts: testCtxConfig(testProvider()),
			Ui:          ui,
		},
	}

	args := []string{
		"-backend", "http",
		"-backend-config", "address=http://google.com",
		testFixturePath("init"),
	}
	if code := c.Run(args); code == 0 {
		t.Fatalf("should have failed: \n%s", ui.OutputWriter.String())
	}
}
*/<|MERGE_RESOLUTION|>--- conflicted
+++ resolved
@@ -237,8 +237,6 @@
 	}
 }
 
-<<<<<<< HEAD
-=======
 func TestInit_backendUnset(t *testing.T) {
 	// Create a temporary working directory that is empty
 	td := tempDir(t)
@@ -296,7 +294,6 @@
 	}
 }
 
->>>>>>> c7cc1525
 func TestInit_backendConfigFile(t *testing.T) {
 	// Create a temporary working directory that is empty
 	td := tempDir(t)
@@ -324,8 +321,6 @@
 	}
 }
 
-<<<<<<< HEAD
-=======
 func TestInit_backendConfigFileChange(t *testing.T) {
 	// Create a temporary working directory that is empty
 	td := tempDir(t)
@@ -358,7 +353,6 @@
 	}
 }
 
->>>>>>> c7cc1525
 func TestInit_copyBackendDst(t *testing.T) {
 	// Create a temporary working directory that is empty
 	td := tempDir(t)
