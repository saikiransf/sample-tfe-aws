package command

import (
	"fmt"
	"sort"
	"strings"

	"github.com/hashicorp/terraform/terraform"
	"github.com/mitchellh/cli"
	"github.com/ryanuber/columnize"
)

// StateShowCommand is a Command implementation that shows a single resource.
type StateShowCommand struct {
	Meta
	StateMeta
}

func (c *StateShowCommand) Run(args []string) int {
	args = c.Meta.process(args, true)

	cmdFlags := c.Meta.flagSet("state show")
	cmdFlags.StringVar(&c.Meta.statePath, "state", DefaultStateFilename, "path")
	if err := cmdFlags.Parse(args); err != nil {
		return cli.RunResultHelp
	}
	args = cmdFlags.Args()

	// Load the backend
	b, err := c.Backend(nil)
	if err != nil {
		c.Ui.Error(fmt.Sprintf("Failed to load backend: %s", err))
		return 1
	}

	// Get the state
<<<<<<< HEAD
	state, err := b.State()
	if err != nil {
		c.Ui.Error(fmt.Sprintf("Failed to load state: %s", err))
		return 1
=======
	env := c.Env()
	state, err := b.State(env)
	if err != nil {
		c.Ui.Error(fmt.Sprintf("Failed to load state: %s", err))
		return 1
	}
	if err := state.RefreshState(); err != nil {
		c.Ui.Error(fmt.Sprintf("Failed to load state: %s", err))
		return 1
>>>>>>> c7cc1525
	}

	stateReal := state.State()
	if stateReal == nil {
		c.Ui.Error(fmt.Sprintf(errStateNotFound))
		return 1
	}

	filter := &terraform.StateFilter{State: stateReal}
	results, err := filter.Filter(args...)
	if err != nil {
		c.Ui.Error(fmt.Sprintf(errStateFilter, err))
		return 1
	}

	if len(results) == 0 {
		return 0
	}

	instance, err := c.filterInstance(results)
	if err != nil {
		c.Ui.Error(err.Error())
		return 1
	}

	if instance == nil {
		return 0
	}

	is := instance.Value.(*terraform.InstanceState)

	// Sort the keys
	var keys []string
	for k, _ := range is.Attributes {
		keys = append(keys, k)
	}
	sort.Strings(keys)

	// Build the output
	var output []string
	output = append(output, fmt.Sprintf("id | %s", is.ID))
	for _, k := range keys {
		if k != "id" {
			output = append(output, fmt.Sprintf("%s | %s", k, is.Attributes[k]))
		}
	}

	// Output
	config := columnize.DefaultConfig()
	config.Glue = " = "
	c.Ui.Output(columnize.Format(output, config))
	return 0
}

func (c *StateShowCommand) Help() string {
	helpText := `
Usage: terraform state show [options] ADDRESS

  Shows the attributes of a resource in the Terraform state.

  This command shows the attributes of a single resource in the Terraform
  state. The address argument must be used to specify a single resource.
  You can view the list of available resources with "terraform state list".

Options:

  -state=statefile    Path to a Terraform state file to use to look
                      up Terraform-managed resources. By default it will
                      use the state "terraform.tfstate" if it exists.

`
	return strings.TrimSpace(helpText)
}

func (c *StateShowCommand) Synopsis() string {
	return "Show a resource in the state"
}<|MERGE_RESOLUTION|>--- conflicted
+++ resolved
@@ -34,12 +34,6 @@
 	}
 
 	// Get the state
-<<<<<<< HEAD
-	state, err := b.State()
-	if err != nil {
-		c.Ui.Error(fmt.Sprintf("Failed to load state: %s", err))
-		return 1
-=======
 	env := c.Env()
 	state, err := b.State(env)
 	if err != nil {
@@ -49,7 +43,6 @@
 	if err := state.RefreshState(); err != nil {
 		c.Ui.Error(fmt.Sprintf("Failed to load state: %s", err))
 		return 1
->>>>>>> c7cc1525
 	}
 
 	stateReal := state.State()
