--- conflicted
+++ resolved
@@ -50,12 +50,6 @@
 		return 1
 	}
 
-<<<<<<< HEAD
-	// Get the state
-	stateStore, err := b.State()
-	if err != nil {
-		c.Ui.Error(fmt.Sprintf("Failed to load state: %s", err))
-=======
 	env := c.Env()
 
 	// Get the state
@@ -67,7 +61,6 @@
 
 	if err := stateStore.RefreshState(); err != nil {
 		c.Ui.Error(fmt.Sprintf("Failed to load state: %s", err))
->>>>>>> c7cc1525
 		return 1
 	}
 
