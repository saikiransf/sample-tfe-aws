--- conflicted
+++ resolved
@@ -290,16 +290,10 @@
 						}
 					}
 
-<<<<<<< HEAD
-				err = cmd.Wait()
-				if err != nil && !tfCmd.expectError {
-					t.Fatal(err)
-=======
 					err = cmd.Wait()
-					if err != nil {
+					if err != nil && !tfCmd.expectError {
 						t.Fatal(err)
 					}
->>>>>>> 38fe2478
 				}
 			}
 
