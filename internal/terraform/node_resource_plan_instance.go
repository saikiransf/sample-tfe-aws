package terraform

import (
	"fmt"
	"log"
	"sort"

	"github.com/hashicorp/terraform/internal/addrs"
	"github.com/hashicorp/terraform/internal/instances"
	"github.com/hashicorp/terraform/internal/plans"
	"github.com/hashicorp/terraform/internal/providers"
	"github.com/hashicorp/terraform/internal/states"
	"github.com/hashicorp/terraform/internal/tfdiags"

	"github.com/zclconf/go-cty/cty"
)

// NodePlannableResourceInstance represents a _single_ resource
// instance that is plannable. This means this represents a single
// count index, for example.
type NodePlannableResourceInstance struct {
	*NodeAbstractResourceInstance
	ForceCreateBeforeDestroy bool

	// skipRefresh indicates that we should skip refreshing individual instances
	skipRefresh bool

	// skipPlanChanges indicates we should skip trying to plan change actions
	// for any instances.
	skipPlanChanges bool

	// forceReplace are resource instance addresses where the user wants to
	// force generating a replace action. This set isn't pre-filtered, so
	// it might contain addresses that have nothing to do with the resource
	// that this node represents, which the node itself must therefore ignore.
	forceReplace []addrs.AbsResourceInstance

	// replaceTriggeredBy stores references from replace_triggered_by which
	// triggered this instance to be replaced.
	replaceTriggeredBy []*addrs.Reference

	// importTarget, if populated, contains the information necessary to plan
	// an import of this resource.
	importTarget ImportTarget
}

var (
	_ GraphNodeModuleInstance       = (*NodePlannableResourceInstance)(nil)
	_ GraphNodeReferenceable        = (*NodePlannableResourceInstance)(nil)
	_ GraphNodeReferencer           = (*NodePlannableResourceInstance)(nil)
	_ GraphNodeConfigResource       = (*NodePlannableResourceInstance)(nil)
	_ GraphNodeResourceInstance     = (*NodePlannableResourceInstance)(nil)
	_ GraphNodeAttachResourceConfig = (*NodePlannableResourceInstance)(nil)
	_ GraphNodeAttachResourceState  = (*NodePlannableResourceInstance)(nil)
	_ GraphNodeExecutable           = (*NodePlannableResourceInstance)(nil)
)

// GraphNodeEvalable
func (n *NodePlannableResourceInstance) Execute(ctx EvalContext, op walkOperation) tfdiags.Diagnostics {
	addr := n.ResourceInstanceAddr()

	// Eval info is different depending on what kind of resource this is
	switch addr.Resource.Resource.Mode {
	case addrs.ManagedResourceMode:
		return n.managedResourceExecute(ctx)
	case addrs.DataResourceMode:
		return n.dataResourceExecute(ctx)
	default:
		panic(fmt.Errorf("unsupported resource mode %s", n.Config.Mode))
	}
}

func (n *NodePlannableResourceInstance) dataResourceExecute(ctx EvalContext) (diags tfdiags.Diagnostics) {
	config := n.Config
	addr := n.ResourceInstanceAddr()

	var change *plans.ResourceInstanceChange

	_, providerSchema, err := getProvider(ctx, n.ResolvedProvider)
	diags = diags.Append(err)
	if diags.HasErrors() {
		return diags
	}

	diags = diags.Append(validateSelfRef(addr.Resource, config.Config, providerSchema))
	if diags.HasErrors() {
		return diags
	}

	checkRuleSeverity := tfdiags.Error
	if n.skipPlanChanges || n.preDestroyRefresh {
		checkRuleSeverity = tfdiags.Warning
	}

	change, state, repeatData, planDiags := n.planDataSource(ctx, checkRuleSeverity, n.skipPlanChanges)
	diags = diags.Append(planDiags)
	if diags.HasErrors() {
		return diags
	}

	// write the data source into both the refresh state and the
	// working state
	diags = diags.Append(n.writeResourceInstanceState(ctx, state, refreshState))
	if diags.HasErrors() {
		return diags
	}
	diags = diags.Append(n.writeResourceInstanceState(ctx, state, workingState))
	if diags.HasErrors() {
		return diags
	}

	diags = diags.Append(n.writeChange(ctx, change, ""))

	// Post-conditions might block further progress. We intentionally do this
	// _after_ writing the state/diff because we want to check against
	// the result of the operation, and to fail on future operations
	// until the user makes the condition succeed.
	checkDiags := evalCheckRules(
		addrs.ResourcePostcondition,
		n.Config.Postconditions,
		ctx, addr, repeatData,
		checkRuleSeverity,
	)
	diags = diags.Append(checkDiags)

	return diags
}

func (n *NodePlannableResourceInstance) managedResourceExecute(ctx EvalContext) (diags tfdiags.Diagnostics) {
	config := n.Config
	addr := n.ResourceInstanceAddr()

	var change *plans.ResourceInstanceChange
	var instanceRefreshState *states.ResourceInstanceObject

	checkRuleSeverity := tfdiags.Error
	if n.skipPlanChanges || n.preDestroyRefresh {
		checkRuleSeverity = tfdiags.Warning
	}

	provider, providerSchema, err := getProvider(ctx, n.ResolvedProvider)
	diags = diags.Append(err)
	if diags.HasErrors() {
		return diags
	}

	diags = diags.Append(validateSelfRef(addr.Resource, config.Config, providerSchema))
	if diags.HasErrors() {
		return diags
	}

	// If the resource is to be imported, we now ask the provider for an Import
	// and a Refresh, and save the resulting state to instanceRefreshState.
	if n.importTarget.ID != "" {
		instanceRefreshState, diags = n.importState(ctx, addr, provider)
	} else {
		var readDiags tfdiags.Diagnostics
		instanceRefreshState, readDiags = n.readResourceInstanceState(ctx, addr)
		diags = diags.Append(readDiags)
		if diags.HasErrors() {
			return diags
		}
	}

	// We'll save a snapshot of what we just read from the state into the
	// prevRunState before we do anything else, since this will capture the
	// result of any schema upgrading that readResourceInstanceState just did,
	// but not include any out-of-band changes we might detect in in the
	// refresh step below.
	diags = diags.Append(n.writeResourceInstanceState(ctx, instanceRefreshState, prevRunState))
	if diags.HasErrors() {
		return diags
	}
	// Also the refreshState, because that should still reflect schema upgrades
	// even if it doesn't reflect upstream changes.
	diags = diags.Append(n.writeResourceInstanceState(ctx, instanceRefreshState, refreshState))
	if diags.HasErrors() {
		return diags
	}

	// In 0.13 we could be refreshing a resource with no config.
	// We should be operating on managed resource, but check here to be certain
	if n.Config == nil || n.Config.Managed == nil {
		log.Printf("[WARN] managedResourceExecute: no Managed config value found in instance state for %q", n.Addr)
	} else {
		if instanceRefreshState != nil {
			instanceRefreshState.CreateBeforeDestroy = n.Config.Managed.CreateBeforeDestroy || n.ForceCreateBeforeDestroy
		}
	}

	// Refresh, maybe
	if !n.skipRefresh {
		s, refreshDiags := n.refresh(ctx, states.NotDeposed, instanceRefreshState)
		diags = diags.Append(refreshDiags)
		if diags.HasErrors() {
			return diags
		}

		instanceRefreshState = s

		if instanceRefreshState != nil {
			// When refreshing we start by merging the stored dependencies and
			// the configured dependencies. The configured dependencies will be
			// stored to state once the changes are applied. If the plan
			// results in no changes, we will re-write these dependencies
			// below.
			instanceRefreshState.Dependencies = mergeDeps(n.Dependencies, instanceRefreshState.Dependencies)
		}

		diags = diags.Append(n.writeResourceInstanceState(ctx, instanceRefreshState, refreshState))
		if diags.HasErrors() {
			return diags
		}
	}

	// Plan the instance, unless we're in the refresh-only mode
	if !n.skipPlanChanges {

		// add this instance to n.forceReplace if replacement is triggered by
		// another change
		repData := instances.RepetitionData{}
		switch k := addr.Resource.Key.(type) {
		case addrs.IntKey:
			repData.CountIndex = k.Value()
		case addrs.StringKey:
			repData.EachKey = k.Value()
			repData.EachValue = cty.DynamicVal
		}

		diags = diags.Append(n.replaceTriggered(ctx, repData))
		if diags.HasErrors() {
			return diags
		}

		change, instancePlanState, repeatData, planDiags := n.plan(
			ctx, change, instanceRefreshState, n.ForceCreateBeforeDestroy, n.forceReplace,
		)
		diags = diags.Append(planDiags)
		if diags.HasErrors() {
			return diags
		}

		if n.importTarget.ID != "" {
<<<<<<< HEAD
			change.Importing = plans.Importing{ID: n.importTarget.ID}
=======
			change.Importing = &plans.Importing{ID: n.importTarget.ID}
>>>>>>> 4210d905
		}

		// FIXME: here we udpate the change to reflect the reason for
		// replacement, but we still overload forceReplace to get the correct
		// change planned.
		if len(n.replaceTriggeredBy) > 0 {
			change.ActionReason = plans.ResourceInstanceReplaceByTriggers
		}

		diags = diags.Append(n.checkPreventDestroy(change))
		if diags.HasErrors() {
			return diags
		}

		// FIXME: it is currently important that we write resource changes to
		// the plan (n.writeChange) before we write the corresponding state
		// (n.writeResourceInstanceState).
		//
		// This is because the planned resource state will normally have the
		// status of states.ObjectPlanned, which causes later logic to refer to
		// the contents of the plan to retrieve the resource data. Because
		// there is no shared lock between these two data structures, reversing
		// the order of these writes will cause a brief window of inconsistency
		// which can lead to a failed safety check.
		//
		// Future work should adjust these APIs such that it is impossible to
		// update these two data structures incorrectly through any objects
		// reachable via the terraform.EvalContext API.
		diags = diags.Append(n.writeChange(ctx, change, ""))

		diags = diags.Append(n.writeResourceInstanceState(ctx, instancePlanState, workingState))
		if diags.HasErrors() {
			return diags
		}

		// If this plan resulted in a NoOp, then apply won't have a chance to make
		// any changes to the stored dependencies. Since this is a NoOp we know
		// that the stored dependencies will have no effect during apply, and we can
		// write them out now.
		if change.Action == plans.NoOp && !depsEqual(instanceRefreshState.Dependencies, n.Dependencies) {
			// the refresh state will be the final state for this resource, so
			// finalize the dependencies here if they need to be updated.
			instanceRefreshState.Dependencies = n.Dependencies
			diags = diags.Append(n.writeResourceInstanceState(ctx, instanceRefreshState, refreshState))
			if diags.HasErrors() {
				return diags
			}
		}

		// Post-conditions might block completion. We intentionally do this
		// _after_ writing the state/diff because we want to check against
		// the result of the operation, and to fail on future operations
		// until the user makes the condition succeed.
		// (Note that some preconditions will end up being skipped during
		// planning, because their conditions depend on values not yet known.)
		checkDiags := evalCheckRules(
			addrs.ResourcePostcondition,
			n.Config.Postconditions,
			ctx, n.ResourceInstanceAddr(), repeatData,
			checkRuleSeverity,
		)
		diags = diags.Append(checkDiags)
	} else {
		// In refresh-only mode we need to evaluate the for-each expression in
		// order to supply the value to the pre- and post-condition check
		// blocks. This has the unfortunate edge case of a refresh-only plan
		// executing with a for-each map which has the same keys but different
		// values, which could result in a post-condition check relying on that
		// value being inaccurate. Unless we decide to store the value of the
		// for-each expression in state, this is unavoidable.
		forEach, _ := evaluateForEachExpression(n.Config.ForEach, ctx)
		repeatData := EvalDataForInstanceKey(n.ResourceInstanceAddr().Resource.Key, forEach)

		checkDiags := evalCheckRules(
			addrs.ResourcePrecondition,
			n.Config.Preconditions,
			ctx, addr, repeatData,
			checkRuleSeverity,
		)
		diags = diags.Append(checkDiags)

		// Even if we don't plan changes, we do still need to at least update
		// the working state to reflect the refresh result. If not, then e.g.
		// any output values refering to this will not react to the drift.
		// (Even if we didn't actually refresh above, this will still save
		// the result of any schema upgrading we did in readResourceInstanceState.)
		diags = diags.Append(n.writeResourceInstanceState(ctx, instanceRefreshState, workingState))
		if diags.HasErrors() {
			return diags
		}

		// Here we also evaluate post-conditions after updating the working
		// state, because we want to check against the result of the refresh.
		// Unlike in normal planning mode, these checks are still evaluated
		// even if pre-conditions generated diagnostics, because we have no
		// planned changes to block.
		checkDiags = evalCheckRules(
			addrs.ResourcePostcondition,
			n.Config.Postconditions,
			ctx, addr, repeatData,
			checkRuleSeverity,
		)
		diags = diags.Append(checkDiags)
	}

	return diags
}

// replaceTriggered checks if this instance needs to be replace due to a change
// in a replace_triggered_by reference. If replacement is required, the
// instance address is added to forceReplace
func (n *NodePlannableResourceInstance) replaceTriggered(ctx EvalContext, repData instances.RepetitionData) tfdiags.Diagnostics {
	var diags tfdiags.Diagnostics

	for _, expr := range n.Config.TriggersReplacement {
		ref, replace, evalDiags := ctx.EvaluateReplaceTriggeredBy(expr, repData)
		diags = diags.Append(evalDiags)
		if diags.HasErrors() {
			continue
		}

		if replace {
			// FIXME: forceReplace accomplishes the same goal, however we may
			// want to communicate more information about which resource
			// triggered the replacement in the plan.
			// Rather than further complicating the plan method with more
			// options, we can refactor both of these features later.
			n.forceReplace = append(n.forceReplace, n.Addr)
			log.Printf("[DEBUG] ReplaceTriggeredBy forcing replacement of %s due to change in %s", n.Addr, ref.DisplayString())

			n.replaceTriggeredBy = append(n.replaceTriggeredBy, ref)
			break
		}
	}

	return diags
}

func (n *NodePlannableResourceInstance) importState(ctx EvalContext, addr addrs.AbsResourceInstance, provider providers.Interface) (instanceRefreshState *states.ResourceInstanceObject, diags tfdiags.Diagnostics) {
	absAddr := addr.Resource.Absolute(ctx.Path())

	diags = diags.Append(ctx.Hook(func(h Hook) (HookAction, error) {
		return h.PreImportState(absAddr, n.importTarget.ID)
	}))
	if diags.HasErrors() {
		return instanceRefreshState, diags
	}

	resp := provider.ImportResourceState(providers.ImportResourceStateRequest{
		TypeName: addr.Resource.Resource.Type,
		ID:       n.importTarget.ID,
	})
	diags = diags.Append(resp.Diagnostics)
	if diags.HasErrors() {
		return instanceRefreshState, diags
	}

	imported := resp.ImportedResources

	if len(imported) == 0 {
		diags = diags.Append(tfdiags.Sourceless(
			tfdiags.Error,
			"Import returned no resources",
			fmt.Sprintf("While attempting to import with ID %s, the provider"+
				"returned no instance states.",
				n.importTarget.ID,
			),
		))
		return instanceRefreshState, diags
	}
	for _, obj := range imported {
		log.Printf("[TRACE] graphNodeImportState: import %s %q produced instance object of type %s", absAddr.String(), n.importTarget.ID, obj.TypeName)
	}
	if len(imported) > 1 {
		diags = diags.Append(tfdiags.Sourceless(
			tfdiags.Error,
			"Multiple import states not supported",
			fmt.Sprintf("While attempting to import with ID %s, the provider "+
				"returned multiple resource instance states. This "+
				"is not currently supported.",
				n.importTarget.ID,
			),
		))
		return instanceRefreshState, diags
	}

	// call post-import hook
	diags = diags.Append(ctx.Hook(func(h Hook) (HookAction, error) {
		return h.PostImportState(absAddr, imported)
	}))

	if imported[0].TypeName == "" {
		diags = diags.Append(fmt.Errorf("import of %s didn't set type", n.importTarget.Addr.String()))
		return instanceRefreshState, diags
	}

	importedState := imported[0].AsInstanceObject()

	// refresh
	riNode := &NodeAbstractResourceInstance{
		Addr: n.importTarget.Addr,
		NodeAbstractResource: NodeAbstractResource{
			ResolvedProvider: n.ResolvedProvider,
		},
	}
	importedState, refreshDiags := riNode.refresh(ctx, states.NotDeposed, importedState)
	diags = diags.Append(refreshDiags)
	if diags.HasErrors() {
		return instanceRefreshState, diags
	}

	// verify the existence of the imported resource
	if importedState.Value.IsNull() {
		var diags tfdiags.Diagnostics
		diags = diags.Append(tfdiags.Sourceless(
			tfdiags.Error,
			"Cannot import non-existent remote object",
			fmt.Sprintf(
				"While attempting to import an existing object to %q, "+
					"the provider detected that no object exists with the given id. "+
					"Only pre-existing objects can be imported; check that the id "+
					"is correct and that it is associated with the provider's "+
					"configured region or endpoint, or use \"terraform apply\" to "+
					"create a new remote object for this resource.",
				n.importTarget.Addr,
			),
		))
		return instanceRefreshState, diags
	}

	diags = diags.Append(riNode.writeResourceInstanceState(ctx, importedState, workingState))
	instanceRefreshState = importedState
	return instanceRefreshState, diags
}

// mergeDeps returns the union of 2 sets of dependencies
func mergeDeps(a, b []addrs.ConfigResource) []addrs.ConfigResource {
	switch {
	case len(a) == 0:
		return b
	case len(b) == 0:
		return a
	}

	set := make(map[string]addrs.ConfigResource)

	for _, dep := range a {
		set[dep.String()] = dep
	}

	for _, dep := range b {
		set[dep.String()] = dep
	}

	newDeps := make([]addrs.ConfigResource, 0, len(set))
	for _, dep := range set {
		newDeps = append(newDeps, dep)
	}

	return newDeps
}

func depsEqual(a, b []addrs.ConfigResource) bool {
	if len(a) != len(b) {
		return false
	}

	// Because we need to sort the deps to compare equality, make shallow
	// copies to prevent concurrently modifying the array values on
	// dependencies shared between expanded instances.
	copyA, copyB := make([]addrs.ConfigResource, len(a)), make([]addrs.ConfigResource, len(b))
	copy(copyA, a)
	copy(copyB, b)
	a, b = copyA, copyB

	less := func(s []addrs.ConfigResource) func(i, j int) bool {
		return func(i, j int) bool {
			return s[i].String() < s[j].String()
		}
	}

	sort.Slice(a, less(a))
	sort.Slice(b, less(b))

	for i := range a {
		if !a[i].Equal(b[i]) {
			return false
		}
	}
	return true
}<|MERGE_RESOLUTION|>--- conflicted
+++ resolved
@@ -241,11 +241,7 @@
 		}
 
 		if n.importTarget.ID != "" {
-<<<<<<< HEAD
-			change.Importing = plans.Importing{ID: n.importTarget.ID}
-=======
 			change.Importing = &plans.Importing{ID: n.importTarget.ID}
->>>>>>> 4210d905
 		}
 
 		// FIXME: here we udpate the change to reflect the reason for
