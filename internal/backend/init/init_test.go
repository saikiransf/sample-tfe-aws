--- conflicted
+++ resolved
@@ -22,10 +22,6 @@
 		{"inmem", "*inmem.Backend"},
 		{"pg", "*pg.Backend"},
 		{"s3", "*s3.Backend"},
-<<<<<<< HEAD
-		{"azure", "init.deprecatedBackendShim"},
-=======
->>>>>>> 3d511478
 	}
 
 	// Make sure we get the requested backend
