--- conflicted
+++ resolved
@@ -41,11 +41,7 @@
 	forcesReplacementChildren := diff.Replace && renderer.overrideForcesReplacement
 
 	if len(renderer.elements) == 0 {
-<<<<<<< HEAD
-		return fmt.Sprintf("{}%s%s", nullSuffix(opts.OverrideNullSuffix, diff.Action), forcesReplacement(forcesReplacementSelf, opts.OverrideForcesReplacement))
-=======
-		return fmt.Sprintf("{}%s%s", nullSuffix(diff.Action, opts), forcesReplacement(diff.Replace, opts))
->>>>>>> c125397d
+		return fmt.Sprintf("{}%s%s", nullSuffix(diff.Action, opts), forcesReplacement(forcesReplacementSelf, opts))
 	}
 
 	// Sort the map elements by key, so we have a deterministic ordering in
@@ -74,11 +70,7 @@
 	elementOpts.OverrideForcesReplacement = forcesReplacementChildren
 
 	var buf bytes.Buffer
-<<<<<<< HEAD
-	buf.WriteString(fmt.Sprintf("{%s\n", forcesReplacement(forcesReplacementSelf, opts.OverrideForcesReplacement)))
-=======
-	buf.WriteString(fmt.Sprintf("{%s\n", forcesReplacement(diff.Replace, opts)))
->>>>>>> c125397d
+	buf.WriteString(fmt.Sprintf("{%s\n", forcesReplacement(forcesReplacementSelf, opts)))
 	for _, key := range keys {
 		element := renderer.elements[key]
 
@@ -98,15 +90,7 @@
 			comma = ","
 		}
 
-<<<<<<< HEAD
-		buf.WriteString(fmt.Sprintf("%s%s %-*s = %s%s\n", formatIndent(indent+1), format.DiffActionSymbol(element.Action), maximumKeyLen, escapedKeys[key], element.RenderHuman(indent+1, elementOpts), comma))
-=======
-		// When we add padding for the keys, we want the length to be an
-		// additional 2 characters, as we are going to add quotation marks ("")
-		// around the key when it is rendered.
-		keyLenWithOffset := renderer.maximumKeyLen + 2
-		buf.WriteString(fmt.Sprintf("%s%s %-*q = %s%s\n", formatIndent(indent+1), colorizeDiffAction(element.Action, opts), keyLenWithOffset, key, element.RenderHuman(indent+1, elementOpts), comma))
->>>>>>> c125397d
+		buf.WriteString(fmt.Sprintf("%s%s %-*s = %s%s\n", formatIndent(indent+1), colorizeDiffAction(element.Action, opts), maximumKeyLen, escapedKeys[key], element.RenderHuman(indent+1, elementOpts), comma))
 	}
 
 	if unchangedElements > 0 {
