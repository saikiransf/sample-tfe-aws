--- conflicted
+++ resolved
@@ -64,7 +64,6 @@
 	return name
 }
 
-<<<<<<< HEAD
 // hclEscapeString formats the input string into a format that is safe for
 // rendering within HCL.
 //
@@ -75,8 +74,8 @@
 	// TODO: Replace this with more complete HCL logic instead of the simple
 	// go workaround.
 	return fmt.Sprintf("%q", str)
-=======
+}
+
 func colorizeDiffAction(action plans.Action, opts computed.RenderHumanOpts) string {
 	return opts.Colorize.Color(format.DiffActionSymbol(action))
->>>>>>> c125397d
 }