package renderers

import (
	"bytes"
	"fmt"
	"sort"

	"github.com/hashicorp/terraform/internal/command/jsonformat/computed"

	"github.com/hashicorp/terraform/internal/command/format"
	"github.com/hashicorp/terraform/internal/plans"
)

var (
	_ computed.DiffRenderer = (*blockRenderer)(nil)

	importantAttributes = []string{
		"id",
		"name",
		"tags",
	}
)

func importantAttribute(attr string) bool {
	for _, attribute := range importantAttributes {
		if attribute == attr {
			return true
		}
	}
	return false
}

func Block(attributes map[string]computed.Diff, blocks Blocks) computed.DiffRenderer {
	return &blockRenderer{
		attributes: attributes,
		blocks:     blocks,
	}
}

type blockRenderer struct {
	NoWarningsRenderer

	attributes map[string]computed.Diff
	blocks     Blocks
}

func (renderer blockRenderer) RenderHuman(diff computed.Diff, indent int, opts computed.RenderHumanOpts) string {
	if len(renderer.attributes) == 0 && len(renderer.blocks.GetAllKeys()) == 0 {
		return fmt.Sprintf("{}%s", forcesReplacement(diff.Replace, opts.OverrideForcesReplacement))
	}

	unchangedAttributes := 0
	unchangedBlocks := 0

	maximumAttributeKeyLen := 0
	var attributeKeys []string
	escapedAttributeKeys := make(map[string]string)
	for key := range renderer.attributes {
		attributeKeys = append(attributeKeys, key)
		escapedKey := ensureValidAttributeName(key)
		escapedAttributeKeys[key] = escapedKey
		if maximumAttributeKeyLen < len(escapedKey) {
			maximumAttributeKeyLen = len(escapedKey)
		}
	}
	sort.Strings(attributeKeys)

	importantAttributeOpts := opts.Clone()
	importantAttributeOpts.ShowUnchangedChildren = true

	attributeOpts := opts.Clone()

	var buf bytes.Buffer
<<<<<<< HEAD
	buf.WriteString(fmt.Sprintf("{%s\n", forcesReplacement(diff.Replace, opts.OverrideForcesReplacement)))
=======
	buf.WriteString(fmt.Sprintf("{%s\n", forcesReplacement(diff.Replace, opts)))
	for _, importantKey := range importantAttributes {
		if attribute, ok := renderer.attributes[importantKey]; ok {
			buf.WriteString(fmt.Sprintf("%s%s %-*s = %s\n", formatIndent(indent+1), colorizeDiffAction(attribute.Action, opts), maximumAttributeKeyLen, importantKey, attribute.RenderHuman(indent+1, opts)))
		}
	}

>>>>>>> c125397d
	for _, key := range attributeKeys {
		attribute := renderer.attributes[key]
		if importantAttribute(key) {

			// Always display the important attributes.
			for _, warning := range attribute.WarningsHuman(indent + 1) {
				buf.WriteString(fmt.Sprintf("%s%s\n", formatIndent(indent+1), warning))
			}
			buf.WriteString(fmt.Sprintf("%s%s %-*s = %s\n", formatIndent(indent+1), format.DiffActionSymbol(attribute.Action), maximumAttributeKeyLen, key, attribute.RenderHuman(indent+1, importantAttributeOpts)))
			continue
		}
		if attribute.Action == plans.NoOp && !opts.ShowUnchangedChildren {
			unchangedAttributes++
			continue
		}

		for _, warning := range attribute.WarningsHuman(indent+1, opts) {
			buf.WriteString(fmt.Sprintf("%s%s\n", formatIndent(indent+1), warning))
		}
<<<<<<< HEAD
		buf.WriteString(fmt.Sprintf("%s%s %-*s = %s\n", formatIndent(indent+1), format.DiffActionSymbol(attribute.Action), maximumAttributeKeyLen, escapedAttributeKeys[key], attribute.RenderHuman(indent+1, attributeOpts)))
=======
		buf.WriteString(fmt.Sprintf("%s%s %-*s = %s\n", formatIndent(indent+1), colorizeDiffAction(attribute.Action, opts), maximumAttributeKeyLen, escapedAttributeKeys[key], attribute.RenderHuman(indent+1, opts)))
>>>>>>> c125397d
	}

	if unchangedAttributes > 0 {
		buf.WriteString(fmt.Sprintf("%s%s %s\n", formatIndent(indent+1), format.DiffActionSymbol(plans.NoOp), unchanged("attribute", unchangedAttributes, opts)))
	}

	blockKeys := renderer.blocks.GetAllKeys()
	for _, key := range blockKeys {

		foundChangedBlock := false
		renderBlock := func(diff computed.Diff, mapKey string, opts computed.RenderHumanOpts) {

			creatingSensitiveValue := diff.Action == plans.Create && renderer.blocks.AfterSensitiveBlocks[key]
			deletingSensitiveValue := diff.Action == plans.Delete && renderer.blocks.BeforeSensitiveBlocks[key]
			modifyingSensitiveValue := (diff.Action == plans.Update || diff.Action == plans.NoOp) && (renderer.blocks.AfterSensitiveBlocks[key] || renderer.blocks.BeforeSensitiveBlocks[key])

			if creatingSensitiveValue || deletingSensitiveValue || modifyingSensitiveValue {
				// Intercept the renderer here if the sensitive data was set
				// across all the blocks instead of individually.
				action := diff.Action
				if diff.Action == plans.NoOp && renderer.blocks.BeforeSensitiveBlocks[key] != renderer.blocks.AfterSensitiveBlocks[key] {
					action = plans.Update
				}

				diff = computed.NewDiff(SensitiveBlock(diff, renderer.blocks.BeforeSensitiveBlocks[key], renderer.blocks.AfterSensitiveBlocks[key]), action, diff.Replace)
			}

			if diff.Action == plans.NoOp && !opts.ShowUnchangedChildren {
				unchangedBlocks++
				return
			}

			if !foundChangedBlock && len(renderer.attributes) > 0 {
				// We always want to put an extra new line between the
				// attributes and blocks, and between groups of blocks.
				buf.WriteString("\n")
				foundChangedBlock = true
			}

<<<<<<< HEAD
			// If the force replacement metadata was set for every entry in the
			// block we need to override that here. Our child blocks will only
			// know about the replace function if it was set on them
			// specifically, and not if it was set for all the blocks.
			blockOpts := opts.Clone()
			blockOpts.OverrideForcesReplacement = renderer.blocks.ReplaceBlocks[key]

			for _, warning := range diff.WarningsHuman(indent + 1) {
				buf.WriteString(fmt.Sprintf("%s%s\n", formatIndent(indent+1), warning))
			}
			buf.WriteString(fmt.Sprintf("%s%s %s%s %s\n", formatIndent(indent+1), format.DiffActionSymbol(diff.Action), ensureValidAttributeName(key), mapKey, diff.RenderHuman(indent+1, blockOpts)))
=======
			for _, warning := range diff.WarningsHuman(indent+1, opts) {
				buf.WriteString(fmt.Sprintf("%s%s\n", formatIndent(indent+1), warning))
			}
			buf.WriteString(fmt.Sprintf("%s%s %s%s %s\n", formatIndent(indent+1), colorizeDiffAction(diff.Action, opts), ensureValidAttributeName(key), mapKey, diff.RenderHuman(indent+1, opts)))
>>>>>>> c125397d

		}

		switch {
		case renderer.blocks.IsSingleBlock(key):
			renderBlock(renderer.blocks.SingleBlocks[key], "", opts)
		case renderer.blocks.IsMapBlock(key):
			var keys []string
			for key := range renderer.blocks.MapBlocks[key] {
				keys = append(keys, key)
			}
			sort.Strings(keys)

			for _, innerKey := range keys {
				renderBlock(renderer.blocks.MapBlocks[key][innerKey], fmt.Sprintf(" %q", innerKey), opts)
			}
		case renderer.blocks.IsSetBlock(key):

			setOpts := opts.Clone()
			setOpts.OverrideForcesReplacement = diff.Replace

			for _, block := range renderer.blocks.SetBlocks[key] {
				renderBlock(block, "", opts)
			}
		case renderer.blocks.IsListBlock(key):
			for _, block := range renderer.blocks.ListBlocks[key] {
				renderBlock(block, "", opts)
			}
		}
	}

	if unchangedBlocks > 0 {
<<<<<<< HEAD
		buf.WriteString(fmt.Sprintf("\n%s%s %s\n", formatIndent(indent+1), format.DiffActionSymbol(plans.NoOp), unchanged("block", unchangedBlocks)))
=======
		buf.WriteString(fmt.Sprintf("%s%s %s\n", formatIndent(indent+1), format.DiffActionSymbol(plans.NoOp), unchanged("block", unchangedBlocks, opts)))
>>>>>>> c125397d
	}

	buf.WriteString(fmt.Sprintf("%s%s }", formatIndent(indent), format.DiffActionSymbol(plans.NoOp)))
	return buf.String()
}<|MERGE_RESOLUTION|>--- conflicted
+++ resolved
@@ -71,9 +71,6 @@
 	attributeOpts := opts.Clone()
 
 	var buf bytes.Buffer
-<<<<<<< HEAD
-	buf.WriteString(fmt.Sprintf("{%s\n", forcesReplacement(diff.Replace, opts.OverrideForcesReplacement)))
-=======
 	buf.WriteString(fmt.Sprintf("{%s\n", forcesReplacement(diff.Replace, opts)))
 	for _, importantKey := range importantAttributes {
 		if attribute, ok := renderer.attributes[importantKey]; ok {
@@ -81,7 +78,6 @@
 		}
 	}
 
->>>>>>> c125397d
 	for _, key := range attributeKeys {
 		attribute := renderer.attributes[key]
 		if importantAttribute(key) {
@@ -101,11 +97,7 @@
 		for _, warning := range attribute.WarningsHuman(indent+1, opts) {
 			buf.WriteString(fmt.Sprintf("%s%s\n", formatIndent(indent+1), warning))
 		}
-<<<<<<< HEAD
-		buf.WriteString(fmt.Sprintf("%s%s %-*s = %s\n", formatIndent(indent+1), format.DiffActionSymbol(attribute.Action), maximumAttributeKeyLen, escapedAttributeKeys[key], attribute.RenderHuman(indent+1, attributeOpts)))
-=======
-		buf.WriteString(fmt.Sprintf("%s%s %-*s = %s\n", formatIndent(indent+1), colorizeDiffAction(attribute.Action, opts), maximumAttributeKeyLen, escapedAttributeKeys[key], attribute.RenderHuman(indent+1, opts)))
->>>>>>> c125397d
+		buf.WriteString(fmt.Sprintf("%s%s %-*s = %s\n", formatIndent(indent+1), colorizeDiffAction(attribute.Action, attributeOpts), maximumAttributeKeyLen, escapedAttributeKeys[key], attribute.RenderHuman(indent+1, attributeOpts)))
 	}
 
 	if unchangedAttributes > 0 {
@@ -145,7 +137,6 @@
 				foundChangedBlock = true
 			}
 
-<<<<<<< HEAD
 			// If the force replacement metadata was set for every entry in the
 			// block we need to override that here. Our child blocks will only
 			// know about the replace function if it was set on them
@@ -153,16 +144,10 @@
 			blockOpts := opts.Clone()
 			blockOpts.OverrideForcesReplacement = renderer.blocks.ReplaceBlocks[key]
 
-			for _, warning := range diff.WarningsHuman(indent + 1) {
+			for _, warning := range diff.WarningsHuman(indent + 1, blockOpts) {
 				buf.WriteString(fmt.Sprintf("%s%s\n", formatIndent(indent+1), warning))
 			}
-			buf.WriteString(fmt.Sprintf("%s%s %s%s %s\n", formatIndent(indent+1), format.DiffActionSymbol(diff.Action), ensureValidAttributeName(key), mapKey, diff.RenderHuman(indent+1, blockOpts)))
-=======
-			for _, warning := range diff.WarningsHuman(indent+1, opts) {
-				buf.WriteString(fmt.Sprintf("%s%s\n", formatIndent(indent+1), warning))
-			}
-			buf.WriteString(fmt.Sprintf("%s%s %s%s %s\n", formatIndent(indent+1), colorizeDiffAction(diff.Action, opts), ensureValidAttributeName(key), mapKey, diff.RenderHuman(indent+1, opts)))
->>>>>>> c125397d
+			buf.WriteString(fmt.Sprintf("%s%s %s%s %s\n", formatIndent(indent+1), colorizeDiffAction(diff.Action, blockOpts), ensureValidAttributeName(key), mapKey, diff.RenderHuman(indent+1, blockOpts)))
 
 		}
 
@@ -195,11 +180,7 @@
 	}
 
 	if unchangedBlocks > 0 {
-<<<<<<< HEAD
-		buf.WriteString(fmt.Sprintf("\n%s%s %s\n", formatIndent(indent+1), format.DiffActionSymbol(plans.NoOp), unchanged("block", unchangedBlocks)))
-=======
-		buf.WriteString(fmt.Sprintf("%s%s %s\n", formatIndent(indent+1), format.DiffActionSymbol(plans.NoOp), unchanged("block", unchangedBlocks, opts)))
->>>>>>> c125397d
+		buf.WriteString(fmt.Sprintf("\n%s%s %s\n", formatIndent(indent+1), format.DiffActionSymbol(plans.NoOp), unchanged("block", unchangedBlocks, opts)))
 	}
 
 	buf.WriteString(fmt.Sprintf("%s%s }", formatIndent(indent), format.DiffActionSymbol(plans.NoOp)))
