package plans

import (
	"github.com/zclconf/go-cty/cty"

	"github.com/hashicorp/terraform/internal/addrs"
	"github.com/hashicorp/terraform/internal/states"
)

// Changes describes various actions that Terraform will attempt to take if
// the corresponding plan is applied.
//
// A Changes object can be rendered into a visual diff (by the caller, using
// code in another package) for display to the user.
type Changes struct {
	// Resources tracks planned changes to resource instance objects.
	Resources []*ResourceInstanceChangeSrc

	// Outputs tracks planned changes output values.
	//
	// Note that although an in-memory plan contains planned changes for
	// outputs throughout the configuration, a plan serialized
	// to disk retains only the root outputs because they are
	// externally-visible, while other outputs are implementation details and
	// can be easily re-calculated during the apply phase. Therefore only root
	// module outputs will survive a round-trip through a plan file.
	Outputs []*OutputChangeSrc
}

// NewChanges returns a valid Changes object that describes no changes.
func NewChanges() *Changes {
	return &Changes{}
}

func (c *Changes) Empty() bool {
	for _, res := range c.Resources {
		if res.Action != NoOp || res.Moved() {
			return false
		}

<<<<<<< HEAD
		if len(res.Importing.ID) > 0 {
=======
		if res.Importing != nil {
>>>>>>> 4210d905
			return false
		}
	}

	for _, out := range c.Outputs {
		if out.Addr.Module.IsRoot() && out.Action != NoOp {
			return false
		}
	}

	return true
}

// ResourceInstance returns the planned change for the current object of the
// resource instance of the given address, if any. Returns nil if no change is
// planned.
func (c *Changes) ResourceInstance(addr addrs.AbsResourceInstance) *ResourceInstanceChangeSrc {
	for _, rc := range c.Resources {
		if rc.Addr.Equal(addr) && rc.DeposedKey == states.NotDeposed {
			return rc
		}
	}

	return nil

}

// InstancesForAbsResource returns the planned change for the current objects
// of the resource instances of the given address, if any. Returns nil if no
// changes are planned.
func (c *Changes) InstancesForAbsResource(addr addrs.AbsResource) []*ResourceInstanceChangeSrc {
	var changes []*ResourceInstanceChangeSrc
	for _, rc := range c.Resources {
		resAddr := rc.Addr.ContainingResource()
		if resAddr.Equal(addr) && rc.DeposedKey == states.NotDeposed {
			changes = append(changes, rc)
		}
	}

	return changes
}

// InstancesForConfigResource returns the planned change for the current objects
// of the resource instances of the given address, if any. Returns nil if no
// changes are planned.
func (c *Changes) InstancesForConfigResource(addr addrs.ConfigResource) []*ResourceInstanceChangeSrc {
	var changes []*ResourceInstanceChangeSrc
	for _, rc := range c.Resources {
		resAddr := rc.Addr.ContainingResource().Config()
		if resAddr.Equal(addr) && rc.DeposedKey == states.NotDeposed {
			changes = append(changes, rc)
		}
	}

	return changes
}

// ResourceInstanceDeposed returns the plan change of a deposed object of
// the resource instance of the given address, if any. Returns nil if no change
// is planned.
func (c *Changes) ResourceInstanceDeposed(addr addrs.AbsResourceInstance, key states.DeposedKey) *ResourceInstanceChangeSrc {
	for _, rc := range c.Resources {
		if rc.Addr.Equal(addr) && rc.DeposedKey == key {
			return rc
		}
	}

	return nil
}

// OutputValue returns the planned change for the output value with the
//
//	given address, if any. Returns nil if no change is planned.
func (c *Changes) OutputValue(addr addrs.AbsOutputValue) *OutputChangeSrc {
	for _, oc := range c.Outputs {
		if oc.Addr.Equal(addr) {
			return oc
		}
	}

	return nil
}

// RootOutputValues returns planned changes for all outputs of the root module.
func (c *Changes) RootOutputValues() []*OutputChangeSrc {
	var res []*OutputChangeSrc

	for _, oc := range c.Outputs {
		// we can't evaluate root module outputs
		if !oc.Addr.Module.Equal(addrs.RootModuleInstance) {
			continue
		}

		res = append(res, oc)

	}

	return res
}

// OutputValues returns planned changes for all outputs for all module
// instances that reside in the parent path.  Returns nil if no changes are
// planned.
func (c *Changes) OutputValues(parent addrs.ModuleInstance, module addrs.ModuleCall) []*OutputChangeSrc {
	var res []*OutputChangeSrc

	for _, oc := range c.Outputs {
		// we can't evaluate root module outputs
		if oc.Addr.Module.Equal(addrs.RootModuleInstance) {
			continue
		}

		changeMod, changeCall := oc.Addr.Module.Call()
		// this does not reside on our parent instance path
		if !changeMod.Equal(parent) {
			continue
		}

		// this is not the module you're looking for
		if changeCall.Name != module.Name {
			continue
		}

		res = append(res, oc)

	}

	return res
}

// SyncWrapper returns a wrapper object around the receiver that can be used
// to make certain changes to the receiver in a concurrency-safe way, as long
// as all callers share the same wrapper object.
func (c *Changes) SyncWrapper() *ChangesSync {
	return &ChangesSync{
		changes: c,
	}
}

// ResourceInstanceChange describes a change to a particular resource instance
// object.
type ResourceInstanceChange struct {
	// Addr is the absolute address of the resource instance that the change
	// will apply to.
	Addr addrs.AbsResourceInstance

	// PrevRunAddr is the absolute address that this resource instance had at
	// the conclusion of a previous run.
	//
	// This will typically be the same as Addr, but can be different if the
	// previous resource instance was subject to a "moved" block that we
	// handled in the process of creating this plan.
	//
	// For the initial creation of a resource instance there isn't really any
	// meaningful "previous run address", but PrevRunAddr will still be set
	// equal to Addr in that case in order to simplify logic elsewhere which
	// aims to detect and react to the movement of instances between addresses.
	PrevRunAddr addrs.AbsResourceInstance

	// DeposedKey is the identifier for a deposed object associated with the
	// given instance, or states.NotDeposed if this change applies to the
	// current object.
	//
	// A Replace change for a resource with create_before_destroy set will
	// create a new DeposedKey temporarily during replacement. In that case,
	// DeposedKey in the plan is always states.NotDeposed, representing that
	// the current object is being replaced with the deposed.
	DeposedKey states.DeposedKey

	// Provider is the address of the provider configuration that was used
	// to plan this change, and thus the configuration that must also be
	// used to apply it.
	ProviderAddr addrs.AbsProviderConfig

	// Change is an embedded description of the change.
	Change

	// ActionReason is an optional extra indication of why we chose the
	// action recorded in Change.Action for this particular resource instance.
	//
	// This is an approximate mechanism only for the purpose of explaining the
	// plan to end-users in the UI and is not to be used for any
	// decision-making during the apply step; if apply behavior needs to vary
	// depending on the "action reason" then the information for that decision
	// must be recorded more precisely elsewhere for that purpose.
	//
	// Sometimes there might be more than one reason for choosing a particular
	// action. In that case, it's up to the codepath making that decision to
	// decide which value would provide the most relevant explanation to the
	// end-user and return that. It's not a goal of this field to represent
	// fine details about the planning process.
	ActionReason ResourceInstanceChangeActionReason

	// RequiredReplace is a set of paths that caused the change action to be
	// Replace rather than Update. Always nil if the change action is not
	// Replace.
	//
	// This is retained only for UI-plan-rendering purposes and so it does not
	// currently survive a round-trip through a saved plan file.
	RequiredReplace cty.PathSet

	// Private allows a provider to stash any extra data that is opaque to
	// Terraform that relates to this change. Terraform will save this
	// byte-for-byte and return it to the provider in the apply call.
	Private []byte
}

// Encode produces a variant of the reciever that has its change values
// serialized so it can be written to a plan file. Pass the implied type of the
// corresponding resource type schema for correct operation.
func (rc *ResourceInstanceChange) Encode(ty cty.Type) (*ResourceInstanceChangeSrc, error) {
	cs, err := rc.Change.Encode(ty)
	if err != nil {
		return nil, err
	}
	prevRunAddr := rc.PrevRunAddr
	if prevRunAddr.Resource.Resource.Type == "" {
		// Suggests an old caller that hasn't been properly updated to
		// populate this yet.
		prevRunAddr = rc.Addr
	}
	return &ResourceInstanceChangeSrc{
		Addr:            rc.Addr,
		PrevRunAddr:     prevRunAddr,
		DeposedKey:      rc.DeposedKey,
		ProviderAddr:    rc.ProviderAddr,
		ChangeSrc:       *cs,
		ActionReason:    rc.ActionReason,
		RequiredReplace: rc.RequiredReplace,
		Private:         rc.Private,
	}, err
}

func (rc *ResourceInstanceChange) Moved() bool {
	return !rc.Addr.Equal(rc.PrevRunAddr)
}

// Simplify will, where possible, produce a change with a simpler action than
// the receiever given a flag indicating whether the caller is dealing with
// a normal apply or a destroy. This flag deals with the fact that Terraform
// Core uses a specialized graph node type for destroying; only that
// specialized node should set "destroying" to true.
//
// The following table shows the simplification behavior:
//
//	Action    Destroying?   New Action
//	--------+-------------+-----------
//	Create    true          NoOp
//	Delete    false         NoOp
//	Replace   true          Delete
//	Replace   false         Create
//
// For any combination not in the above table, the Simplify just returns the
// receiver as-is.
func (rc *ResourceInstanceChange) Simplify(destroying bool) *ResourceInstanceChange {
	if destroying {
		switch rc.Action {
		case Delete:
			// We'll fall out and just return rc verbatim, then.
		case CreateThenDelete, DeleteThenCreate:
			return &ResourceInstanceChange{
				Addr:         rc.Addr,
				DeposedKey:   rc.DeposedKey,
				Private:      rc.Private,
				ProviderAddr: rc.ProviderAddr,
				Change: Change{
					Action:    Delete,
					Before:    rc.Before,
					After:     cty.NullVal(rc.Before.Type()),
					Importing: rc.Importing,
				},
			}
		default:
			return &ResourceInstanceChange{
				Addr:         rc.Addr,
				DeposedKey:   rc.DeposedKey,
				Private:      rc.Private,
				ProviderAddr: rc.ProviderAddr,
				Change: Change{
					Action:    NoOp,
					Before:    rc.Before,
					After:     rc.Before,
					Importing: rc.Importing,
				},
			}
		}
	} else {
		switch rc.Action {
		case Delete:
			return &ResourceInstanceChange{
				Addr:         rc.Addr,
				DeposedKey:   rc.DeposedKey,
				Private:      rc.Private,
				ProviderAddr: rc.ProviderAddr,
				Change: Change{
					Action:    NoOp,
					Before:    rc.Before,
					After:     rc.Before,
					Importing: rc.Importing,
				},
			}
		case CreateThenDelete, DeleteThenCreate:
			return &ResourceInstanceChange{
				Addr:         rc.Addr,
				DeposedKey:   rc.DeposedKey,
				Private:      rc.Private,
				ProviderAddr: rc.ProviderAddr,
				Change: Change{
					Action:    Create,
					Before:    cty.NullVal(rc.After.Type()),
					After:     rc.After,
					Importing: rc.Importing,
				},
			}
		}
	}

	// If we fall out here then our change is already simple enough.
	return rc
}

// ResourceInstanceChangeActionReason allows for some extra user-facing
// reasoning for why a particular change action was chosen for a particular
// resource instance.
//
// This only represents sufficient detail to give a suitable explanation to
// an end-user, and mustn't be used for any real decision-making during the
// apply step.
type ResourceInstanceChangeActionReason rune

//go:generate go run golang.org/x/tools/cmd/stringer -type=ResourceInstanceChangeActionReason changes.go

const (
	// In most cases there's no special reason for choosing a particular
	// action, which is represented by ResourceInstanceChangeNoReason.
	ResourceInstanceChangeNoReason ResourceInstanceChangeActionReason = 0

	// ResourceInstanceReplaceBecauseTainted indicates that the resource
	// instance must be replaced because its existing current object is
	// marked as "tainted".
	ResourceInstanceReplaceBecauseTainted ResourceInstanceChangeActionReason = 'T'

	// ResourceInstanceReplaceByRequest indicates that the resource instance
	// is planned to be replaced because a caller specifically asked for it
	// to be using ReplaceAddrs. (On the command line, the -replace=...
	// planning option.)
	ResourceInstanceReplaceByRequest ResourceInstanceChangeActionReason = 'R'

	// ResourceInstanceReplaceByTriggers indicates that the resource instance
	// is planned to be replaced because of a corresponding change in a
	// replace_triggered_by reference.
	ResourceInstanceReplaceByTriggers ResourceInstanceChangeActionReason = 'D'

	// ResourceInstanceReplaceBecauseCannotUpdate indicates that the resource
	// instance is planned to be replaced because the provider has indicated
	// that a requested change cannot be applied as an update.
	//
	// In this case, the RequiredReplace field will typically be populated on
	// the ResourceInstanceChange object to give information about specifically
	// which arguments changed in a non-updatable way.
	ResourceInstanceReplaceBecauseCannotUpdate ResourceInstanceChangeActionReason = 'F'

	// ResourceInstanceDeleteBecauseNoResourceConfig indicates that the
	// resource instance is planned to be deleted because there's no
	// corresponding resource configuration block in the configuration.
	ResourceInstanceDeleteBecauseNoResourceConfig ResourceInstanceChangeActionReason = 'N'

	// ResourceInstanceDeleteBecauseWrongRepetition indicates that the
	// resource instance is planned to be deleted because the instance key
	// type isn't consistent with the repetition mode selected in the
	// resource configuration.
	ResourceInstanceDeleteBecauseWrongRepetition ResourceInstanceChangeActionReason = 'W'

	// ResourceInstanceDeleteBecauseCountIndex indicates that the resource
	// instance is planned to be deleted because its integer instance key
	// is out of range for the current configured resource "count" value.
	ResourceInstanceDeleteBecauseCountIndex ResourceInstanceChangeActionReason = 'C'

	// ResourceInstanceDeleteBecauseEachKey indicates that the resource
	// instance is planned to be deleted because its string instance key
	// isn't one of the keys included in the current configured resource
	// "for_each" value.
	ResourceInstanceDeleteBecauseEachKey ResourceInstanceChangeActionReason = 'E'

	// ResourceInstanceDeleteBecauseNoModule indicates that the resource
	// instance is planned to be deleted because it belongs to a module
	// instance that's no longer declared in the configuration.
	//
	// This is less specific than the reasons we return for the various ways
	// a resource instance itself can be no longer declared, including both
	// the total removal of a module block and changes to its count/for_each
	// arguments. This difference in detail is out of pragmatism, because
	// potentially multiple nested modules could all contribute conflicting
	// specific reasons for a particular instance to no longer be declared.
	ResourceInstanceDeleteBecauseNoModule ResourceInstanceChangeActionReason = 'M'

	// ResourceInstanceDeleteBecauseNoMoveTarget indicates that the resource
	// address appears as the target ("to") in a moved block, but no
	// configuration exists for that resource. According to our move rules,
	// this combination evaluates to a deletion of the "new" resource.
	ResourceInstanceDeleteBecauseNoMoveTarget ResourceInstanceChangeActionReason = 'A'

	// ResourceInstanceReadBecauseConfigUnknown indicates that the resource
	// must be read during apply (rather than during planning) because its
	// configuration contains unknown values. This reason applies only to
	// data resources.
	ResourceInstanceReadBecauseConfigUnknown ResourceInstanceChangeActionReason = '?'

	// ResourceInstanceReadBecauseDependencyPending indicates that the resource
	// must be read during apply (rather than during planning) because it
	// depends on a managed resource instance which has its own changes
	// pending.
	ResourceInstanceReadBecauseDependencyPending ResourceInstanceChangeActionReason = '!'

	// ResourceInstanceReadBecauseCheckNested indicates that the resource must
	// be read during apply (as well as during planning) because it is inside
	// a check block and when the check assertions execute we want them to use
	// the most up-to-date data.
	ResourceInstanceReadBecauseCheckNested ResourceInstanceChangeActionReason = '#'
)

// OutputChange describes a change to an output value.
type OutputChange struct {
	// Addr is the absolute address of the output value that the change
	// will apply to.
	Addr addrs.AbsOutputValue

	// Change is an embedded description of the change.
	//
	// For output value changes, the type constraint for the DynamicValue
	// instances is always cty.DynamicPseudoType.
	Change

	// Sensitive, if true, indicates that either the old or new value in the
	// change is sensitive and so a rendered version of the plan in the UI
	// should elide the actual values while still indicating the action of the
	// change.
	Sensitive bool
}

// Encode produces a variant of the reciever that has its change values
// serialized so it can be written to a plan file.
func (oc *OutputChange) Encode() (*OutputChangeSrc, error) {
	cs, err := oc.Change.Encode(cty.DynamicPseudoType)
	if err != nil {
		return nil, err
	}
	return &OutputChangeSrc{
		Addr:      oc.Addr,
		ChangeSrc: *cs,
		Sensitive: oc.Sensitive,
	}, err
}

<<<<<<< HEAD
type Importing struct {
=======
// Importing is the part of a ChangeSrc that describes the embedded import
// action.
//
// The fields in here are subject to change, so downstream consumers should be
// prepared for backwards compatibility in case the contents changes.
type Importing struct {
	// ID is the original ID of the imported resource.
>>>>>>> 4210d905
	ID string
}

// Change describes a single change with a given action.
type Change struct {
	// Action defines what kind of change is being made.
	Action Action

	// Interpretation of Before and After depend on Action:
	//
	//     NoOp     Before and After are the same, unchanged value
	//     Create   Before is nil, and After is the expected value after create.
	//     Read     Before is any prior value (nil if no prior), and After is the
	//              value that was or will be read.
	//     Update   Before is the value prior to update, and After is the expected
	//              value after update.
	//     Replace  As with Update.
	//     Delete   Before is the value prior to delete, and After is always nil.
	//
	// Unknown values may appear anywhere within the Before and After values,
	// either as the values themselves or as nested elements within known
	// collections/structures.
	Before, After cty.Value

	// Importing is present if the resource is being imported as part of this
	// change.
<<<<<<< HEAD
	Importing Importing
=======
	//
	// Use the simple presence of this field to detect if a ChangeSrc is to be
	// imported, the contents of this structure may be modified going forward.
	Importing *Importing
>>>>>>> 4210d905
}

// Encode produces a variant of the reciever that has its change values
// serialized so it can be written to a plan file. Pass the type constraint
// that the values are expected to conform to; to properly decode the values
// later an identical type constraint must be provided at that time.
//
// Where a Change is embedded in some other struct, it's generally better
// to call the corresponding Encode method of that struct rather than working
// directly with its embedded Change.
func (c *Change) Encode(ty cty.Type) (*ChangeSrc, error) {
	// Storing unmarked values so that we can encode unmarked values
	// and save the PathValueMarks for re-marking the values later
	var beforeVM, afterVM []cty.PathValueMarks
	unmarkedBefore := c.Before
	unmarkedAfter := c.After

	if c.Before.ContainsMarked() {
		unmarkedBefore, beforeVM = c.Before.UnmarkDeepWithPaths()
	}
	beforeDV, err := NewDynamicValue(unmarkedBefore, ty)
	if err != nil {
		return nil, err
	}

	if c.After.ContainsMarked() {
		unmarkedAfter, afterVM = c.After.UnmarkDeepWithPaths()
	}
	afterDV, err := NewDynamicValue(unmarkedAfter, ty)
	if err != nil {
		return nil, err
	}

<<<<<<< HEAD
	var importing ImportingSrc
	if len(c.Importing.ID) > 0 {
		importing = ImportingSrc{ID: c.Importing.ID}
=======
	var importing *ImportingSrc
	if c.Importing != nil {
		importing = &ImportingSrc{ID: c.Importing.ID}
>>>>>>> 4210d905
	}

	return &ChangeSrc{
		Action:         c.Action,
		Before:         beforeDV,
		After:          afterDV,
		BeforeValMarks: beforeVM,
		AfterValMarks:  afterVM,
		Importing:      importing,
	}, nil
}<|MERGE_RESOLUTION|>--- conflicted
+++ resolved
@@ -38,11 +38,7 @@
 			return false
 		}
 
-<<<<<<< HEAD
-		if len(res.Importing.ID) > 0 {
-=======
 		if res.Importing != nil {
->>>>>>> 4210d905
 			return false
 		}
 	}
@@ -497,9 +493,6 @@
 	}, err
 }
 
-<<<<<<< HEAD
-type Importing struct {
-=======
 // Importing is the part of a ChangeSrc that describes the embedded import
 // action.
 //
@@ -507,7 +500,6 @@
 // prepared for backwards compatibility in case the contents changes.
 type Importing struct {
 	// ID is the original ID of the imported resource.
->>>>>>> 4210d905
 	ID string
 }
 
@@ -534,14 +526,10 @@
 
 	// Importing is present if the resource is being imported as part of this
 	// change.
-<<<<<<< HEAD
-	Importing Importing
-=======
 	//
 	// Use the simple presence of this field to detect if a ChangeSrc is to be
 	// imported, the contents of this structure may be modified going forward.
 	Importing *Importing
->>>>>>> 4210d905
 }
 
 // Encode produces a variant of the reciever that has its change values
@@ -575,15 +563,9 @@
 		return nil, err
 	}
 
-<<<<<<< HEAD
-	var importing ImportingSrc
-	if len(c.Importing.ID) > 0 {
-		importing = ImportingSrc{ID: c.Importing.ID}
-=======
 	var importing *ImportingSrc
 	if c.Importing != nil {
 		importing = &ImportingSrc{ID: c.Importing.ID}
->>>>>>> 4210d905
 	}
 
 	return &ChangeSrc{
