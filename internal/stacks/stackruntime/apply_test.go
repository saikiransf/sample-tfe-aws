// Copyright (c) HashiCorp, Inc.
// SPDX-License-Identifier: BUSL-1.1

package stackruntime

import (
	"context"
	"fmt"
	"path"
	"path/filepath"
	"sort"
	"strings"
	"testing"
	"time"

	"github.com/google/go-cmp/cmp"
	"github.com/hashicorp/hcl/v2"
	"github.com/zclconf/go-cty-debug/ctydebug"
	"github.com/zclconf/go-cty/cty"

	"github.com/hashicorp/terraform/internal/addrs"
	terraformProvider "github.com/hashicorp/terraform/internal/builtin/providers/terraform"
	"github.com/hashicorp/terraform/internal/collections"
	"github.com/hashicorp/terraform/internal/depsfile"
	"github.com/hashicorp/terraform/internal/getproviders/providerreqs"
	"github.com/hashicorp/terraform/internal/lang/marks"
	"github.com/hashicorp/terraform/internal/plans"
	"github.com/hashicorp/terraform/internal/providers"
	"github.com/hashicorp/terraform/internal/stacks/stackaddrs"
	"github.com/hashicorp/terraform/internal/stacks/stackplan"
	"github.com/hashicorp/terraform/internal/stacks/stackruntime/hooks"
	"github.com/hashicorp/terraform/internal/stacks/stackruntime/internal/stackeval"
	stacks_testing_provider "github.com/hashicorp/terraform/internal/stacks/stackruntime/testing"
	"github.com/hashicorp/terraform/internal/stacks/stackstate"
	"github.com/hashicorp/terraform/internal/states"
	"github.com/hashicorp/terraform/internal/tfdiags"
)

func TestApplyWithRemovedResource(t *testing.T) {
	fakePlanTimestamp, err := time.Parse(time.RFC3339, "1994-09-05T08:50:00Z")
	if err != nil {
		t.Fatal(err)
	}

	ctx := context.Background()
	cfg := loadMainBundleConfigForTest(t, path.Join("empty-component", "valid-providers"))
	lock := depsfile.NewLocks()
	planReq := PlanRequest{
		Config: cfg,
		ProviderFactories: map[addrs.Provider]providers.Factory{
			addrs.NewBuiltInProvider("terraform"): func() (providers.Interface, error) {
				return terraformProvider.NewProvider(), nil
			},
		},
		DependencyLocks: *lock,

		ForcePlanTimestamp: &fakePlanTimestamp,

		// PrevState specifies a state with a resource that is not present in
		// the current configuration. This is a common situation when a resource
		// is removed from the configuration but still exists in the state.
		PrevState: stackstate.NewStateBuilder().
			AddResourceInstance(stackstate.NewResourceInstanceBuilder().
				SetAddr(stackaddrs.AbsResourceInstanceObject{
					Component: stackaddrs.AbsComponentInstance{
						Stack: stackaddrs.RootStackInstance,
						Item: stackaddrs.ComponentInstance{
							Component: stackaddrs.Component{
								Name: "self",
							},
							Key: addrs.NoKey,
						},
					},
					Item: addrs.AbsResourceInstanceObject{
						ResourceInstance: addrs.AbsResourceInstance{
							Module: addrs.RootModuleInstance,
							Resource: addrs.ResourceInstance{
								Resource: addrs.Resource{
									Mode: addrs.ManagedResourceMode,
									Type: "terraform_data",
									Name: "main",
								},
								Key: addrs.NoKey,
							},
						},
						DeposedKey: addrs.NotDeposed,
					},
				}).
				SetResourceInstanceObjectSrc(states.ResourceInstanceObjectSrc{
					SchemaVersion: 0,
					AttrsJSON: mustMarshalJSONAttrs(map[string]interface{}{
						"id": "FE1D5830765C",
						"input": map[string]interface{}{
							"value": "hello",
							"type":  "string",
						},
						"output": map[string]interface{}{
							"value": nil,
							"type":  "string",
						},
						"triggers_replace": nil,
					}),
					Status: states.ObjectReady,
				}).
				SetProviderAddr(addrs.AbsProviderConfig{
					Module:   addrs.RootModule,
					Provider: addrs.MustParseProviderSourceString("terraform.io/builtin/terraform"),
				})).
			Build(),
	}

	planChangesCh := make(chan stackplan.PlannedChange)
	diagsCh := make(chan tfdiags.Diagnostic)
	planResp := PlanResponse{
		PlannedChanges: planChangesCh,
		Diagnostics:    diagsCh,
	}

	go Plan(ctx, &planReq, &planResp)
	planChanges, diags := collectPlanOutput(planChangesCh, diagsCh)
	if len(diags) > 0 {
		t.Fatalf("expected no diagnostics, go %s", diags.ErrWithWarnings())
	}

	planLoader := stackplan.NewLoader()
	for _, change := range planChanges {
		proto, err := change.PlannedChangeProto()
		if err != nil {
			t.Fatal(err)
		}

		for _, rawMsg := range proto.Raw {
			err = planLoader.AddRaw(rawMsg)
			if err != nil {
				t.Fatal(err)
			}
		}
	}
	plan, err := planLoader.Plan()
	if err != nil {
		t.Fatal(err)
	}

	applyReq := ApplyRequest{
		Config: cfg,
		Plan:   plan,
		ProviderFactories: map[addrs.Provider]providers.Factory{
			addrs.NewBuiltInProvider("terraform"): func() (providers.Interface, error) {
				return terraformProvider.NewProvider(), nil
			},
		},
	}

	applyChangesCh := make(chan stackstate.AppliedChange)
	diagsCh = make(chan tfdiags.Diagnostic)

	applyResp := ApplyResponse{
		AppliedChanges: applyChangesCh,
		Diagnostics:    diagsCh,
	}

	go Apply(ctx, &applyReq, &applyResp)
	applyChanges, applyDiags := collectApplyOutput(applyChangesCh, diagsCh)
	if len(applyDiags) > 0 {
		t.Fatalf("expected no diagnostics, got %s", applyDiags.ErrWithWarnings())
	}

	wantChanges := []stackstate.AppliedChange{
		&stackstate.AppliedChangeComponentInstance{
			ComponentAddr: stackaddrs.AbsComponent{
				Item: stackaddrs.Component{
					Name: "self",
				},
			},
			ComponentInstanceAddr: stackaddrs.AbsComponentInstance{
				Item: stackaddrs.ComponentInstance{
					Component: stackaddrs.Component{
						Name: "self",
					},
				},
			},
			OutputValues: make(map[addrs.OutputValue]cty.Value),
		},
		&stackstate.AppliedChangeResourceInstanceObject{
			ResourceInstanceObjectAddr: stackaddrs.AbsResourceInstanceObject{
				Component: stackaddrs.AbsComponentInstance{
					Item: stackaddrs.ComponentInstance{
						Component: stackaddrs.Component{
							Name: "self",
						},
					},
				},
				Item: addrs.AbsResourceInstanceObject{
					ResourceInstance: addrs.AbsResourceInstance{
						Resource: addrs.ResourceInstance{
							Resource: addrs.Resource{
								Mode: addrs.ManagedResourceMode,
								Type: "terraform_data",
								Name: "main",
							},
						},
					},
				},
			},
			NewStateSrc: nil, // Deleted, so is nil.
			ProviderConfigAddr: addrs.AbsProviderConfig{
				Provider: addrs.Provider{
					Type:      "terraform",
					Namespace: "builtin",
					Hostname:  "terraform.io",
				},
			},
		},
	}

	sort.SliceStable(applyChanges, func(i, j int) bool {
		return appliedChangeSortKey(applyChanges[i]) < appliedChangeSortKey(applyChanges[j])
	})

	if diff := cmp.Diff(wantChanges, applyChanges, ctydebug.CmpOptions, cmpCollectionsSet); diff != "" {
		t.Errorf("wrong changes\n%s", diff)
	}
}

func TestApplyWithMovedResource(t *testing.T) {
	fakePlanTimestamp, err := time.Parse(time.RFC3339, "1994-09-05T08:50:00Z")
	if err != nil {
		t.Fatal(err)
	}

	ctx := context.Background()
	cfg := loadMainBundleConfigForTest(t, path.Join("state-manipulation", "moved"))

	lock := depsfile.NewLocks()
	lock.SetProvider(
		addrs.NewDefaultProvider("testing"),
		providerreqs.MustParseVersion("0.0.0"),
		providerreqs.MustParseVersionConstraints("=0.0.0"),
		providerreqs.PreferredHashes([]providerreqs.Hash{}),
	)

	planReq := PlanRequest{
		Config: cfg,
		ProviderFactories: map[addrs.Provider]providers.Factory{
			addrs.NewDefaultProvider("testing"): func() (providers.Interface, error) {
				return stacks_testing_provider.NewProviderWithData(stacks_testing_provider.NewResourceStoreBuilder().
					AddResource("moved", cty.ObjectVal(map[string]cty.Value{
						"id":    cty.StringVal("moved"),
						"value": cty.StringVal("moved"),
					})).
					Build()), nil
			},
		},
		DependencyLocks: *lock,

		ForcePlanTimestamp: &fakePlanTimestamp,

		// PrevState specifies a state with a resource that is not present in
		// the current configuration. This is a common situation when a resource
		// is removed from the configuration but still exists in the state.
		PrevState: stackstate.NewStateBuilder().
			AddResourceInstance(stackstate.NewResourceInstanceBuilder().
				SetAddr(stackaddrs.AbsResourceInstanceObject{
					Component: stackaddrs.AbsComponentInstance{
						Stack: stackaddrs.RootStackInstance,
						Item: stackaddrs.ComponentInstance{
							Component: stackaddrs.Component{
								Name: "self",
							},
							Key: addrs.NoKey,
						},
					},
					Item: addrs.AbsResourceInstanceObject{
						ResourceInstance: addrs.AbsResourceInstance{
							Module: addrs.RootModuleInstance,
							Resource: addrs.ResourceInstance{
								Resource: addrs.Resource{
									Mode: addrs.ManagedResourceMode,
									Type: "testing_resource",
									Name: "before",
								},
								Key: addrs.NoKey,
							},
						},
						DeposedKey: addrs.NotDeposed,
					},
				}).
				SetResourceInstanceObjectSrc(states.ResourceInstanceObjectSrc{
					SchemaVersion: 0,
					AttrsJSON: mustMarshalJSONAttrs(map[string]interface{}{
						"id":    "moved",
						"value": "moved",
					}),
					Status: states.ObjectReady,
				}).
				SetProviderAddr(addrs.AbsProviderConfig{
					Module:   addrs.RootModule,
					Provider: addrs.MustParseProviderSourceString("hashicorp/testing"),
				})).
			Build(),
	}

	planChangesCh := make(chan stackplan.PlannedChange)
	diagsCh := make(chan tfdiags.Diagnostic)
	planResp := PlanResponse{
		PlannedChanges: planChangesCh,
		Diagnostics:    diagsCh,
	}

	go Plan(ctx, &planReq, &planResp)
	planChanges, diags := collectPlanOutput(planChangesCh, diagsCh)
	if len(diags) > 0 {
		t.Fatalf("expected no diagnostics, go %s", diags.ErrWithWarnings())
	}

	planLoader := stackplan.NewLoader()
	for _, change := range planChanges {
		proto, err := change.PlannedChangeProto()
		if err != nil {
			t.Fatal(err)
		}

		for _, rawMsg := range proto.Raw {
			err = planLoader.AddRaw(rawMsg)
			if err != nil {
				t.Fatal(err)
			}
		}
	}
	plan, err := planLoader.Plan()
	if err != nil {
		t.Fatal(err)
	}

	applyReq := ApplyRequest{
		Config: cfg,
		Plan:   plan,
		ProviderFactories: map[addrs.Provider]providers.Factory{
			addrs.NewDefaultProvider("testing"): func() (providers.Interface, error) {
				return stacks_testing_provider.NewProviderWithData(stacks_testing_provider.NewResourceStoreBuilder().
					AddResource("moved", cty.ObjectVal(map[string]cty.Value{
						"id":    cty.StringVal("moved"),
						"value": cty.StringVal("moved"),
					})).
					Build()), nil
			},
		},
		DependencyLocks: *lock,
	}

	applyChangesCh := make(chan stackstate.AppliedChange)
	diagsCh = make(chan tfdiags.Diagnostic)

	applyResp := ApplyResponse{
		AppliedChanges: applyChangesCh,
		Diagnostics:    diagsCh,
	}

	go Apply(ctx, &applyReq, &applyResp)
	applyChanges, applyDiags := collectApplyOutput(applyChangesCh, diagsCh)
	if len(applyDiags) > 0 {
		t.Fatalf("expected no diagnostics, got %s", applyDiags.ErrWithWarnings())
	}

	expectedPreviousAddr := mustAbsResourceInstanceObject("component.self.testing_resource.before")

	wantChanges := []stackstate.AppliedChange{
		&stackstate.AppliedChangeComponentInstance{
			ComponentAddr: stackaddrs.AbsComponent{
				Item: stackaddrs.Component{
					Name: "self",
				},
			},
			ComponentInstanceAddr: stackaddrs.AbsComponentInstance{
				Item: stackaddrs.ComponentInstance{
					Component: stackaddrs.Component{
						Name: "self",
					},
				},
			},
			OutputValues: make(map[addrs.OutputValue]cty.Value),
		},
		&stackstate.AppliedChangeResourceInstanceObject{
			ResourceInstanceObjectAddr: stackaddrs.AbsResourceInstanceObject{
				Component: stackaddrs.AbsComponentInstance{
					Item: stackaddrs.ComponentInstance{
						Component: stackaddrs.Component{
							Name: "self",
						},
					},
				},
				Item: addrs.AbsResourceInstanceObject{
					ResourceInstance: addrs.AbsResourceInstance{
						Resource: addrs.ResourceInstance{
							Resource: addrs.Resource{
								Mode: addrs.ManagedResourceMode,
								Type: "testing_resource",
								Name: "after",
							},
						},
					},
				},
			},
			PreviousResourceInstanceObjectAddr: &expectedPreviousAddr,
			NewStateSrc: &states.ResourceInstanceObjectSrc{
				AttrsJSON: mustMarshalJSONAttrs(map[string]interface{}{
					"id":    "moved",
					"value": "moved",
				}),
				Status:             states.ObjectReady,
				AttrSensitivePaths: make([]cty.Path, 0),
			},
			ProviderConfigAddr: addrs.AbsProviderConfig{
				Provider: addrs.MustParseProviderSourceString("hashicorp/testing"),
			},
			Schema: stacks_testing_provider.TestingResourceSchema,
		},
	}

	sort.SliceStable(applyChanges, func(i, j int) bool {
		return appliedChangeSortKey(applyChanges[i]) < appliedChangeSortKey(applyChanges[j])
	})

	if diff := cmp.Diff(wantChanges, applyChanges, ctydebug.CmpOptions, cmpCollectionsSet); diff != "" {
		t.Errorf("wrong changes\n%s", diff)
	}
}

func TestApplyWithSensitivePropagation(t *testing.T) {
	ctx := context.Background()
	cfg := loadMainBundleConfigForTest(t, path.Join("with-single-input", "sensitive-input"))

	fakePlanTimestamp, err := time.Parse(time.RFC3339, "1991-08-25T20:57:08Z")
	if err != nil {
		t.Fatal(err)
	}

	changesCh := make(chan stackplan.PlannedChange)
	diagsCh := make(chan tfdiags.Diagnostic)
	lock := depsfile.NewLocks()
	lock.SetProvider(
		addrs.NewDefaultProvider("testing"),
		providerreqs.MustParseVersion("0.0.0"),
		providerreqs.MustParseVersionConstraints("=0.0.0"),
		providerreqs.PreferredHashes([]providerreqs.Hash{}),
	)
	req := PlanRequest{
		Config: cfg,
		ProviderFactories: map[addrs.Provider]providers.Factory{
			addrs.NewDefaultProvider("testing"): func() (providers.Interface, error) {
				return stacks_testing_provider.NewProvider(), nil
			},
		},
		DependencyLocks: *lock,

		ForcePlanTimestamp: &fakePlanTimestamp,

		InputValues: map[stackaddrs.InputVariable]ExternalInputValue{
			stackaddrs.InputVariable{Name: "id"}: {
				Value: cty.StringVal("bb5cf32312ec"),
			},
		},
	}
	resp := PlanResponse{
		PlannedChanges: changesCh,
		Diagnostics:    diagsCh,
	}

	go Plan(ctx, &req, &resp)
	planChanges, diags := collectPlanOutput(changesCh, diagsCh)
	if len(diags) > 0 {
		t.Fatalf("expected no diagnostics, got %s", diags.ErrWithWarnings())
	}

	planLoader := stackplan.NewLoader()
	for _, change := range planChanges {
		proto, err := change.PlannedChangeProto()
		if err != nil {
			t.Fatal(err)
		}

		for _, rawMsg := range proto.Raw {
			err = planLoader.AddRaw(rawMsg)
			if err != nil {
				t.Fatal(err)
			}
		}
	}
	plan, err := planLoader.Plan()
	if err != nil {
		t.Fatal(err)
	}

	applyReq := ApplyRequest{
		Config: cfg,
		Plan:   plan,
		ProviderFactories: map[addrs.Provider]providers.Factory{
			addrs.NewDefaultProvider("testing"): func() (providers.Interface, error) {
				return stacks_testing_provider.NewProvider(), nil
			},
		},
		DependencyLocks: *lock,
	}

	applyChangesCh := make(chan stackstate.AppliedChange)
	diagsCh = make(chan tfdiags.Diagnostic)

	applyResp := ApplyResponse{
		AppliedChanges: applyChangesCh,
		Diagnostics:    diagsCh,
	}

	go Apply(ctx, &applyReq, &applyResp)
	applyChanges, applyDiags := collectApplyOutput(applyChangesCh, diagsCh)
	if len(applyDiags) > 0 {
		t.Fatalf("expected no diagnostics, got %s", applyDiags.ErrWithWarnings())
	}

	wantChanges := []stackstate.AppliedChange{
		&stackstate.AppliedChangeComponentInstance{
			ComponentAddr: stackaddrs.AbsComponent{
				Item: stackaddrs.Component{
					Name: "self",
				},
			},
			ComponentInstanceAddr: stackaddrs.AbsComponentInstance{
				Item: stackaddrs.ComponentInstance{
					Component: stackaddrs.Component{
						Name: "self",
					},
				},
			},
			OutputValues: make(map[addrs.OutputValue]cty.Value),
		},
		&stackstate.AppliedChangeResourceInstanceObject{
			ResourceInstanceObjectAddr: stackaddrs.AbsResourceInstanceObject{
				Component: stackaddrs.AbsComponentInstance{
					Item: stackaddrs.ComponentInstance{
						Component: stackaddrs.Component{
							Name: "self",
						},
					},
				},
				Item: addrs.AbsResourceInstanceObject{
					ResourceInstance: addrs.AbsResourceInstance{
						Resource: addrs.ResourceInstance{
							Resource: addrs.Resource{
								Mode: addrs.ManagedResourceMode,
								Type: "testing_resource",
								Name: "data",
							},
						},
					},
				},
			},
			NewStateSrc: &states.ResourceInstanceObjectSrc{
				AttrsJSON: mustMarshalJSONAttrs(map[string]interface{}{
					"id":    "bb5cf32312ec",
					"value": "secret",
				}),
				AttrSensitivePaths: []cty.Path{
					cty.GetAttrPath("value"),
				},
				Status:       states.ObjectReady,
				Dependencies: make([]addrs.ConfigResource, 0),
			},
			ProviderConfigAddr: addrs.AbsProviderConfig{
				Provider: addrs.NewDefaultProvider("testing"),
			},
			Schema: stacks_testing_provider.TestingResourceSchema,
		},
		&stackstate.AppliedChangeComponentInstance{
			ComponentAddr: stackaddrs.AbsComponent{
				Item: stackaddrs.Component{
					Name: "sensitive",
				},
			},
			ComponentInstanceAddr: stackaddrs.AbsComponentInstance{
				Item: stackaddrs.ComponentInstance{
					Component: stackaddrs.Component{
						Name: "sensitive",
					},
				},
			},
			OutputValues: map[addrs.OutputValue]cty.Value{
				addrs.OutputValue{Name: "out"}: cty.StringVal("secret").Mark(marks.Sensitive),
			},
		},
	}

	sort.SliceStable(applyChanges, func(i, j int) bool {
		return appliedChangeSortKey(applyChanges[i]) < appliedChangeSortKey(applyChanges[j])
	})

	if diff := cmp.Diff(wantChanges, applyChanges, ctydebug.CmpOptions, cmpCollectionsSet); diff != "" {
		t.Errorf("wrong changes\n%s", diff)
	}
}

func TestApplyWithCheckableObjects(t *testing.T) {
	ctx := context.Background()
	cfg := loadMainBundleConfigForTest(t, "checkable-objects")

	fakePlanTimestamp, err := time.Parse(time.RFC3339, "1991-08-25T20:57:08Z")
	if err != nil {
		t.Fatal(err)
	}

	store := stacks_testing_provider.NewResourceStore()

	changesCh := make(chan stackplan.PlannedChange)
	diagsCh := make(chan tfdiags.Diagnostic)
	lock := depsfile.NewLocks()
	lock.SetProvider(
		addrs.NewDefaultProvider("testing"),
		providerreqs.MustParseVersion("0.0.0"),
		providerreqs.MustParseVersionConstraints("=0.0.0"),
		providerreqs.PreferredHashes([]providerreqs.Hash{}),
	)
	req := PlanRequest{
		Config: cfg,
		ProviderFactories: map[addrs.Provider]providers.Factory{
			addrs.NewDefaultProvider("testing"): func() (providers.Interface, error) {
				return stacks_testing_provider.NewProviderWithData(store), nil
			},
		},
		DependencyLocks: *lock,

		ForcePlanTimestamp: &fakePlanTimestamp,

		InputValues: map[stackaddrs.InputVariable]ExternalInputValue{
			stackaddrs.InputVariable{Name: "foo"}: {
				Value: cty.StringVal("bar"),
			},
		},
	}
	resp := PlanResponse{
		PlannedChanges: changesCh,
		Diagnostics:    diagsCh,
	}
	var wantDiags tfdiags.Diagnostics
	wantDiags = wantDiags.Append(&hcl.Diagnostic{
		Severity: hcl.DiagWarning,

		Summary: "Check block assertion failed",
		Detail:  `value must be 'baz'`,
		Subject: &hcl.Range{
			Filename: mainBundleSourceAddrStr("checkable-objects/checkable-objects.tf"),
			Start:    hcl.Pos{Line: 41, Column: 21, Byte: 716},
			End:      hcl.Pos{Line: 41, Column: 57, Byte: 752},
		},
	})

	go Plan(ctx, &req, &resp)
	planChanges, planDiags := collectPlanOutput(changesCh, diagsCh)

	if diff := cmp.Diff(wantDiags.ForRPC(), planDiags.ForRPC()); diff != "" {
		t.Errorf("wrong diagnostics\n%s", diff)
	}

<<<<<<< HEAD
	var rawPlan []*anypb.Any
=======
	planLoader := stackplan.NewLoader()
>>>>>>> 6f89b66c
	for _, change := range planChanges {
		proto, err := change.PlannedChangeProto()
		if err != nil {
			t.Fatal(err)
		}
<<<<<<< HEAD
		rawPlan = append(rawPlan, proto.Raw...)
	}

	applyReq := ApplyRequest{
		Config:  cfg,
		RawPlan: rawPlan,
=======

		for _, rawMsg := range proto.Raw {
			err = planLoader.AddRaw(rawMsg)
			if err != nil {
				t.Fatal(err)
			}
		}
	}
	plan, err := planLoader.Plan()
	if err != nil {
		t.Fatal(err)
	}

	applyReq := ApplyRequest{
		Config: cfg,
		Plan:   plan,
>>>>>>> 6f89b66c
		ProviderFactories: map[addrs.Provider]providers.Factory{
			addrs.NewDefaultProvider("testing"): func() (providers.Interface, error) {
				return stacks_testing_provider.NewProviderWithData(store), nil
			},
		},
		DependencyLocks: *lock,
	}

	applyChangesCh := make(chan stackstate.AppliedChange)
	diagsCh = make(chan tfdiags.Diagnostic)

	applyResp := ApplyResponse{
		AppliedChanges: applyChangesCh,
		Diagnostics:    diagsCh,
	}

	go Apply(ctx, &applyReq, &applyResp)
	applyChanges, applyDiags := collectApplyOutput(applyChangesCh, diagsCh)
	if diff := cmp.Diff(wantDiags.ForRPC(), applyDiags.ForRPC()); diff != "" {
		t.Errorf("wrong diagnostics\n%s", diff)
	}

	wantChanges := []stackstate.AppliedChange{
		&stackstate.AppliedChangeComponentInstance{
			ComponentAddr: stackaddrs.AbsComponent{
				Item: stackaddrs.Component{
					Name: "single",
				},
			},
			ComponentInstanceAddr: stackaddrs.AbsComponentInstance{
				Item: stackaddrs.ComponentInstance{
					Component: stackaddrs.Component{
						Name: "single",
					},
				},
			},
			OutputValues: map[addrs.OutputValue]cty.Value{
				addrs.OutputValue{Name: "foo"}: cty.StringVal("bar"),
			},
		},
		&stackstate.AppliedChangeResourceInstanceObject{
			ResourceInstanceObjectAddr: stackaddrs.AbsResourceInstanceObject{
				Component: stackaddrs.AbsComponentInstance{
					Item: stackaddrs.ComponentInstance{
						Component: stackaddrs.Component{
							Name: "single",
						},
					},
				},
				Item: addrs.AbsResourceInstanceObject{
					ResourceInstance: addrs.AbsResourceInstance{
						Resource: addrs.ResourceInstance{
							Resource: addrs.Resource{
								Mode: addrs.ManagedResourceMode,
								Type: "testing_resource",
								Name: "main",
							},
						},
					},
				},
			},
			NewStateSrc: &states.ResourceInstanceObjectSrc{
				AttrsJSON: mustMarshalJSONAttrs(map[string]interface{}{
					"id":    "test",
					"value": "bar",
				}),
				Status:       states.ObjectReady,
				Dependencies: make([]addrs.ConfigResource, 0),
			},
			ProviderConfigAddr: addrs.AbsProviderConfig{
				Provider: addrs.NewDefaultProvider("testing"),
			},
			Schema: stacks_testing_provider.TestingResourceSchema,
		},
	}

	sort.SliceStable(applyChanges, func(i, j int) bool {
		return appliedChangeSortKey(applyChanges[i]) < appliedChangeSortKey(applyChanges[j])
	})

	if diff := cmp.Diff(wantChanges, applyChanges, ctydebug.CmpOptions, cmpCollectionsSet); diff != "" {
		t.Errorf("wrong changes\n%s", diff)
	}

	// capture the state
	state := make(map[string]*anypb.Any)
	for _, change := range applyChanges {
		proto, err := change.AppliedChangeProto()
		if err != nil {
			t.Fatal(err)
		}
		for _, raw := range proto.Raw {
			state[raw.Key] = raw.Value
		}
	}
	prevState, err := stackstate.LoadFromProto(state)
	if err != nil {
		t.Fatalf("failed to load state from proto: %s", err)
	}

	// We'll follow this up with a destroy plan to verify everything the checks
	// don't get in the way here.

	changesCh = make(chan stackplan.PlannedChange)
	diagsCh = make(chan tfdiags.Diagnostic)
	req = PlanRequest{
		// For this plan, we're destroying and we now have some state.
		PlanMode:  plans.DestroyMode,
		PrevState: prevState,

		// The rest is the same as the previous plan.
		Config: cfg,
		ProviderFactories: map[addrs.Provider]providers.Factory{
			addrs.NewDefaultProvider("testing"): func() (providers.Interface, error) {
				return stacks_testing_provider.NewProviderWithData(store), nil
			},
		},

		ForcePlanTimestamp: &fakePlanTimestamp,

		InputValues: map[stackaddrs.InputVariable]ExternalInputValue{
			stackaddrs.InputVariable{Name: "foo"}: {
				Value: cty.StringVal("bar"),
			},
		},
	}
	resp = PlanResponse{
		PlannedChanges: changesCh,
		Diagnostics:    diagsCh,
	}

	go Plan(ctx, &req, &resp)
	planChanges, planDiags = collectPlanOutput(changesCh, diagsCh)

	if len(planDiags) > 0 {
		// At this point we shouldn't see the check warning, as they don't
		// execute during destroy plans.
		t.Fatalf("expected no diagnostics, got %s", planDiags.ErrWithWarnings())
	}

	rawPlan = nil // clear rawPlan for the next apply
	for _, change := range planChanges {
		proto, err := change.PlannedChangeProto()
		if err != nil {
			t.Fatal(err)
		}
		rawPlan = append(rawPlan, proto.Raw...)
	}

	// And now we'll apply the destroy plan to verify that the checks don't
	// get in the way here.

	applyReq = ApplyRequest{
		Config:  cfg,
		RawPlan: rawPlan,
		ProviderFactories: map[addrs.Provider]providers.Factory{
			addrs.NewDefaultProvider("testing"): func() (providers.Interface, error) {
				return stacks_testing_provider.NewProviderWithData(store), nil
			},
		},
	}

	applyChangesCh = make(chan stackstate.AppliedChange)
	diagsCh = make(chan tfdiags.Diagnostic)

	applyResp = ApplyResponse{
		AppliedChanges: applyChangesCh,
		Diagnostics:    diagsCh,
	}

	go Apply(ctx, &applyReq, &applyResp)
	applyChanges, applyDiags = collectApplyOutput(applyChangesCh, diagsCh)
	if len(applyDiags) > 0 {
		// Again, the warning from the check block shouldn't be included during
		// a destroy operation.
		t.Fatalf("expected no diagnostics, got %s", applyDiags.ErrWithWarnings())
	}

	wantChanges = []stackstate.AppliedChange{
		&stackstate.AppliedChangeComponentInstance{
			ComponentAddr:         mustAbsComponent("component.single"),
			ComponentInstanceAddr: mustAbsComponentInstance("component.single"),
			OutputValues:          make(map[addrs.OutputValue]cty.Value),
		},
		&stackstate.AppliedChangeResourceInstanceObject{
			ResourceInstanceObjectAddr: mustAbsResourceInstanceObject("component.single.testing_resource.main"),
			ProviderConfigAddr:         mustDefaultRootProvider("testing"),
		},
	}

	sort.SliceStable(applyChanges, func(i, j int) bool {
		return appliedChangeSortKey(applyChanges[i]) < appliedChangeSortKey(applyChanges[j])
	})

	if diff := cmp.Diff(wantChanges, applyChanges, ctydebug.CmpOptions, cmpCollectionsSet); diff != "" {
		t.Errorf("wrong changes\n%s", diff)
	}
}

func TestApplyWithForcePlanTimestamp(t *testing.T) {
	ctx := context.Background()
	cfg := loadMainBundleConfigForTest(t, "with-plantimestamp")

	forcedPlanTimestamp := "1991-08-25T20:57:08Z"
	fakePlanTimestamp, err := time.Parse(time.RFC3339, forcedPlanTimestamp)
	if err != nil {
		t.Fatal(err)
	}

	changesCh := make(chan stackplan.PlannedChange)
	diagsCh := make(chan tfdiags.Diagnostic)
	req := PlanRequest{
		Config: cfg,
		ProviderFactories: map[addrs.Provider]providers.Factory{
			addrs.NewDefaultProvider("testing"): func() (providers.Interface, error) {
				return stacks_testing_provider.NewProvider(), nil
			},
		},
		ForcePlanTimestamp: &fakePlanTimestamp,
	}
	resp := PlanResponse{
		PlannedChanges: changesCh,
		Diagnostics:    diagsCh,
	}

	go Plan(ctx, &req, &resp)
	planChanges, diags := collectPlanOutput(changesCh, diagsCh)
	if len(diags) > 0 {
		t.Fatalf("expected no diagnostics, got %s", diags.ErrWithWarnings())
	}
	// Sanity check that the plan timestamp was set correctly
	output := expectOutput(t, "plantimestamp", planChanges)
	plantimestampValue, err := output.NewValue.Decode(cty.String)
	if err != nil {
		t.Fatal(err)
	}

	if plantimestampValue.AsString() != forcedPlanTimestamp {
		t.Errorf("expected plantimestamp to be %q, got %q", forcedPlanTimestamp, plantimestampValue.AsString())
	}

	planLoader := stackplan.NewLoader()
	for _, change := range planChanges {
		proto, err := change.PlannedChangeProto()
		if err != nil {
			t.Fatal(err)
		}

		for _, rawMsg := range proto.Raw {
			err = planLoader.AddRaw(rawMsg)
			if err != nil {
				t.Fatal(err)
			}
		}
	}
	plan, err := planLoader.Plan()
	if err != nil {
		t.Fatal(err)
	}

	applyReq := ApplyRequest{
		Config: cfg,
		Plan:   plan,
		ProviderFactories: map[addrs.Provider]providers.Factory{
			addrs.NewDefaultProvider("testing"): func() (providers.Interface, error) {
				return stacks_testing_provider.NewProvider(), nil
			},
		},
	}

	applyChangesCh := make(chan stackstate.AppliedChange)
	diagsCh = make(chan tfdiags.Diagnostic)

	applyResp := ApplyResponse{
		AppliedChanges: applyChangesCh,
		Diagnostics:    diagsCh,
	}

	go Apply(ctx, &applyReq, &applyResp)
	applyChanges, applyDiags := collectApplyOutput(applyChangesCh, diagsCh)
	if len(applyDiags) > 0 {
		t.Fatalf("expected no diagnostics, got %s", applyDiags.ErrWithWarnings())
	}

	wantChanges := []stackstate.AppliedChange{
		&stackstate.AppliedChangeComponentInstance{
			ComponentAddr: stackaddrs.AbsComponent{
				Item: stackaddrs.Component{
					Name: "second-self",
				},
			},
			ComponentInstanceAddr: stackaddrs.AbsComponentInstance{
				Item: stackaddrs.ComponentInstance{
					Component: stackaddrs.Component{
						Name: "second-self",
					},
				},
			},
			OutputValues: map[addrs.OutputValue]cty.Value{
				// We want to make sure the plantimestamp is set correctly
				{Name: "input"}: cty.StringVal(forcedPlanTimestamp),
				// plantimestamp should also be set for the module runtime used in the components
				{Name: "out"}: cty.StringVal(fmt.Sprintf("module-output-%s", forcedPlanTimestamp)),
			},
		},
		&stackstate.AppliedChangeComponentInstance{
			ComponentAddr: stackaddrs.AbsComponent{
				Item: stackaddrs.Component{
					Name: "self",
				},
			},
			ComponentInstanceAddr: stackaddrs.AbsComponentInstance{
				Item: stackaddrs.ComponentInstance{
					Component: stackaddrs.Component{
						Name: "self",
					},
				},
			},
			OutputValues: map[addrs.OutputValue]cty.Value{
				// We want to make sure the plantimestamp is set correctly
				{Name: "input"}: cty.StringVal(forcedPlanTimestamp),
				// plantimestamp should also be set for the module runtime used in the components
				{Name: "out"}: cty.StringVal(fmt.Sprintf("module-output-%s", forcedPlanTimestamp)),
			},
		},
	}

	sort.SliceStable(applyChanges, func(i, j int) bool {
		return appliedChangeSortKey(applyChanges[i]) < appliedChangeSortKey(applyChanges[j])
	})

	if diff := cmp.Diff(wantChanges, applyChanges, ctydebug.CmpOptions, cmpCollectionsSet); diff != "" {
		t.Errorf("wrong changes\n%s", diff)
	}
}

func TestApplyWithDefaultPlanTimestamp(t *testing.T) {
	ctx := context.Background()
	cfg := loadMainBundleConfigForTest(t, "with-plantimestamp")

	dayOfWritingThisTest := "2024-06-21T06:37:08Z"
	dayOfWritingThisTestTime, err := time.Parse(time.RFC3339, dayOfWritingThisTest)
	if err != nil {
		t.Fatal(err)
	}

	changesCh := make(chan stackplan.PlannedChange)
	diagsCh := make(chan tfdiags.Diagnostic)
	req := PlanRequest{
		Config: cfg,
		ProviderFactories: map[addrs.Provider]providers.Factory{
			addrs.NewDefaultProvider("testing"): func() (providers.Interface, error) {
				return stacks_testing_provider.NewProvider(), nil
			},
		},
	}
	resp := PlanResponse{
		PlannedChanges: changesCh,
		Diagnostics:    diagsCh,
	}

	go Plan(ctx, &req, &resp)
	planChanges, diags := collectPlanOutput(changesCh, diagsCh)
	if len(diags) > 0 {
		t.Fatalf("expected no diagnostics, got %s", diags.ErrWithWarnings())
	}
	// Sanity check that the plan timestamp was set correctly
	output := expectOutput(t, "plantimestamp", planChanges)
	plantimestampValue, err := output.NewValue.Decode(cty.String)
	if err != nil {
		t.Fatal(err)
	}

	plantimestamp, err := time.Parse(time.RFC3339, plantimestampValue.AsString())
	if err != nil {
		t.Fatal(err)
	}

	if plantimestamp.Before(dayOfWritingThisTestTime) {
		t.Errorf("expected plantimestamp to be later than %q, got %q", dayOfWritingThisTest, plantimestampValue.AsString())
	}

	planLoader := stackplan.NewLoader()
	for _, change := range planChanges {
		proto, err := change.PlannedChangeProto()
		if err != nil {
			t.Fatal(err)
		}

		for _, rawMsg := range proto.Raw {
			err = planLoader.AddRaw(rawMsg)
			if err != nil {
				t.Fatal(err)
			}
		}
	}
	plan, err := planLoader.Plan()
	if err != nil {
		t.Fatal(err)
	}

	applyReq := ApplyRequest{
		Config: cfg,
		Plan:   plan,
		ProviderFactories: map[addrs.Provider]providers.Factory{
			addrs.NewDefaultProvider("testing"): func() (providers.Interface, error) {
				return stacks_testing_provider.NewProvider(), nil
			},
		},
	}

	applyChangesCh := make(chan stackstate.AppliedChange)
	diagsCh = make(chan tfdiags.Diagnostic)

	applyResp := ApplyResponse{
		AppliedChanges: applyChangesCh,
		Diagnostics:    diagsCh,
	}

	go Apply(ctx, &applyReq, &applyResp)
	applyChanges, applyDiags := collectApplyOutput(applyChangesCh, diagsCh)
	if len(applyDiags) > 0 {
		t.Fatalf("expected no diagnostics, got %s", applyDiags.ErrWithWarnings())
	}

	for _, x := range applyChanges {
		if v, ok := x.(*stackstate.AppliedChangeComponentInstance); ok {
			if actualTimestampValue, ok := v.OutputValues[addrs.OutputValue{
				Name: "input",
			}]; ok {
				actualTimestamp, err := time.Parse(time.RFC3339, actualTimestampValue.AsString())
				if err != nil {
					t.Fatalf("Could not parse component output value: %q", err)
				}
				if actualTimestamp.Before(dayOfWritingThisTestTime) {
					t.Error("Timestamp is before day of writing this test, that should be incorrect.")
				}
			}

			if actualTimestampValue, ok := v.OutputValues[addrs.OutputValue{
				Name: "out",
			}]; ok {
				actualTimestamp, err := time.Parse(time.RFC3339, strings.ReplaceAll(actualTimestampValue.AsString(), "module-output-", ""))
				if err != nil {
					t.Fatalf("Could not parse component output value: %q", err)
				}
				if actualTimestamp.Before(dayOfWritingThisTestTime) {
					t.Error("Timestamp is before day of writing this test, that should be incorrect.")
				}
			}
		}
	}
}

func TestApplyWithFailedComponent(t *testing.T) {
	ctx := context.Background()
	cfg := loadMainBundleConfigForTest(t, filepath.Join("with-single-input", "failed-parent"))

	fakePlanTimestamp, err := time.Parse(time.RFC3339, "1991-08-25T20:57:08Z")
	if err != nil {
		t.Fatal(err)
	}

	changesCh := make(chan stackplan.PlannedChange)
	diagsCh := make(chan tfdiags.Diagnostic)
	lock := depsfile.NewLocks()
	lock.SetProvider(
		addrs.NewDefaultProvider("testing"),
		providerreqs.MustParseVersion("0.0.0"),
		providerreqs.MustParseVersionConstraints("=0.0.0"),
		providerreqs.PreferredHashes([]providerreqs.Hash{}),
	)
	req := PlanRequest{
		Config: cfg,
		ProviderFactories: map[addrs.Provider]providers.Factory{
			addrs.NewDefaultProvider("testing"): func() (providers.Interface, error) {
				return stacks_testing_provider.NewProvider(), nil
			},
		},
		DependencyLocks:    *lock,
		ForcePlanTimestamp: &fakePlanTimestamp,
	}
	resp := PlanResponse{
		PlannedChanges: changesCh,
		Diagnostics:    diagsCh,
	}
	go Plan(ctx, &req, &resp)
	planChanges, diags := collectPlanOutput(changesCh, diagsCh)
	if len(diags) > 0 {
		t.Fatalf("expected no diagnostics, got %s", diags.ErrWithWarnings())
	}

	planLoader := stackplan.NewLoader()
	for _, change := range planChanges {
		proto, err := change.PlannedChangeProto()
		if err != nil {
			t.Fatal(err)
		}

		for _, rawMsg := range proto.Raw {
			err = planLoader.AddRaw(rawMsg)
			if err != nil {
				t.Fatal(err)
			}
		}
	}
	plan, err := planLoader.Plan()
	if err != nil {
		t.Fatal(err)
	}

	applyReq := ApplyRequest{
		Config: cfg,
		Plan:   plan,
		ProviderFactories: map[addrs.Provider]providers.Factory{
			addrs.NewDefaultProvider("testing"): func() (providers.Interface, error) {
				return stacks_testing_provider.NewProvider(), nil
			},
		},
		DependencyLocks: *lock,
	}

	applyChangesCh := make(chan stackstate.AppliedChange)
	diagsCh = make(chan tfdiags.Diagnostic)

	applyResp := ApplyResponse{
		AppliedChanges: applyChangesCh,
		Diagnostics:    diagsCh,
	}

	go Apply(ctx, &applyReq, &applyResp)
	applyChanges, applyDiags := collectApplyOutput(applyChangesCh, diagsCh)

	expectDiagnosticsForTest(t, applyDiags,
		// This is the expected failure, from our testing_failed_resource.
		expectDiagnostic(tfdiags.Error, "planned failure", "apply failure"))

	wantChanges := []stackstate.AppliedChange{
		&stackstate.AppliedChangeComponentInstance{
			ComponentAddr:         mustAbsComponent("component.parent"),
			ComponentInstanceAddr: mustAbsComponentInstance("component.parent"),
			OutputValues:          make(map[addrs.OutputValue]cty.Value),
		},
		&stackstate.AppliedChangeResourceInstanceObject{
			ResourceInstanceObjectAddr: mustAbsResourceInstanceObject("component.parent.testing_failed_resource.data"),
			ProviderConfigAddr:         mustDefaultRootProvider("testing"),
		},
		&stackstate.AppliedChangeComponentInstance{
			ComponentAddr:         mustAbsComponent("component.self"),
			ComponentInstanceAddr: mustAbsComponentInstance("component.self"),
			OutputValues:          make(map[addrs.OutputValue]cty.Value),
		},
	}

	sort.SliceStable(applyChanges, func(i, j int) bool {
		return appliedChangeSortKey(applyChanges[i]) < appliedChangeSortKey(applyChanges[j])
	})

	if diff := cmp.Diff(wantChanges, applyChanges, ctydebug.CmpOptions, cmpCollectionsSet); diff != "" {
		t.Errorf("wrong changes\n%s", diff)
	}

}

func TestApplyWithFailedProviderLinkedComponent(t *testing.T) {
	ctx := context.Background()
	cfg := loadMainBundleConfigForTest(t, filepath.Join("with-single-input", "failed-component-to-provider"))

	fakePlanTimestamp, err := time.Parse(time.RFC3339, "1991-08-25T20:57:08Z")
	if err != nil {
		t.Fatal(err)
	}

	changesCh := make(chan stackplan.PlannedChange)
	diagsCh := make(chan tfdiags.Diagnostic)
	lock := depsfile.NewLocks()
	lock.SetProvider(
		addrs.NewDefaultProvider("testing"),
		providerreqs.MustParseVersion("0.0.0"),
		providerreqs.MustParseVersionConstraints("=0.0.0"),
		providerreqs.PreferredHashes([]providerreqs.Hash{}),
	)
	req := PlanRequest{
		Config: cfg,
		ProviderFactories: map[addrs.Provider]providers.Factory{
			addrs.NewDefaultProvider("testing"): func() (providers.Interface, error) {
				return stacks_testing_provider.NewProvider(), nil
			},
		},
		DependencyLocks:    *lock,
		ForcePlanTimestamp: &fakePlanTimestamp,
	}
	resp := PlanResponse{
		PlannedChanges: changesCh,
		Diagnostics:    diagsCh,
	}
	go Plan(ctx, &req, &resp)
	planChanges, diags := collectPlanOutput(changesCh, diagsCh)
	if len(diags) > 0 {
		t.Fatalf("expected no diagnostics, got %s", diags.ErrWithWarnings())
	}

	planLoader := stackplan.NewLoader()
	for _, change := range planChanges {
		proto, err := change.PlannedChangeProto()
		if err != nil {
			t.Fatal(err)
		}

		for _, rawMsg := range proto.Raw {
			err = planLoader.AddRaw(rawMsg)
			if err != nil {
				t.Fatal(err)
			}
		}
	}
	plan, err := planLoader.Plan()
	if err != nil {
		t.Fatal(err)
	}

	applyReq := ApplyRequest{
		Config: cfg,
		Plan:   plan,
		ProviderFactories: map[addrs.Provider]providers.Factory{
			addrs.NewDefaultProvider("testing"): func() (providers.Interface, error) {
				return stacks_testing_provider.NewProvider(), nil
			},
		},
		DependencyLocks: *lock,
	}

	applyChangesCh := make(chan stackstate.AppliedChange)
	diagsCh = make(chan tfdiags.Diagnostic)

	applyResp := ApplyResponse{
		AppliedChanges: applyChangesCh,
		Diagnostics:    diagsCh,
	}

	go Apply(ctx, &applyReq, &applyResp)
	applyChanges, applyDiags := collectApplyOutput(applyChangesCh, diagsCh)

	expectDiagnosticsForTest(t, applyDiags,
		// This is the expected failure, from our testing_failed_resource.
		expectDiagnostic(tfdiags.Error, "planned failure", "apply failure"))

	wantChanges := []stackstate.AppliedChange{
		&stackstate.AppliedChangeComponentInstance{
			ComponentAddr:         mustAbsComponent("component.parent"),
			ComponentInstanceAddr: mustAbsComponentInstance("component.parent"),
			OutputValues:          make(map[addrs.OutputValue]cty.Value),
		},
		&stackstate.AppliedChangeResourceInstanceObject{
			ResourceInstanceObjectAddr: mustAbsResourceInstanceObject("component.parent.testing_failed_resource.data"),
			ProviderConfigAddr:         mustDefaultRootProvider("testing"),
		},
		&stackstate.AppliedChangeComponentInstance{
			ComponentAddr:         mustAbsComponent("component.self"),
			ComponentInstanceAddr: mustAbsComponentInstance("component.self"),
			OutputValues:          make(map[addrs.OutputValue]cty.Value),
		},
	}

	sort.SliceStable(applyChanges, func(i, j int) bool {
		return appliedChangeSortKey(applyChanges[i]) < appliedChangeSortKey(applyChanges[j])
	})

	if diff := cmp.Diff(wantChanges, applyChanges, ctydebug.CmpOptions, cmpCollectionsSet); diff != "" {
		t.Errorf("wrong changes\n%s", diff)
	}

}

func TestApplyWithStateManipulation(t *testing.T) {
	fakePlanTimestamp, err := time.Parse(time.RFC3339, "1991-08-25T20:57:08Z")
	if err != nil {
		t.Fatal(err)
	}

	lock := depsfile.NewLocks()
	lock.SetProvider(
		addrs.NewDefaultProvider("testing"),
		providerreqs.MustParseVersion("0.0.0"),
		providerreqs.MustParseVersionConstraints("=0.0.0"),
		providerreqs.PreferredHashes([]providerreqs.Hash{}),
	)

	tcs := map[string]struct {
		state            *stackstate.State
		store            *stacks_testing_provider.ResourceStore
		inputs           map[string]cty.Value
		changes          []stackstate.AppliedChange
		counts           collections.Map[stackaddrs.AbsComponentInstance, *hooks.ComponentInstanceChange]
		expectedWarnings []string
	}{
		"moved": {
			state: stackstate.NewStateBuilder().
				AddResourceInstance(stackstate.NewResourceInstanceBuilder().
					SetAddr(mustAbsResourceInstanceObject("component.self.testing_resource.before")).
					SetProviderAddr(mustDefaultRootProvider("testing")).
					SetResourceInstanceObjectSrc(states.ResourceInstanceObjectSrc{
						Status: states.ObjectReady,
						AttrsJSON: mustMarshalJSONAttrs(map[string]any{
							"id":    "moved",
							"value": "moved",
						}),
					})).
				Build(),
			store: stacks_testing_provider.NewResourceStoreBuilder().
				AddResource("moved", cty.ObjectVal(map[string]cty.Value{
					"id":    cty.StringVal("moved"),
					"value": cty.StringVal("moved"),
				})).
				Build(),
			changes: []stackstate.AppliedChange{
				&stackstate.AppliedChangeComponentInstance{
					ComponentAddr:         mustAbsComponent("component.self"),
					ComponentInstanceAddr: mustAbsComponentInstance("component.self"),
					OutputValues:          make(map[addrs.OutputValue]cty.Value),
				},
				&stackstate.AppliedChangeResourceInstanceObject{
					ResourceInstanceObjectAddr: mustAbsResourceInstanceObject("component.self.testing_resource.after"),
					NewStateSrc: &states.ResourceInstanceObjectSrc{
						AttrsJSON: mustMarshalJSONAttrs(map[string]interface{}{
							"id":    "moved",
							"value": "moved",
						}),
						Status:             states.ObjectReady,
						AttrSensitivePaths: make([]cty.Path, 0),
					},
					ProviderConfigAddr:                 mustDefaultRootProvider("testing"),
					PreviousResourceInstanceObjectAddr: mustAbsResourceInstanceObjectPtr("component.self.testing_resource.before"),
					Schema:                             stacks_testing_provider.TestingResourceSchema,
				},
			},
			counts: collections.NewMap[stackaddrs.AbsComponentInstance, *hooks.ComponentInstanceChange](
				collections.MapElem[stackaddrs.AbsComponentInstance, *hooks.ComponentInstanceChange]{
					K: mustAbsComponentInstance("component.self"),
					V: &hooks.ComponentInstanceChange{
						Addr: mustAbsComponentInstance("component.self"),
						Move: 1,
					},
				}),
		},
		"import": {
			state: stackstate.NewStateBuilder().Build(), // We start with an empty state for this.
			store: stacks_testing_provider.NewResourceStoreBuilder().
				AddResource("imported", cty.ObjectVal(map[string]cty.Value{
					"id":    cty.StringVal("imported"),
					"value": cty.StringVal("imported"),
				})).
				Build(),
			inputs: map[string]cty.Value{
				"id": cty.StringVal("imported"),
			},
			changes: []stackstate.AppliedChange{
				&stackstate.AppliedChangeComponentInstance{
					ComponentAddr:         mustAbsComponent("component.self"),
					ComponentInstanceAddr: mustAbsComponentInstance("component.self"),
					OutputValues:          make(map[addrs.OutputValue]cty.Value),
				},
				&stackstate.AppliedChangeResourceInstanceObject{
					ResourceInstanceObjectAddr: mustAbsResourceInstanceObject("component.self.testing_resource.data"),
					NewStateSrc: &states.ResourceInstanceObjectSrc{
						AttrsJSON: mustMarshalJSONAttrs(map[string]interface{}{
							"id":    "imported",
							"value": "imported",
						}),
						Status:             states.ObjectReady,
						AttrSensitivePaths: make([]cty.Path, 0),
					},
					ProviderConfigAddr: mustDefaultRootProvider("testing"),
					Schema:             stacks_testing_provider.TestingResourceSchema,
				},
			},
			counts: collections.NewMap[stackaddrs.AbsComponentInstance, *hooks.ComponentInstanceChange](
				collections.MapElem[stackaddrs.AbsComponentInstance, *hooks.ComponentInstanceChange]{
					K: mustAbsComponentInstance("component.self"),
					V: &hooks.ComponentInstanceChange{
						Addr:   mustAbsComponentInstance("component.self"),
						Import: 1,
					},
				}),
		},
		"removed": {
			state: stackstate.NewStateBuilder().
				AddResourceInstance(stackstate.NewResourceInstanceBuilder().
					SetAddr(mustAbsResourceInstanceObject("component.self.testing_resource.resource")).
					SetProviderAddr(mustDefaultRootProvider("testing")).
					SetResourceInstanceObjectSrc(states.ResourceInstanceObjectSrc{
						Status: states.ObjectReady,
						AttrsJSON: mustMarshalJSONAttrs(map[string]any{
							"id":    "removed",
							"value": "removed",
						}),
					})).
				Build(),
			store: stacks_testing_provider.NewResourceStoreBuilder().
				AddResource("removed", cty.ObjectVal(map[string]cty.Value{
					"id":    cty.StringVal("removed"),
					"value": cty.StringVal("removed"),
				})).
				Build(),
			changes: []stackstate.AppliedChange{
				&stackstate.AppliedChangeComponentInstance{
					ComponentAddr:         mustAbsComponent("component.self"),
					ComponentInstanceAddr: mustAbsComponentInstance("component.self"),
					OutputValues:          make(map[addrs.OutputValue]cty.Value),
				},
				&stackstate.AppliedChangeResourceInstanceObject{
					ResourceInstanceObjectAddr: mustAbsResourceInstanceObject("component.self.testing_resource.resource"),
					NewStateSrc:                nil, // Deleted, so is nil.
					ProviderConfigAddr:         mustDefaultRootProvider("testing"),
				},
			},
			counts: collections.NewMap[stackaddrs.AbsComponentInstance, *hooks.ComponentInstanceChange](
				collections.MapElem[stackaddrs.AbsComponentInstance, *hooks.ComponentInstanceChange]{
					K: mustAbsComponentInstance("component.self"),
					V: &hooks.ComponentInstanceChange{
						Addr:   mustAbsComponentInstance("component.self"),
						Forget: 1,
					},
				}),
			expectedWarnings: []string{"Some objects will no longer be managed by Terraform"},
		},
		"deferred": {
			store: stacks_testing_provider.NewResourceStoreBuilder().
				AddResource("self", cty.ObjectVal(map[string]cty.Value{
					"id":    cty.StringVal("deferred"),
					"value": cty.UnknownVal(cty.String),
				})).
				Build(),
			changes: []stackstate.AppliedChange{
				&stackstate.AppliedChangeComponentInstance{
					ComponentAddr:         mustAbsComponent("component.deferred"),
					ComponentInstanceAddr: mustAbsComponentInstance("component.deferred"),
					OutputValues:          make(map[addrs.OutputValue]cty.Value),
				},
				&stackstate.AppliedChangeComponentInstance{
					ComponentAddr:         mustAbsComponent("component.ok"),
					ComponentInstanceAddr: mustAbsComponentInstance("component.ok"),
					OutputValues:          make(map[addrs.OutputValue]cty.Value),
				},
				&stackstate.AppliedChangeResourceInstanceObject{
					ResourceInstanceObjectAddr: mustAbsResourceInstanceObject("component.ok.testing_resource.self"),
					NewStateSrc: &states.ResourceInstanceObjectSrc{
						AttrsJSON: mustMarshalJSONAttrs(map[string]interface{}{
							"id":    "ok",
							"value": "ok",
						}),
						Status:             states.ObjectReady,
						AttrSensitivePaths: nil,
						Dependencies:       []addrs.ConfigResource{},
					},
					ProviderConfigAddr:                 mustDefaultRootProvider("testing"),
					PreviousResourceInstanceObjectAddr: nil,
					Schema:                             stacks_testing_provider.TestingResourceSchema,
				},
			},
			counts: collections.NewMap[stackaddrs.AbsComponentInstance, *hooks.ComponentInstanceChange](
				collections.MapElem[stackaddrs.AbsComponentInstance, *hooks.ComponentInstanceChange]{
					K: mustAbsComponentInstance("component.ok"),
					V: &hooks.ComponentInstanceChange{
						Addr:  mustAbsComponentInstance("component.ok"),
						Add:   1,
						Defer: 0,
					},
				},
				collections.MapElem[stackaddrs.AbsComponentInstance, *hooks.ComponentInstanceChange]{
					K: mustAbsComponentInstance("component.deferred"),
					V: &hooks.ComponentInstanceChange{
						Addr:  mustAbsComponentInstance("component.deferred"),
						Defer: 1,
					},
				},
			),
		},
	}

	for name, tc := range tcs {
		t.Run(name, func(t *testing.T) {

			ctx := context.Background()
			cfg := loadMainBundleConfigForTest(t, path.Join("state-manipulation", name))

			inputs := make(map[stackaddrs.InputVariable]ExternalInputValue, len(tc.inputs))
			for name, input := range tc.inputs {
				inputs[stackaddrs.InputVariable{Name: name}] = ExternalInputValue{
					Value: input,
				}
			}

			providers := map[addrs.Provider]providers.Factory{
				addrs.NewDefaultProvider("testing"): func() (providers.Interface, error) {
					return stacks_testing_provider.NewProviderWithData(tc.store), nil
				},
			}

			planChangeCh := make(chan stackplan.PlannedChange)
			diagsCh := make(chan tfdiags.Diagnostic)
			planReq := PlanRequest{
				Config:             cfg,
				ProviderFactories:  providers,
				InputValues:        inputs,
				ForcePlanTimestamp: &fakePlanTimestamp,
				PrevState:          tc.state,
				DependencyLocks:    *lock,
			}
			planResp := PlanResponse{
				PlannedChanges: planChangeCh,
				Diagnostics:    diagsCh,
			}
			go Plan(ctx, &planReq, &planResp)
			planChanges, diags := collectPlanOutput(planChangeCh, diagsCh)
			reportDiagnosticsForTest(t, diags)
			if diags.HasErrors() {
				// we reported the diagnostics above, so we can just fail now
				t.FailNow()
			}
			if len(diags) > len(tc.expectedWarnings) {
				t.Fatalf("had unexpected warnings")
			}
			for i, diag := range diags {
				if diag.Description().Summary != tc.expectedWarnings[i] {
					t.Fatalf("expected diagnostic with summary %q, got %q", tc.expectedWarnings[i], diag.Description().Summary)
				}
			}

			// Check the counts during the apply for this test.
			gotCounts := collections.NewMap[stackaddrs.AbsComponentInstance, *hooks.ComponentInstanceChange]()
			ctx = ContextWithHooks(ctx, &stackeval.Hooks{
				ReportComponentInstanceApplied: func(ctx context.Context, span any, change *hooks.ComponentInstanceChange) any {
					gotCounts.Put(change.Addr, change)
					return span
				},
			})

			planLoader := stackplan.NewLoader()
			for _, change := range planChanges {
				proto, err := change.PlannedChangeProto()
				if err != nil {
					t.Fatal(err)
				}

				for _, rawMsg := range proto.Raw {
					err = planLoader.AddRaw(rawMsg)
					if err != nil {
						t.Fatal(err)
					}
				}
			}
			plan, err := planLoader.Plan()
			if err != nil {
				t.Fatal(err)
			}

			applyReq := ApplyRequest{
				Config:            cfg,
				Plan:              plan,
				ProviderFactories: providers,
				DependencyLocks:   *lock,
			}
			applyChangesCh := make(chan stackstate.AppliedChange)
			diagsCh = make(chan tfdiags.Diagnostic)
			applyResp := ApplyResponse{
				AppliedChanges: applyChangesCh,
				Diagnostics:    diagsCh,
			}

			go Apply(ctx, &applyReq, &applyResp)
			applyChanges, diags := collectApplyOutput(applyChangesCh, diagsCh)
			reportDiagnosticsForTest(t, diags)
			if diags.HasErrors() {
				// we reported the diagnostics above, so we can just fail now
				t.FailNow()
			}
			if len(diags) > 0 {
				t.Fatalf("expected no diagnostics, got %s", diags.ErrWithWarnings())
			}

			sort.SliceStable(applyChanges, func(i, j int) bool {
				return appliedChangeSortKey(applyChanges[i]) < appliedChangeSortKey(applyChanges[j])
			})

			if diff := cmp.Diff(tc.changes, applyChanges, ctydebug.CmpOptions, cmpCollectionsSet); diff != "" {
				t.Errorf("wrong changes\n%s", diff)
			}

			wantCounts := tc.counts
			for _, elem := range wantCounts.Elems() {
				// First, make sure everything we wanted is present.
				if !gotCounts.HasKey(elem.K) {
					t.Errorf("wrong counts: wanted %s but didn't get it", elem.K)
				}

				// And that the values actually match.
				got, want := gotCounts.Get(elem.K), elem.V
				if diff := cmp.Diff(want, got); diff != "" {
					t.Errorf("wrong counts for %s: %s", want.Addr, diff)
				}

			}

			for _, elem := range gotCounts.Elems() {
				// Then, make sure we didn't get anything we didn't want.
				if !wantCounts.HasKey(elem.K) {
					t.Errorf("wrong counts: got %s but didn't want it", elem.K)
				}
			}
		})
	}
}

func collectApplyOutput(changesCh <-chan stackstate.AppliedChange, diagsCh <-chan tfdiags.Diagnostic) ([]stackstate.AppliedChange, tfdiags.Diagnostics) {
	var changes []stackstate.AppliedChange
	var diags tfdiags.Diagnostics
	for {
		select {
		case change, ok := <-changesCh:
			if !ok {
				// The plan operation is complete but we might still have
				// some buffered diagnostics to consume.
				if diagsCh != nil {
					for diag := range diagsCh {
						diags = append(diags, diag)
					}
				}
				return changes, diags
			}
			changes = append(changes, change)
		case diag, ok := <-diagsCh:
			if !ok {
				// no more diagnostics to read
				diagsCh = nil
				continue
			}
			diags = append(diags, diag)
		}
	}
}<|MERGE_RESOLUTION|>--- conflicted
+++ resolved
@@ -658,24 +658,12 @@
 		t.Errorf("wrong diagnostics\n%s", diff)
 	}
 
-<<<<<<< HEAD
-	var rawPlan []*anypb.Any
-=======
 	planLoader := stackplan.NewLoader()
->>>>>>> 6f89b66c
 	for _, change := range planChanges {
 		proto, err := change.PlannedChangeProto()
 		if err != nil {
 			t.Fatal(err)
 		}
-<<<<<<< HEAD
-		rawPlan = append(rawPlan, proto.Raw...)
-	}
-
-	applyReq := ApplyRequest{
-		Config:  cfg,
-		RawPlan: rawPlan,
-=======
 
 		for _, rawMsg := range proto.Raw {
 			err = planLoader.AddRaw(rawMsg)
@@ -692,7 +680,6 @@
 	applyReq := ApplyRequest{
 		Config: cfg,
 		Plan:   plan,
->>>>>>> 6f89b66c
 		ProviderFactories: map[addrs.Provider]providers.Factory{
 			addrs.NewDefaultProvider("testing"): func() (providers.Interface, error) {
 				return stacks_testing_provider.NewProviderWithData(store), nil
