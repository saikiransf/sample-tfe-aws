--- conflicted
+++ resolved
@@ -272,7 +272,6 @@
 				},
 			},
 		},
-<<<<<<< HEAD
 		"checkable objects": {
 			path: "checkable-objects",
 			cycles: []TestCycle{
@@ -346,7 +345,630 @@
 							ResourceInstanceObjectAddr: mustAbsResourceInstanceObject("component.single.testing_resource.main"),
 							ProviderConfigAddr:         mustDefaultRootProvider("testing"),
 						},
-=======
+					},
+				},
+			},
+		},
+		"removed component": {
+			path: filepath.Join("with-single-input", "removed-component"),
+			state: stackstate.NewStateBuilder().
+				AddComponentInstance(stackstate.NewComponentInstanceBuilder(mustAbsComponentInstance("component.self")).
+					AddInputVariable("id", cty.StringVal("removed")).
+					AddInputVariable("input", cty.StringVal("removed"))).
+				AddResourceInstance(stackstate.NewResourceInstanceBuilder().
+					SetAddr(mustAbsResourceInstanceObject("component.self.testing_resource.data")).
+					SetProviderAddr(mustDefaultRootProvider("testing")).
+					SetResourceInstanceObjectSrc(states.ResourceInstanceObjectSrc{
+						Status: states.ObjectReady,
+						AttrsJSON: mustMarshalJSONAttrs(map[string]any{
+							"id":    "removed",
+							"value": "removed",
+						}),
+					})).
+				Build(),
+			store: stacks_testing_provider.NewResourceStoreBuilder().
+				AddResource("removed", cty.ObjectVal(map[string]cty.Value{
+					"id":    cty.StringVal("removed"),
+					"value": cty.StringVal("removed"),
+				})).
+				Build(),
+			cycles: []TestCycle{
+				{
+					planInputs: map[string]cty.Value{},
+					wantPlannedChanges: []stackplan.PlannedChange{
+						&stackplan.PlannedChangeApplyable{
+							Applyable: true,
+						},
+						&stackplan.PlannedChangeComponentInstance{
+							Addr:          mustAbsComponentInstance("component.self"),
+							PlanComplete:  true,
+							PlanApplyable: true,
+							Mode:          plans.DestroyMode,
+							Action:        plans.Delete,
+							PlannedInputValues: map[string]plans.DynamicValue{
+								"id":    mustPlanDynamicValueDynamicType(cty.StringVal("removed")),
+								"input": mustPlanDynamicValueDynamicType(cty.StringVal("removed")),
+							},
+							PlannedInputValueMarks: map[string][]cty.PathValueMarks{
+								"input": nil,
+								"id":    nil,
+							},
+							PlannedOutputValues: make(map[string]cty.Value),
+							PlannedCheckResults: &states.CheckResults{},
+							PlanTimestamp:       fakePlanTimestamp,
+						},
+						&stackplan.PlannedChangeResourceInstancePlanned{
+							ResourceInstanceObjectAddr: mustAbsResourceInstanceObject("component.self.testing_resource.data"),
+							ChangeSrc: &plans.ResourceInstanceChangeSrc{
+								Addr:        mustAbsResourceInstance("testing_resource.data"),
+								PrevRunAddr: mustAbsResourceInstance("testing_resource.data"),
+								ChangeSrc: plans.ChangeSrc{
+									Action: plans.Delete,
+									Before: mustPlanDynamicValue(cty.ObjectVal(map[string]cty.Value{
+										"id":    cty.StringVal("removed"),
+										"value": cty.StringVal("removed"),
+									})),
+									After: mustPlanDynamicValue(cty.NullVal(cty.Object(map[string]cty.Type{
+										"id":    cty.String,
+										"value": cty.String,
+									}))),
+								},
+								ProviderAddr: mustDefaultRootProvider("testing"),
+							},
+							PriorStateSrc: &states.ResourceInstanceObjectSrc{
+								AttrsJSON: mustMarshalJSONAttrs(map[string]any{
+									"id":    "removed",
+									"value": "removed",
+								}),
+								Dependencies: make([]addrs.ConfigResource, 0),
+								Status:       states.ObjectReady,
+							},
+							ProviderConfigAddr: mustDefaultRootProvider("testing"),
+							Schema:             stacks_testing_provider.TestingResourceSchema,
+						},
+						&stackplan.PlannedChangeHeader{
+							TerraformVersion: version.SemVer,
+						},
+						&stackplan.PlannedChangePlannedTimestamp{
+							PlannedTimestamp: fakePlanTimestamp,
+						},
+					},
+					wantAppliedChanges: []stackstate.AppliedChange{
+						&stackstate.AppliedChangeComponentInstanceRemoved{
+							ComponentAddr:         mustAbsComponent("component.self"),
+							ComponentInstanceAddr: mustAbsComponentInstance("component.self"),
+						},
+						&stackstate.AppliedChangeResourceInstanceObject{
+							ResourceInstanceObjectAddr: mustAbsResourceInstanceObject("component.self.testing_resource.data"),
+							ProviderConfigAddr:         mustDefaultRootProvider("testing"),
+							NewStateSrc:                nil,
+							Schema:                     nil,
+						},
+					},
+				},
+			},
+		},
+		"removed component instance": {
+			path: filepath.Join("with-single-input", "removed-component-instance"),
+			state: stackstate.NewStateBuilder().
+				AddComponentInstance(stackstate.NewComponentInstanceBuilder(mustAbsComponentInstance("component.self[\"removed\"]")).
+					AddInputVariable("id", cty.StringVal("removed")).
+					AddInputVariable("input", cty.StringVal("removed"))).
+				AddResourceInstance(stackstate.NewResourceInstanceBuilder().
+					SetAddr(mustAbsResourceInstanceObject("component.self[\"removed\"].testing_resource.data")).
+					SetProviderAddr(mustDefaultRootProvider("testing")).
+					SetResourceInstanceObjectSrc(states.ResourceInstanceObjectSrc{
+						Status: states.ObjectReady,
+						AttrsJSON: mustMarshalJSONAttrs(map[string]any{
+							"id":    "removed",
+							"value": "removed",
+						}),
+					})).
+				Build(),
+			store: stacks_testing_provider.NewResourceStoreBuilder().
+				AddResource("removed", cty.ObjectVal(map[string]cty.Value{
+					"id":    cty.StringVal("removed"),
+					"value": cty.StringVal("removed"),
+				})).
+				Build(),
+			cycles: []TestCycle{
+				{
+					planInputs: map[string]cty.Value{
+						"input": cty.SetVal([]cty.Value{
+							cty.StringVal("added"),
+						}),
+						"removed": cty.SetVal([]cty.Value{
+							cty.StringVal("removed"),
+						}),
+					},
+					wantPlannedChanges: []stackplan.PlannedChange{
+						&stackplan.PlannedChangeApplyable{
+							Applyable: true,
+						},
+						// we're expecting the new component to be created
+						&stackplan.PlannedChangeComponentInstance{
+							Addr:          mustAbsComponentInstance("component.self[\"added\"]"),
+							PlanComplete:  true,
+							PlanApplyable: true,
+							Action:        plans.Create,
+							PlannedInputValues: map[string]plans.DynamicValue{
+								"id":    mustPlanDynamicValueDynamicType(cty.StringVal("added")),
+								"input": mustPlanDynamicValueDynamicType(cty.StringVal("added")),
+							},
+							PlannedInputValueMarks: map[string][]cty.PathValueMarks{
+								"input": nil,
+								"id":    nil,
+							},
+							PlannedOutputValues: make(map[string]cty.Value),
+							PlannedCheckResults: &states.CheckResults{},
+							PlanTimestamp:       fakePlanTimestamp,
+						},
+						&stackplan.PlannedChangeResourceInstancePlanned{
+							ResourceInstanceObjectAddr: mustAbsResourceInstanceObject("component.self[\"added\"].testing_resource.data"),
+							ChangeSrc: &plans.ResourceInstanceChangeSrc{
+								Addr:        mustAbsResourceInstance("testing_resource.data"),
+								PrevRunAddr: mustAbsResourceInstance("testing_resource.data"),
+								ChangeSrc: plans.ChangeSrc{
+									Action: plans.Create,
+									Before: mustPlanDynamicValue(cty.NullVal(cty.Object(map[string]cty.Type{
+										"id":    cty.String,
+										"value": cty.String,
+									}))),
+									After: mustPlanDynamicValue(cty.ObjectVal(map[string]cty.Value{
+										"id":    cty.StringVal("added"),
+										"value": cty.StringVal("added"),
+									})),
+								},
+								ProviderAddr: mustDefaultRootProvider("testing"),
+							},
+							ProviderConfigAddr: mustDefaultRootProvider("testing"),
+							Schema:             stacks_testing_provider.TestingResourceSchema,
+						},
+						&stackplan.PlannedChangeComponentInstance{
+							Addr:          mustAbsComponentInstance("component.self[\"removed\"]"),
+							PlanComplete:  true,
+							PlanApplyable: true,
+							Mode:          plans.DestroyMode,
+							Action:        plans.Delete,
+							PlannedInputValues: map[string]plans.DynamicValue{
+								"id":    mustPlanDynamicValueDynamicType(cty.StringVal("removed")),
+								"input": mustPlanDynamicValueDynamicType(cty.StringVal("removed")),
+							},
+							PlannedInputValueMarks: map[string][]cty.PathValueMarks{
+								"input": nil,
+								"id":    nil,
+							},
+							PlannedOutputValues: make(map[string]cty.Value),
+							PlannedCheckResults: &states.CheckResults{},
+							PlanTimestamp:       fakePlanTimestamp,
+						},
+						&stackplan.PlannedChangeResourceInstancePlanned{
+							ResourceInstanceObjectAddr: mustAbsResourceInstanceObject("component.self[\"removed\"].testing_resource.data"),
+							ChangeSrc: &plans.ResourceInstanceChangeSrc{
+								Addr:        mustAbsResourceInstance("testing_resource.data"),
+								PrevRunAddr: mustAbsResourceInstance("testing_resource.data"),
+								ChangeSrc: plans.ChangeSrc{
+									Action: plans.Delete,
+									Before: mustPlanDynamicValue(cty.ObjectVal(map[string]cty.Value{
+										"id":    cty.StringVal("removed"),
+										"value": cty.StringVal("removed"),
+									})),
+									After: mustPlanDynamicValue(cty.NullVal(cty.Object(map[string]cty.Type{
+										"id":    cty.String,
+										"value": cty.String,
+									}))),
+								},
+								ProviderAddr: mustDefaultRootProvider("testing"),
+							},
+							PriorStateSrc: &states.ResourceInstanceObjectSrc{
+								AttrsJSON: mustMarshalJSONAttrs(map[string]any{
+									"id":    "removed",
+									"value": "removed",
+								}),
+								Dependencies: make([]addrs.ConfigResource, 0),
+								Status:       states.ObjectReady,
+							},
+							ProviderConfigAddr: mustDefaultRootProvider("testing"),
+							Schema:             stacks_testing_provider.TestingResourceSchema,
+						},
+						&stackplan.PlannedChangeHeader{
+							TerraformVersion: version.SemVer,
+						},
+						&stackplan.PlannedChangePlannedTimestamp{
+							PlannedTimestamp: fakePlanTimestamp,
+						},
+						&stackplan.PlannedChangeRootInputValue{
+							Addr:   stackaddrs.InputVariable{Name: "input"},
+							Action: plans.Create,
+							Before: cty.NullVal(cty.DynamicPseudoType),
+							After: cty.SetVal([]cty.Value{
+								cty.StringVal("added"),
+							}),
+						},
+						&stackplan.PlannedChangeRootInputValue{
+							Addr:   stackaddrs.InputVariable{Name: "removed"},
+							Action: plans.Create,
+							Before: cty.NullVal(cty.DynamicPseudoType),
+							After: cty.SetVal([]cty.Value{
+								cty.StringVal("removed"),
+							}),
+						},
+					},
+					wantAppliedChanges: []stackstate.AppliedChange{
+						&stackstate.AppliedChangeComponentInstance{
+							ComponentAddr:         mustAbsComponent("component.self"),
+							ComponentInstanceAddr: mustAbsComponentInstance("component.self[\"added\"]"),
+							OutputValues:          make(map[addrs.OutputValue]cty.Value),
+							InputVariables: map[addrs.InputVariable]cty.Value{
+								mustInputVariable("id"):    cty.StringVal("added"),
+								mustInputVariable("input"): cty.StringVal("added"),
+							},
+						},
+						&stackstate.AppliedChangeResourceInstanceObject{
+							ResourceInstanceObjectAddr: mustAbsResourceInstanceObject("component.self[\"added\"].testing_resource.data"),
+							NewStateSrc: &states.ResourceInstanceObjectSrc{
+								AttrsJSON: mustMarshalJSONAttrs(map[string]any{
+									"id":    "added",
+									"value": "added",
+								}),
+								Status:       states.ObjectReady,
+								Dependencies: make([]addrs.ConfigResource, 0),
+							},
+							ProviderConfigAddr: mustDefaultRootProvider("testing"),
+							Schema:             stacks_testing_provider.TestingResourceSchema,
+						},
+						&stackstate.AppliedChangeComponentInstanceRemoved{
+							ComponentAddr:         mustAbsComponent("component.self"),
+							ComponentInstanceAddr: mustAbsComponentInstance("component.self[\"removed\"]"),
+						},
+						&stackstate.AppliedChangeResourceInstanceObject{
+							ResourceInstanceObjectAddr: mustAbsResourceInstanceObject("component.self[\"removed\"].testing_resource.data"),
+							ProviderConfigAddr:         mustDefaultRootProvider("testing"),
+							NewStateSrc:                nil,
+							Schema:                     nil,
+						},
+						&stackstate.AppliedChangeInputVariable{
+							Addr: mustStackInputVariable("input"),
+							Value: cty.SetVal([]cty.Value{
+								cty.StringVal("added"),
+							}),
+						},
+						&stackstate.AppliedChangeInputVariable{
+							Addr: mustStackInputVariable("removed"),
+							Value: cty.SetVal([]cty.Value{
+								cty.StringVal("removed"),
+							}),
+						},
+					},
+				},
+			},
+		},
+		"removed embedded component": {
+			path: filepath.Join("with-single-input", "removed-embedded-component"),
+			state: stackstate.NewStateBuilder().
+				AddComponentInstance(stackstate.NewComponentInstanceBuilder(mustAbsComponentInstance("stack.a.component.self")).
+					AddInputVariable("id", cty.StringVal("removed")).
+					AddInputVariable("input", cty.StringVal("removed"))).
+				AddResourceInstance(stackstate.NewResourceInstanceBuilder().
+					SetAddr(mustAbsResourceInstanceObject("stack.a.component.self.testing_resource.data")).
+					SetProviderAddr(mustDefaultRootProvider("testing")).
+					SetResourceInstanceObjectSrc(states.ResourceInstanceObjectSrc{
+						Status: states.ObjectReady,
+						AttrsJSON: mustMarshalJSONAttrs(map[string]any{
+							"id":    "removed",
+							"value": "removed",
+						}),
+					})).
+				Build(),
+			store: stacks_testing_provider.NewResourceStoreBuilder().
+				AddResource("removed", cty.ObjectVal(map[string]cty.Value{
+					"id":    cty.StringVal("removed"),
+					"value": cty.StringVal("removed"),
+				})).
+				Build(),
+			cycles: []TestCycle{
+				{
+					wantPlannedChanges: []stackplan.PlannedChange{
+						&stackplan.PlannedChangeApplyable{
+							Applyable: true,
+						},
+						&stackplan.PlannedChangeHeader{
+							TerraformVersion: version.SemVer,
+						},
+						&stackplan.PlannedChangePlannedTimestamp{
+							PlannedTimestamp: fakePlanTimestamp,
+						},
+						&stackplan.PlannedChangeComponentInstance{
+							Addr:          mustAbsComponentInstance("stack.a.component.self"),
+							PlanComplete:  true,
+							PlanApplyable: true,
+							Mode:          plans.DestroyMode,
+							Action:        plans.Delete,
+							PlannedInputValues: map[string]plans.DynamicValue{
+								"id":    mustPlanDynamicValueDynamicType(cty.StringVal("removed")),
+								"input": mustPlanDynamicValueDynamicType(cty.StringVal("removed")),
+							},
+							PlannedInputValueMarks: map[string][]cty.PathValueMarks{
+								"input": nil,
+								"id":    nil,
+							},
+							PlannedOutputValues: make(map[string]cty.Value),
+							PlannedCheckResults: &states.CheckResults{},
+							PlanTimestamp:       fakePlanTimestamp,
+						},
+						&stackplan.PlannedChangeResourceInstancePlanned{
+							ResourceInstanceObjectAddr: mustAbsResourceInstanceObject("stack.a.component.self.testing_resource.data"),
+							ChangeSrc: &plans.ResourceInstanceChangeSrc{
+								Addr:        mustAbsResourceInstance("testing_resource.data"),
+								PrevRunAddr: mustAbsResourceInstance("testing_resource.data"),
+								ChangeSrc: plans.ChangeSrc{
+									Action: plans.Delete,
+									Before: mustPlanDynamicValue(cty.ObjectVal(map[string]cty.Value{
+										"id":    cty.StringVal("removed"),
+										"value": cty.StringVal("removed"),
+									})),
+									After: mustPlanDynamicValue(cty.NullVal(cty.Object(map[string]cty.Type{
+										"id":    cty.String,
+										"value": cty.String,
+									}))),
+								},
+								ProviderAddr: mustDefaultRootProvider("testing"),
+							},
+							PriorStateSrc: &states.ResourceInstanceObjectSrc{
+								AttrsJSON: mustMarshalJSONAttrs(map[string]any{
+									"id":    "removed",
+									"value": "removed",
+								}),
+								Dependencies: make([]addrs.ConfigResource, 0),
+								Status:       states.ObjectReady,
+							},
+							ProviderConfigAddr: mustDefaultRootProvider("testing"),
+							Schema:             stacks_testing_provider.TestingResourceSchema,
+						},
+					},
+					wantAppliedChanges: []stackstate.AppliedChange{
+						&stackstate.AppliedChangeComponentInstanceRemoved{
+							ComponentAddr:         mustAbsComponent("stack.a.component.self"),
+							ComponentInstanceAddr: mustAbsComponentInstance("stack.a.component.self"),
+						},
+						&stackstate.AppliedChangeResourceInstanceObject{
+							ResourceInstanceObjectAddr: mustAbsResourceInstanceObject("stack.a.component.self.testing_resource.data"),
+							ProviderConfigAddr:         mustDefaultRootProvider("testing"),
+							NewStateSrc:                nil,
+							Schema:                     nil,
+						},
+					},
+				},
+			},
+		},
+		"forgotten component": {
+			path: filepath.Join("with-single-input", "forgotten-component"),
+			state: stackstate.NewStateBuilder().
+				AddComponentInstance(stackstate.NewComponentInstanceBuilder(mustAbsComponentInstance("component.self")).
+					AddInputVariable("id", cty.StringVal("removed")).
+					AddInputVariable("input", cty.StringVal("removed"))).
+				AddResourceInstance(stackstate.NewResourceInstanceBuilder().
+					SetAddr(mustAbsResourceInstanceObject("component.self.testing_resource.data")).
+					SetProviderAddr(mustDefaultRootProvider("testing")).
+					SetResourceInstanceObjectSrc(states.ResourceInstanceObjectSrc{
+						Status: states.ObjectReady,
+						AttrsJSON: mustMarshalJSONAttrs(map[string]any{
+							"id":    "removed",
+							"value": "removed",
+						}),
+					})).
+				Build(),
+			store: stacks_testing_provider.NewResourceStoreBuilder().
+				AddResource("removed", cty.ObjectVal(map[string]cty.Value{
+					"id":    cty.StringVal("removed"),
+					"value": cty.StringVal("removed"),
+				})).
+				Build(),
+			cycles: []TestCycle{
+				{
+					planInputs: map[string]cty.Value{
+						"destroy": cty.BoolVal(false),
+					},
+					wantPlannedChanges: []stackplan.PlannedChange{
+						&stackplan.PlannedChangeApplyable{
+							Applyable: true,
+						},
+						&stackplan.PlannedChangeComponentInstance{
+							Addr:          mustAbsComponentInstance("component.self"),
+							PlanComplete:  true,
+							PlanApplyable: true,
+							Mode:          plans.DestroyMode,
+							Action:        plans.Forget,
+							PlannedInputValues: map[string]plans.DynamicValue{
+								"id":    mustPlanDynamicValueDynamicType(cty.StringVal("removed")),
+								"input": mustPlanDynamicValueDynamicType(cty.StringVal("removed")),
+							},
+							PlannedInputValueMarks: map[string][]cty.PathValueMarks{
+								"input": nil,
+								"id":    nil,
+							},
+							PlannedOutputValues: make(map[string]cty.Value),
+							PlannedCheckResults: &states.CheckResults{},
+							PlanTimestamp:       fakePlanTimestamp,
+						},
+						&stackplan.PlannedChangeResourceInstancePlanned{
+							ResourceInstanceObjectAddr: mustAbsResourceInstanceObject("component.self.testing_resource.data"),
+							ChangeSrc: &plans.ResourceInstanceChangeSrc{
+								Addr:        mustAbsResourceInstance("testing_resource.data"),
+								PrevRunAddr: mustAbsResourceInstance("testing_resource.data"),
+								ChangeSrc: plans.ChangeSrc{
+									Action: plans.Forget,
+									Before: mustPlanDynamicValue(cty.ObjectVal(map[string]cty.Value{
+										"id":    cty.StringVal("removed"),
+										"value": cty.StringVal("removed"),
+									})),
+									After: mustPlanDynamicValue(cty.NullVal(cty.Object(map[string]cty.Type{
+										"id":    cty.String,
+										"value": cty.String,
+									}))),
+								},
+								ProviderAddr: mustDefaultRootProvider("testing"),
+							},
+							PriorStateSrc: &states.ResourceInstanceObjectSrc{
+								AttrsJSON: mustMarshalJSONAttrs(map[string]any{
+									"id":    "removed",
+									"value": "removed",
+								}),
+								Dependencies: make([]addrs.ConfigResource, 0),
+								Status:       states.ObjectReady,
+							},
+							ProviderConfigAddr: mustDefaultRootProvider("testing"),
+							Schema:             stacks_testing_provider.TestingResourceSchema,
+						},
+						&stackplan.PlannedChangeHeader{
+							TerraformVersion: version.SemVer,
+						},
+						&stackplan.PlannedChangePlannedTimestamp{
+							PlannedTimestamp: fakePlanTimestamp,
+						},
+					},
+					wantPlannedDiags: initDiags(func(diags tfdiags.Diagnostics) tfdiags.Diagnostics {
+						return diags.Append(tfdiags.Sourceless(
+							tfdiags.Warning,
+							"Some objects will no longer be managed by Terraform",
+							`If you apply this plan, Terraform will discard its tracking information for the following objects, but it will not delete them:
+ - testing_resource.data
+
+After applying this plan, Terraform will no longer manage these objects. You will need to import them into Terraform to manage them again.`,
+						))
+					}),
+					wantAppliedChanges: []stackstate.AppliedChange{
+						&stackstate.AppliedChangeComponentInstanceRemoved{
+							ComponentAddr:         mustAbsComponent("component.self"),
+							ComponentInstanceAddr: mustAbsComponentInstance("component.self"),
+						},
+						&stackstate.AppliedChangeResourceInstanceObject{
+							ResourceInstanceObjectAddr: mustAbsResourceInstanceObject("component.self.testing_resource.data"),
+							ProviderConfigAddr:         mustDefaultRootProvider("testing"),
+							NewStateSrc:                nil,
+							Schema:                     nil,
+						},
+					},
+				},
+			},
+		},
+		"orphaned component": {
+			path: filepath.Join("with-single-input", "valid"),
+			state: stackstate.NewStateBuilder().
+				AddComponentInstance(stackstate.NewComponentInstanceBuilder(mustAbsComponentInstance("component.orphan"))).
+				Build(),
+			cycles: []TestCycle{
+				{
+					planInputs: map[string]cty.Value{
+						"id":    cty.StringVal("foo"),
+						"input": cty.StringVal("bar"),
+					},
+					wantPlannedChanges: []stackplan.PlannedChange{
+						&stackplan.PlannedChangeApplyable{
+							Applyable: true,
+						},
+						&stackplan.PlannedChangeComponentInstanceRemoved{
+							// The orphaned component is just silently being removed.
+							Addr: mustAbsComponentInstance("component.orphan"),
+						},
+						&stackplan.PlannedChangeComponentInstance{
+							Addr:          mustAbsComponentInstance("component.self"),
+							PlanApplyable: true,
+							PlanComplete:  true,
+							Action:        plans.Create,
+							PlannedInputValues: map[string]plans.DynamicValue{
+								"id":    mustPlanDynamicValueDynamicType(cty.StringVal("foo")),
+								"input": mustPlanDynamicValueDynamicType(cty.StringVal("bar")),
+							},
+							PlannedInputValueMarks: map[string][]cty.PathValueMarks{
+								"id":    nil,
+								"input": nil,
+							},
+							PlannedOutputValues: make(map[string]cty.Value),
+							PlannedCheckResults: &states.CheckResults{},
+							PlanTimestamp:       fakePlanTimestamp,
+						},
+						&stackplan.PlannedChangeResourceInstancePlanned{
+							ResourceInstanceObjectAddr: mustAbsResourceInstanceObject("component.self.testing_resource.data"),
+							ChangeSrc: &plans.ResourceInstanceChangeSrc{
+								Addr:         mustAbsResourceInstance("testing_resource.data"),
+								PrevRunAddr:  mustAbsResourceInstance("testing_resource.data"),
+								ProviderAddr: mustDefaultRootProvider("testing"),
+								ChangeSrc: plans.ChangeSrc{
+									Action: plans.Create,
+									Before: mustPlanDynamicValue(cty.NullVal(cty.DynamicPseudoType)),
+									After: mustPlanDynamicValue(cty.ObjectVal(map[string]cty.Value{
+										"id":    cty.StringVal("foo"),
+										"value": cty.StringVal("bar"),
+									})),
+								},
+							},
+							ProviderConfigAddr: mustDefaultRootProvider("testing"),
+							Schema:             stacks_testing_provider.TestingResourceSchema,
+						},
+						&stackplan.PlannedChangeHeader{
+							TerraformVersion: version.SemVer,
+						},
+						&stackplan.PlannedChangePlannedTimestamp{
+							PlannedTimestamp: fakePlanTimestamp,
+						},
+						&stackplan.PlannedChangeRootInputValue{
+							Addr: stackaddrs.InputVariable{
+								Name: "id",
+							},
+							Action: plans.Create,
+							Before: cty.NullVal(cty.DynamicPseudoType),
+							After:  cty.StringVal("foo"),
+						},
+						&stackplan.PlannedChangeRootInputValue{
+							Addr: stackaddrs.InputVariable{
+								Name: "input",
+							},
+							Action: plans.Create,
+							Before: cty.NullVal(cty.DynamicPseudoType),
+							After:  cty.StringVal("bar"),
+						},
+					},
+					wantAppliedChanges: []stackstate.AppliedChange{
+						&stackstate.AppliedChangeComponentInstanceRemoved{
+							// The orphaned component is just silently being removed.
+							ComponentAddr:         mustAbsComponent("component.orphan"),
+							ComponentInstanceAddr: mustAbsComponentInstance("component.orphan"),
+						},
+						&stackstate.AppliedChangeComponentInstance{
+							ComponentAddr:         mustAbsComponent("component.self"),
+							ComponentInstanceAddr: mustAbsComponentInstance("component.self"),
+							OutputValues:          make(map[addrs.OutputValue]cty.Value),
+							InputVariables: map[addrs.InputVariable]cty.Value{
+								mustInputVariable("id"):    cty.StringVal("foo"),
+								mustInputVariable("input"): cty.StringVal("bar"),
+							},
+						},
+						&stackstate.AppliedChangeResourceInstanceObject{
+							ResourceInstanceObjectAddr: mustAbsResourceInstanceObject("component.self.testing_resource.data"),
+							NewStateSrc: &states.ResourceInstanceObjectSrc{
+								AttrsJSON: mustMarshalJSONAttrs(map[string]interface{}{
+									"id":    "foo",
+									"value": "bar",
+								}),
+								Dependencies: make([]addrs.ConfigResource, 0),
+								Status:       states.ObjectReady,
+							},
+							ProviderConfigAddr: mustDefaultRootProvider("testing"),
+							Schema:             stacks_testing_provider.TestingResourceSchema,
+						},
+						&stackstate.AppliedChangeInputVariable{
+							Addr:  mustStackInputVariable("id"),
+							Value: cty.StringVal("foo"),
+						},
+						&stackstate.AppliedChangeInputVariable{
+							Addr:  mustStackInputVariable("input"),
+							Value: cty.StringVal("bar"),
+						},
+					},
+				},
+			},
+		},
 		"forget with dependency": {
 			path: "forget_with_dependency",
 			state: stackstate.NewStateBuilder().
@@ -562,656 +1184,6 @@
 				providers: map[addrs.Provider]providers.Factory{
 					addrs.NewDefaultProvider("testing"): func() (providers.Interface, error) {
 						return stacks_testing_provider.NewProviderWithData(t, store), nil
->>>>>>> e78294d4
-					},
-				},
-			},
-		},
-		"removed component": {
-			path: filepath.Join("with-single-input", "removed-component"),
-			state: stackstate.NewStateBuilder().
-				AddComponentInstance(stackstate.NewComponentInstanceBuilder(mustAbsComponentInstance("component.self")).
-					AddInputVariable("id", cty.StringVal("removed")).
-					AddInputVariable("input", cty.StringVal("removed"))).
-				AddResourceInstance(stackstate.NewResourceInstanceBuilder().
-					SetAddr(mustAbsResourceInstanceObject("component.self.testing_resource.data")).
-					SetProviderAddr(mustDefaultRootProvider("testing")).
-					SetResourceInstanceObjectSrc(states.ResourceInstanceObjectSrc{
-						Status: states.ObjectReady,
-						AttrsJSON: mustMarshalJSONAttrs(map[string]any{
-							"id":    "removed",
-							"value": "removed",
-						}),
-					})).
-				Build(),
-			store: stacks_testing_provider.NewResourceStoreBuilder().
-				AddResource("removed", cty.ObjectVal(map[string]cty.Value{
-					"id":    cty.StringVal("removed"),
-					"value": cty.StringVal("removed"),
-				})).
-				Build(),
-			cycles: []TestCycle{
-				{
-					planInputs: map[string]cty.Value{},
-					wantPlannedChanges: []stackplan.PlannedChange{
-						&stackplan.PlannedChangeApplyable{
-							Applyable: true,
-						},
-						&stackplan.PlannedChangeComponentInstance{
-							Addr:          mustAbsComponentInstance("component.self"),
-							PlanComplete:  true,
-							PlanApplyable: true,
-							Mode:          plans.DestroyMode,
-							Action:        plans.Delete,
-							PlannedInputValues: map[string]plans.DynamicValue{
-								"id":    mustPlanDynamicValueDynamicType(cty.StringVal("removed")),
-								"input": mustPlanDynamicValueDynamicType(cty.StringVal("removed")),
-							},
-							PlannedInputValueMarks: map[string][]cty.PathValueMarks{
-								"input": nil,
-								"id":    nil,
-							},
-							PlannedOutputValues: make(map[string]cty.Value),
-							PlannedCheckResults: &states.CheckResults{},
-							PlanTimestamp:       fakePlanTimestamp,
-						},
-						&stackplan.PlannedChangeResourceInstancePlanned{
-							ResourceInstanceObjectAddr: mustAbsResourceInstanceObject("component.self.testing_resource.data"),
-							ChangeSrc: &plans.ResourceInstanceChangeSrc{
-								Addr:        mustAbsResourceInstance("testing_resource.data"),
-								PrevRunAddr: mustAbsResourceInstance("testing_resource.data"),
-								ChangeSrc: plans.ChangeSrc{
-									Action: plans.Delete,
-									Before: mustPlanDynamicValue(cty.ObjectVal(map[string]cty.Value{
-										"id":    cty.StringVal("removed"),
-										"value": cty.StringVal("removed"),
-									})),
-									After: mustPlanDynamicValue(cty.NullVal(cty.Object(map[string]cty.Type{
-										"id":    cty.String,
-										"value": cty.String,
-									}))),
-								},
-								ProviderAddr: mustDefaultRootProvider("testing"),
-							},
-							PriorStateSrc: &states.ResourceInstanceObjectSrc{
-								AttrsJSON: mustMarshalJSONAttrs(map[string]any{
-									"id":    "removed",
-									"value": "removed",
-								}),
-								Dependencies: make([]addrs.ConfigResource, 0),
-								Status:       states.ObjectReady,
-							},
-							ProviderConfigAddr: mustDefaultRootProvider("testing"),
-							Schema:             stacks_testing_provider.TestingResourceSchema,
-						},
-						&stackplan.PlannedChangeHeader{
-							TerraformVersion: version.SemVer,
-						},
-						&stackplan.PlannedChangePlannedTimestamp{
-							PlannedTimestamp: fakePlanTimestamp,
-						},
-					},
-					wantAppliedChanges: []stackstate.AppliedChange{
-						&stackstate.AppliedChangeComponentInstanceRemoved{
-							ComponentAddr:         mustAbsComponent("component.self"),
-							ComponentInstanceAddr: mustAbsComponentInstance("component.self"),
-						},
-						&stackstate.AppliedChangeResourceInstanceObject{
-							ResourceInstanceObjectAddr: mustAbsResourceInstanceObject("component.self.testing_resource.data"),
-							ProviderConfigAddr:         mustDefaultRootProvider("testing"),
-							NewStateSrc:                nil,
-							Schema:                     nil,
-						},
-					},
-				},
-			},
-		},
-		"removed component instance": {
-			path: filepath.Join("with-single-input", "removed-component-instance"),
-			state: stackstate.NewStateBuilder().
-				AddComponentInstance(stackstate.NewComponentInstanceBuilder(mustAbsComponentInstance("component.self[\"removed\"]")).
-					AddInputVariable("id", cty.StringVal("removed")).
-					AddInputVariable("input", cty.StringVal("removed"))).
-				AddResourceInstance(stackstate.NewResourceInstanceBuilder().
-					SetAddr(mustAbsResourceInstanceObject("component.self[\"removed\"].testing_resource.data")).
-					SetProviderAddr(mustDefaultRootProvider("testing")).
-					SetResourceInstanceObjectSrc(states.ResourceInstanceObjectSrc{
-						Status: states.ObjectReady,
-						AttrsJSON: mustMarshalJSONAttrs(map[string]any{
-							"id":    "removed",
-							"value": "removed",
-						}),
-					})).
-				Build(),
-			store: stacks_testing_provider.NewResourceStoreBuilder().
-				AddResource("removed", cty.ObjectVal(map[string]cty.Value{
-					"id":    cty.StringVal("removed"),
-					"value": cty.StringVal("removed"),
-				})).
-				Build(),
-			cycles: []TestCycle{
-				{
-					planInputs: map[string]cty.Value{
-						"input": cty.SetVal([]cty.Value{
-							cty.StringVal("added"),
-						}),
-						"removed": cty.SetVal([]cty.Value{
-							cty.StringVal("removed"),
-						}),
-					},
-					wantPlannedChanges: []stackplan.PlannedChange{
-						&stackplan.PlannedChangeApplyable{
-							Applyable: true,
-						},
-						// we're expecting the new component to be created
-						&stackplan.PlannedChangeComponentInstance{
-							Addr:          mustAbsComponentInstance("component.self[\"added\"]"),
-							PlanComplete:  true,
-							PlanApplyable: true,
-							Action:        plans.Create,
-							PlannedInputValues: map[string]plans.DynamicValue{
-								"id":    mustPlanDynamicValueDynamicType(cty.StringVal("added")),
-								"input": mustPlanDynamicValueDynamicType(cty.StringVal("added")),
-							},
-							PlannedInputValueMarks: map[string][]cty.PathValueMarks{
-								"input": nil,
-								"id":    nil,
-							},
-							PlannedOutputValues: make(map[string]cty.Value),
-							PlannedCheckResults: &states.CheckResults{},
-							PlanTimestamp:       fakePlanTimestamp,
-						},
-						&stackplan.PlannedChangeResourceInstancePlanned{
-							ResourceInstanceObjectAddr: mustAbsResourceInstanceObject("component.self[\"added\"].testing_resource.data"),
-							ChangeSrc: &plans.ResourceInstanceChangeSrc{
-								Addr:        mustAbsResourceInstance("testing_resource.data"),
-								PrevRunAddr: mustAbsResourceInstance("testing_resource.data"),
-								ChangeSrc: plans.ChangeSrc{
-									Action: plans.Create,
-									Before: mustPlanDynamicValue(cty.NullVal(cty.Object(map[string]cty.Type{
-										"id":    cty.String,
-										"value": cty.String,
-									}))),
-									After: mustPlanDynamicValue(cty.ObjectVal(map[string]cty.Value{
-										"id":    cty.StringVal("added"),
-										"value": cty.StringVal("added"),
-									})),
-								},
-								ProviderAddr: mustDefaultRootProvider("testing"),
-							},
-							ProviderConfigAddr: mustDefaultRootProvider("testing"),
-							Schema:             stacks_testing_provider.TestingResourceSchema,
-						},
-						&stackplan.PlannedChangeComponentInstance{
-							Addr:          mustAbsComponentInstance("component.self[\"removed\"]"),
-							PlanComplete:  true,
-							PlanApplyable: true,
-							Mode:          plans.DestroyMode,
-							Action:        plans.Delete,
-							PlannedInputValues: map[string]plans.DynamicValue{
-								"id":    mustPlanDynamicValueDynamicType(cty.StringVal("removed")),
-								"input": mustPlanDynamicValueDynamicType(cty.StringVal("removed")),
-							},
-							PlannedInputValueMarks: map[string][]cty.PathValueMarks{
-								"input": nil,
-								"id":    nil,
-							},
-							PlannedOutputValues: make(map[string]cty.Value),
-							PlannedCheckResults: &states.CheckResults{},
-							PlanTimestamp:       fakePlanTimestamp,
-						},
-						&stackplan.PlannedChangeResourceInstancePlanned{
-							ResourceInstanceObjectAddr: mustAbsResourceInstanceObject("component.self[\"removed\"].testing_resource.data"),
-							ChangeSrc: &plans.ResourceInstanceChangeSrc{
-								Addr:        mustAbsResourceInstance("testing_resource.data"),
-								PrevRunAddr: mustAbsResourceInstance("testing_resource.data"),
-								ChangeSrc: plans.ChangeSrc{
-									Action: plans.Delete,
-									Before: mustPlanDynamicValue(cty.ObjectVal(map[string]cty.Value{
-										"id":    cty.StringVal("removed"),
-										"value": cty.StringVal("removed"),
-									})),
-									After: mustPlanDynamicValue(cty.NullVal(cty.Object(map[string]cty.Type{
-										"id":    cty.String,
-										"value": cty.String,
-									}))),
-								},
-								ProviderAddr: mustDefaultRootProvider("testing"),
-							},
-							PriorStateSrc: &states.ResourceInstanceObjectSrc{
-								AttrsJSON: mustMarshalJSONAttrs(map[string]any{
-									"id":    "removed",
-									"value": "removed",
-								}),
-								Dependencies: make([]addrs.ConfigResource, 0),
-								Status:       states.ObjectReady,
-							},
-							ProviderConfigAddr: mustDefaultRootProvider("testing"),
-							Schema:             stacks_testing_provider.TestingResourceSchema,
-						},
-						&stackplan.PlannedChangeHeader{
-							TerraformVersion: version.SemVer,
-						},
-						&stackplan.PlannedChangePlannedTimestamp{
-							PlannedTimestamp: fakePlanTimestamp,
-						},
-						&stackplan.PlannedChangeRootInputValue{
-							Addr:   stackaddrs.InputVariable{Name: "input"},
-							Action: plans.Create,
-							Before: cty.NullVal(cty.DynamicPseudoType),
-							After: cty.SetVal([]cty.Value{
-								cty.StringVal("added"),
-							}),
-						},
-						&stackplan.PlannedChangeRootInputValue{
-							Addr:   stackaddrs.InputVariable{Name: "removed"},
-							Action: plans.Create,
-							Before: cty.NullVal(cty.DynamicPseudoType),
-							After: cty.SetVal([]cty.Value{
-								cty.StringVal("removed"),
-							}),
-						},
-					},
-					wantAppliedChanges: []stackstate.AppliedChange{
-						&stackstate.AppliedChangeComponentInstance{
-							ComponentAddr:         mustAbsComponent("component.self"),
-							ComponentInstanceAddr: mustAbsComponentInstance("component.self[\"added\"]"),
-							OutputValues:          make(map[addrs.OutputValue]cty.Value),
-							InputVariables: map[addrs.InputVariable]cty.Value{
-								mustInputVariable("id"):    cty.StringVal("added"),
-								mustInputVariable("input"): cty.StringVal("added"),
-							},
-						},
-						&stackstate.AppliedChangeResourceInstanceObject{
-							ResourceInstanceObjectAddr: mustAbsResourceInstanceObject("component.self[\"added\"].testing_resource.data"),
-							NewStateSrc: &states.ResourceInstanceObjectSrc{
-								AttrsJSON: mustMarshalJSONAttrs(map[string]any{
-									"id":    "added",
-									"value": "added",
-								}),
-								Status:       states.ObjectReady,
-								Dependencies: make([]addrs.ConfigResource, 0),
-							},
-							ProviderConfigAddr: mustDefaultRootProvider("testing"),
-							Schema:             stacks_testing_provider.TestingResourceSchema,
-						},
-						&stackstate.AppliedChangeComponentInstanceRemoved{
-							ComponentAddr:         mustAbsComponent("component.self"),
-							ComponentInstanceAddr: mustAbsComponentInstance("component.self[\"removed\"]"),
-						},
-						&stackstate.AppliedChangeResourceInstanceObject{
-							ResourceInstanceObjectAddr: mustAbsResourceInstanceObject("component.self[\"removed\"].testing_resource.data"),
-							ProviderConfigAddr:         mustDefaultRootProvider("testing"),
-							NewStateSrc:                nil,
-							Schema:                     nil,
-						},
-						&stackstate.AppliedChangeInputVariable{
-							Addr: mustStackInputVariable("input"),
-							Value: cty.SetVal([]cty.Value{
-								cty.StringVal("added"),
-							}),
-						},
-						&stackstate.AppliedChangeInputVariable{
-							Addr: mustStackInputVariable("removed"),
-							Value: cty.SetVal([]cty.Value{
-								cty.StringVal("removed"),
-							}),
-						},
-					},
-				},
-			},
-		},
-		"removed embedded component": {
-			path: filepath.Join("with-single-input", "removed-embedded-component"),
-			state: stackstate.NewStateBuilder().
-				AddComponentInstance(stackstate.NewComponentInstanceBuilder(mustAbsComponentInstance("stack.a.component.self")).
-					AddInputVariable("id", cty.StringVal("removed")).
-					AddInputVariable("input", cty.StringVal("removed"))).
-				AddResourceInstance(stackstate.NewResourceInstanceBuilder().
-					SetAddr(mustAbsResourceInstanceObject("stack.a.component.self.testing_resource.data")).
-					SetProviderAddr(mustDefaultRootProvider("testing")).
-					SetResourceInstanceObjectSrc(states.ResourceInstanceObjectSrc{
-						Status: states.ObjectReady,
-						AttrsJSON: mustMarshalJSONAttrs(map[string]any{
-							"id":    "removed",
-							"value": "removed",
-						}),
-					})).
-				Build(),
-			store: stacks_testing_provider.NewResourceStoreBuilder().
-				AddResource("removed", cty.ObjectVal(map[string]cty.Value{
-					"id":    cty.StringVal("removed"),
-					"value": cty.StringVal("removed"),
-				})).
-				Build(),
-			cycles: []TestCycle{
-				{
-					wantPlannedChanges: []stackplan.PlannedChange{
-						&stackplan.PlannedChangeApplyable{
-							Applyable: true,
-						},
-						&stackplan.PlannedChangeHeader{
-							TerraformVersion: version.SemVer,
-						},
-						&stackplan.PlannedChangePlannedTimestamp{
-							PlannedTimestamp: fakePlanTimestamp,
-						},
-						&stackplan.PlannedChangeComponentInstance{
-							Addr:          mustAbsComponentInstance("stack.a.component.self"),
-							PlanComplete:  true,
-							PlanApplyable: true,
-							Mode:          plans.DestroyMode,
-							Action:        plans.Delete,
-							PlannedInputValues: map[string]plans.DynamicValue{
-								"id":    mustPlanDynamicValueDynamicType(cty.StringVal("removed")),
-								"input": mustPlanDynamicValueDynamicType(cty.StringVal("removed")),
-							},
-							PlannedInputValueMarks: map[string][]cty.PathValueMarks{
-								"input": nil,
-								"id":    nil,
-							},
-							PlannedOutputValues: make(map[string]cty.Value),
-							PlannedCheckResults: &states.CheckResults{},
-							PlanTimestamp:       fakePlanTimestamp,
-						},
-						&stackplan.PlannedChangeResourceInstancePlanned{
-							ResourceInstanceObjectAddr: mustAbsResourceInstanceObject("stack.a.component.self.testing_resource.data"),
-							ChangeSrc: &plans.ResourceInstanceChangeSrc{
-								Addr:        mustAbsResourceInstance("testing_resource.data"),
-								PrevRunAddr: mustAbsResourceInstance("testing_resource.data"),
-								ChangeSrc: plans.ChangeSrc{
-									Action: plans.Delete,
-									Before: mustPlanDynamicValue(cty.ObjectVal(map[string]cty.Value{
-										"id":    cty.StringVal("removed"),
-										"value": cty.StringVal("removed"),
-									})),
-									After: mustPlanDynamicValue(cty.NullVal(cty.Object(map[string]cty.Type{
-										"id":    cty.String,
-										"value": cty.String,
-									}))),
-								},
-								ProviderAddr: mustDefaultRootProvider("testing"),
-							},
-							PriorStateSrc: &states.ResourceInstanceObjectSrc{
-								AttrsJSON: mustMarshalJSONAttrs(map[string]any{
-									"id":    "removed",
-									"value": "removed",
-								}),
-								Dependencies: make([]addrs.ConfigResource, 0),
-								Status:       states.ObjectReady,
-							},
-							ProviderConfigAddr: mustDefaultRootProvider("testing"),
-							Schema:             stacks_testing_provider.TestingResourceSchema,
-						},
-					},
-					wantAppliedChanges: []stackstate.AppliedChange{
-						&stackstate.AppliedChangeComponentInstanceRemoved{
-							ComponentAddr:         mustAbsComponent("stack.a.component.self"),
-							ComponentInstanceAddr: mustAbsComponentInstance("stack.a.component.self"),
-						},
-						&stackstate.AppliedChangeResourceInstanceObject{
-							ResourceInstanceObjectAddr: mustAbsResourceInstanceObject("stack.a.component.self.testing_resource.data"),
-							ProviderConfigAddr:         mustDefaultRootProvider("testing"),
-							NewStateSrc:                nil,
-							Schema:                     nil,
-						},
-					},
-				},
-			},
-		},
-		"forgotten component": {
-			path: filepath.Join("with-single-input", "forgotten-component"),
-			state: stackstate.NewStateBuilder().
-				AddComponentInstance(stackstate.NewComponentInstanceBuilder(mustAbsComponentInstance("component.self")).
-					AddInputVariable("id", cty.StringVal("removed")).
-					AddInputVariable("input", cty.StringVal("removed"))).
-				AddResourceInstance(stackstate.NewResourceInstanceBuilder().
-					SetAddr(mustAbsResourceInstanceObject("component.self.testing_resource.data")).
-					SetProviderAddr(mustDefaultRootProvider("testing")).
-					SetResourceInstanceObjectSrc(states.ResourceInstanceObjectSrc{
-						Status: states.ObjectReady,
-						AttrsJSON: mustMarshalJSONAttrs(map[string]any{
-							"id":    "removed",
-							"value": "removed",
-						}),
-					})).
-				Build(),
-			store: stacks_testing_provider.NewResourceStoreBuilder().
-				AddResource("removed", cty.ObjectVal(map[string]cty.Value{
-					"id":    cty.StringVal("removed"),
-					"value": cty.StringVal("removed"),
-				})).
-				Build(),
-			cycles: []TestCycle{
-				{
-					planInputs: map[string]cty.Value{
-						"destroy": cty.BoolVal(false),
-					},
-					wantPlannedChanges: []stackplan.PlannedChange{
-						&stackplan.PlannedChangeApplyable{
-							Applyable: true,
-						},
-						&stackplan.PlannedChangeComponentInstance{
-							Addr:          mustAbsComponentInstance("component.self"),
-							PlanComplete:  true,
-							PlanApplyable: true,
-							Mode:          plans.DestroyMode,
-							Action:        plans.Forget,
-							PlannedInputValues: map[string]plans.DynamicValue{
-								"id":    mustPlanDynamicValueDynamicType(cty.StringVal("removed")),
-								"input": mustPlanDynamicValueDynamicType(cty.StringVal("removed")),
-							},
-							PlannedInputValueMarks: map[string][]cty.PathValueMarks{
-								"input": nil,
-								"id":    nil,
-							},
-							PlannedOutputValues: make(map[string]cty.Value),
-							PlannedCheckResults: &states.CheckResults{},
-							PlanTimestamp:       fakePlanTimestamp,
-						},
-						&stackplan.PlannedChangeResourceInstancePlanned{
-							ResourceInstanceObjectAddr: mustAbsResourceInstanceObject("component.self.testing_resource.data"),
-							ChangeSrc: &plans.ResourceInstanceChangeSrc{
-								Addr:        mustAbsResourceInstance("testing_resource.data"),
-								PrevRunAddr: mustAbsResourceInstance("testing_resource.data"),
-								ChangeSrc: plans.ChangeSrc{
-									Action: plans.Forget,
-									Before: mustPlanDynamicValue(cty.ObjectVal(map[string]cty.Value{
-										"id":    cty.StringVal("removed"),
-										"value": cty.StringVal("removed"),
-									})),
-									After: mustPlanDynamicValue(cty.NullVal(cty.Object(map[string]cty.Type{
-										"id":    cty.String,
-										"value": cty.String,
-									}))),
-								},
-								ProviderAddr: mustDefaultRootProvider("testing"),
-							},
-							PriorStateSrc: &states.ResourceInstanceObjectSrc{
-								AttrsJSON: mustMarshalJSONAttrs(map[string]any{
-									"id":    "removed",
-									"value": "removed",
-								}),
-								Dependencies: make([]addrs.ConfigResource, 0),
-								Status:       states.ObjectReady,
-							},
-							ProviderConfigAddr: mustDefaultRootProvider("testing"),
-							Schema:             stacks_testing_provider.TestingResourceSchema,
-						},
-						&stackplan.PlannedChangeHeader{
-							TerraformVersion: version.SemVer,
-						},
-						&stackplan.PlannedChangePlannedTimestamp{
-							PlannedTimestamp: fakePlanTimestamp,
-						},
-					},
-					wantPlannedDiags: initDiags(func(diags tfdiags.Diagnostics) tfdiags.Diagnostics {
-						return diags.Append(tfdiags.Sourceless(
-							tfdiags.Warning,
-							"Some objects will no longer be managed by Terraform",
-							`If you apply this plan, Terraform will discard its tracking information for the following objects, but it will not delete them:
- - testing_resource.data
-
-After applying this plan, Terraform will no longer manage these objects. You will need to import them into Terraform to manage them again.`,
-						))
-					}),
-					wantAppliedChanges: []stackstate.AppliedChange{
-						&stackstate.AppliedChangeComponentInstanceRemoved{
-							ComponentAddr:         mustAbsComponent("component.self"),
-							ComponentInstanceAddr: mustAbsComponentInstance("component.self"),
-						},
-						&stackstate.AppliedChangeResourceInstanceObject{
-							ResourceInstanceObjectAddr: mustAbsResourceInstanceObject("component.self.testing_resource.data"),
-							ProviderConfigAddr:         mustDefaultRootProvider("testing"),
-							NewStateSrc:                nil,
-							Schema:                     nil,
-						},
-					},
-				},
-			},
-		},
-		"orphaned component": {
-			path: filepath.Join("with-single-input", "valid"),
-			state: stackstate.NewStateBuilder().
-				AddComponentInstance(stackstate.NewComponentInstanceBuilder(mustAbsComponentInstance("component.orphan"))).
-				Build(),
-			cycles: []TestCycle{
-				{
-					planInputs: map[string]cty.Value{
-						"id":    cty.StringVal("foo"),
-						"input": cty.StringVal("bar"),
-					},
-					wantPlannedChanges: []stackplan.PlannedChange{
-						&stackplan.PlannedChangeApplyable{
-							Applyable: true,
-						},
-						&stackplan.PlannedChangeComponentInstanceRemoved{
-							// The orphaned component is just silently being removed.
-							Addr: mustAbsComponentInstance("component.orphan"),
-						},
-						&stackplan.PlannedChangeComponentInstance{
-							Addr:          mustAbsComponentInstance("component.self"),
-							PlanApplyable: true,
-							PlanComplete:  true,
-							Action:        plans.Create,
-							PlannedInputValues: map[string]plans.DynamicValue{
-								"id":    mustPlanDynamicValueDynamicType(cty.StringVal("foo")),
-								"input": mustPlanDynamicValueDynamicType(cty.StringVal("bar")),
-							},
-							PlannedInputValueMarks: map[string][]cty.PathValueMarks{
-								"id":    nil,
-								"input": nil,
-							},
-							PlannedOutputValues: make(map[string]cty.Value),
-							PlannedCheckResults: &states.CheckResults{},
-							PlanTimestamp:       fakePlanTimestamp,
-						},
-						&stackplan.PlannedChangeResourceInstancePlanned{
-							ResourceInstanceObjectAddr: mustAbsResourceInstanceObject("component.self.testing_resource.data"),
-							ChangeSrc: &plans.ResourceInstanceChangeSrc{
-								Addr:         mustAbsResourceInstance("testing_resource.data"),
-								PrevRunAddr:  mustAbsResourceInstance("testing_resource.data"),
-								ProviderAddr: mustDefaultRootProvider("testing"),
-								ChangeSrc: plans.ChangeSrc{
-									Action: plans.Create,
-									Before: mustPlanDynamicValue(cty.NullVal(cty.DynamicPseudoType)),
-									After: mustPlanDynamicValue(cty.ObjectVal(map[string]cty.Value{
-										"id":    cty.StringVal("foo"),
-										"value": cty.StringVal("bar"),
-									})),
-								},
-							},
-							ProviderConfigAddr: mustDefaultRootProvider("testing"),
-							Schema:             stacks_testing_provider.TestingResourceSchema,
-						},
-						&stackplan.PlannedChangeHeader{
-							TerraformVersion: version.SemVer,
-						},
-						&stackplan.PlannedChangePlannedTimestamp{
-							PlannedTimestamp: fakePlanTimestamp,
-						},
-						&stackplan.PlannedChangeRootInputValue{
-							Addr: stackaddrs.InputVariable{
-								Name: "id",
-							},
-							Action: plans.Create,
-							Before: cty.NullVal(cty.DynamicPseudoType),
-							After:  cty.StringVal("foo"),
-						},
-						&stackplan.PlannedChangeRootInputValue{
-							Addr: stackaddrs.InputVariable{
-								Name: "input",
-							},
-							Action: plans.Create,
-							Before: cty.NullVal(cty.DynamicPseudoType),
-							After:  cty.StringVal("bar"),
-						},
-					},
-					wantAppliedChanges: []stackstate.AppliedChange{
-						&stackstate.AppliedChangeComponentInstanceRemoved{
-							// The orphaned component is just silently being removed.
-							ComponentAddr:         mustAbsComponent("component.orphan"),
-							ComponentInstanceAddr: mustAbsComponentInstance("component.orphan"),
-						},
-						&stackstate.AppliedChangeComponentInstance{
-							ComponentAddr:         mustAbsComponent("component.self"),
-							ComponentInstanceAddr: mustAbsComponentInstance("component.self"),
-							OutputValues:          make(map[addrs.OutputValue]cty.Value),
-							InputVariables: map[addrs.InputVariable]cty.Value{
-								mustInputVariable("id"):    cty.StringVal("foo"),
-								mustInputVariable("input"): cty.StringVal("bar"),
-							},
-						},
-						&stackstate.AppliedChangeResourceInstanceObject{
-							ResourceInstanceObjectAddr: mustAbsResourceInstanceObject("component.self.testing_resource.data"),
-							NewStateSrc: &states.ResourceInstanceObjectSrc{
-								AttrsJSON: mustMarshalJSONAttrs(map[string]interface{}{
-									"id":    "foo",
-									"value": "bar",
-								}),
-								Dependencies: make([]addrs.ConfigResource, 0),
-								Status:       states.ObjectReady,
-							},
-							ProviderConfigAddr: mustDefaultRootProvider("testing"),
-							Schema:             stacks_testing_provider.TestingResourceSchema,
-						},
-						&stackstate.AppliedChangeInputVariable{
-							Addr:  mustStackInputVariable("id"),
-							Value: cty.StringVal("foo"),
-						},
-						&stackstate.AppliedChangeInputVariable{
-							Addr:  mustStackInputVariable("input"),
-							Value: cty.StringVal("bar"),
-						},
-					},
-				},
-			},
-		},
-	}
-
-	for name, tc := range tcs {
-		t.Run(name, func(t *testing.T) {
-			ctx := context.Background()
-
-			lock := depsfile.NewLocks()
-			lock.SetProvider(
-				addrs.NewDefaultProvider("testing"),
-				providerreqs.MustParseVersion("0.0.0"),
-				providerreqs.MustParseVersionConstraints("=0.0.0"),
-				providerreqs.PreferredHashes([]providerreqs.Hash{}),
-			)
-
-			store := tc.store
-			if store == nil {
-				store = stacks_testing_provider.NewResourceStore()
-			}
-
-			testContext := TestContext{
-				timestamp: &fakePlanTimestamp,
-				config:    loadMainBundleConfigForTest(t, tc.path),
-				providers: map[addrs.Provider]providers.Factory{
-					addrs.NewDefaultProvider("testing"): func() (providers.Interface, error) {
-						return stacks_testing_provider.NewProviderWithData(t, store), nil
 					},
 				},
 				dependencyLocks: *lock,
