--- conflicted
+++ resolved
@@ -133,24 +133,8 @@
 			if diags.HasErrors() {
 				return fmt.Errorf("invalid component address syntax in %q", rawAddr)
 			}
-<<<<<<< HEAD
-
-			mode, err := planproto.FromMode(msg.Mode)
-			if err != nil {
-				return nil, fmt.Errorf("decoding mode for %s: %w", addr, err)
-			}
-
-			outputVals := make(map[addrs.OutputValue]cty.Value)
-			for name, rawVal := range msg.PlannedOutputValues {
-				v, err := tfstackdata1.DynamicValueFromTFStackData1(rawVal, cty.DynamicPseudoType)
-				if err != nil {
-					return nil, fmt.Errorf("decoding output value %q for %s: %w", name, addr, err)
-				}
-				outputVals[addrs.OutputValue{Name: name}] = v
-=======
 			if addr.Item.Key != addrs.NoKey {
 				return fmt.Errorf("invalid component address syntax in %q: is actually a component instance address", rawAddr)
->>>>>>> 6f89b66c
 			}
 			realAddr := stackaddrs.AbsComponent{
 				Stack: addr.Stack,
@@ -159,35 +143,15 @@
 			dependencies.Add(realAddr)
 		}
 
-<<<<<<< HEAD
-			if !ret.Components.HasKey(addr) {
-				ret.Components.Put(addr, &Component{
-					PlannedAction:       plannedAction,
-					Mode:                mode,
-					PlanApplyable:       msg.PlanApplyable,
-					PlanComplete:        msg.PlanComplete,
-					Dependencies:        dependencies,
-					Dependents:          collections.NewSet[stackaddrs.AbsComponent](),
-					PlannedOutputValues: outputVals,
-					PlannedChecks:       checkResults,
-
-					ResourceInstancePlanned:         addrs.MakeMap[addrs.AbsResourceInstanceObject, *plans.ResourceInstanceChangeSrc](),
-					ResourceInstancePriorState:      addrs.MakeMap[addrs.AbsResourceInstanceObject, *states.ResourceInstanceObjectSrc](),
-					ResourceInstanceProviderConfig:  addrs.MakeMap[addrs.AbsResourceInstanceObject, addrs.AbsProviderConfig](),
-					DeferredResourceInstanceChanges: addrs.MakeMap[addrs.AbsResourceInstanceObject, *plans.DeferredResourceInstanceChangeSrc](),
-				})
-			}
-			c := ret.Components.Get(addr)
-			err = c.PlanTimestamp.UnmarshalText([]byte(msg.PlanTimestamp))
-			if err != nil {
-				return nil, fmt.Errorf("invalid plan timestamp %q for %s", msg.PlanTimestamp, addr)
-			}
-=======
 		plannedAction, err := planproto.FromAction(msg.PlannedAction)
 		if err != nil {
 			return fmt.Errorf("decoding plan for %s: %w", addr, err)
 		}
->>>>>>> 6f89b66c
+
+		mode, err := planproto.FromMode(msg.Mode)
+		if err != nil {
+			return fmt.Errorf("decoding mode for %s: %w", addr, err)
+		}
 
 		outputVals := make(map[addrs.OutputValue]cty.Value)
 		for name, rawVal := range msg.PlannedOutputValues {
@@ -206,6 +170,7 @@
 		if !l.ret.Components.HasKey(addr) {
 			l.ret.Components.Put(addr, &Component{
 				PlannedAction:       plannedAction,
+				Mode: mode,
 				PlanApplyable:       msg.PlanApplyable,
 				PlanComplete:        msg.PlanComplete,
 				Dependencies:        dependencies,
