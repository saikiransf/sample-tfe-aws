--- conflicted
+++ resolved
@@ -197,8 +197,6 @@
 Variables can be collected in files and passed all at once using the
 `-var-file=foo.tfvars` flag.
 
-<<<<<<< HEAD
-=======
 If a file named `terraform.tfvars` is present in the current directory,
 Terraform automatically loads it to populate variables. If the file is named
 something else, you can pass the path to the file using the `-var-file`
@@ -208,7 +206,6 @@
 maps may be set in the same manner as the default value in a `variable` block
 in Terraform configuration. For example:
 
->>>>>>> fa6a83eb
 ```
 foo = "bar"
 xyz = "abc"
