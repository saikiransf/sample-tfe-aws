--- conflicted
+++ resolved
@@ -19,41 +19,23 @@
 This config will write a single service unit (shown below) with the contents of an example service. This unit will be enabled as a dependency of multi-user.target and therefore start on boot
 
 ```
-<<<<<<< HEAD
 # Systemd unit data resource containing the unit definition
 data "ignition_systemd_unit" "example" {
-	name = "example.service"
-	content = "[Service]\nType=oneshot\nExecStart=/usr/bin/echo Hello World\n\n[Install]\nWantedBy=multi-user.target"
+  name = "example.service"
+  content = "[Service]\nType=oneshot\nExecStart=/usr/bin/echo Hello World\n\n[Install]\nWantedBy=multi-user.target"
 }
 
 # Ingnition config include the previous defined systemd unit data resource
 data "ignition_config" "example" {
-	systemd = [
-		"${data.ignition_systemd_unit.example.id}",
-	]
-=======
-# Systemd unit resource containing the unit definition
-resource "ignition_systemd_unit" "example" {
-  name    = "example.service"
-  content = "[Service]\nType=oneshot\nExecStart=/usr/bin/echo Hello World\n\n[Install]\nWantedBy=multi-user.target"
-}
-
-# Ingnition config include the previous defined systemd unit resource
-resource "ignition_config" "example" {
   systemd = [
-    "${ignition_systemd_unit.example.id}",
+    "${data.ignition_systemd_unit.example.id}",
   ]
->>>>>>> 92d4809d
 }
 
 # Create a CoreOS server using the Igntion config.
 resource "aws_instance" "web" {
   # ...
 
-<<<<<<< HEAD
-	user_data = "${data.ignition_config.example.rendered}"
-=======
-  user_data = "${ignition_config.example.rendered}"
->>>>>>> 92d4809d
+  user_data = "${data.ignition_config.example.rendered}"
 }
 ```