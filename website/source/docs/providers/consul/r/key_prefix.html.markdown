--- conflicted
+++ resolved
@@ -89,15 +89,9 @@
   that will be managed by this resource instance. In most cases this will
   end with a slash, to manage a "folder" of keys.
 
-<<<<<<< HEAD
 * `subkeys` - (Optional) A mapping from subkey name (which will be appended
-  to the give `path_prefix`) to the value that should be stored at that key.
-  Use slashes as shown in the above example to create "sub-folders" under
-=======
-* `subkeys` - (Required) A mapping from subkey name (which will be appended
   to the given `path_prefix`) to the value that should be stored at that key.
   Use slashes, as shown in the above example, to create "sub-folders" under
->>>>>>> 8183d466
   the given path prefix.
 
 * `file` - (Optional) Specifies key/value file to be loaded into Consul.
