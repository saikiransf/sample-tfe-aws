--- conflicted
+++ resolved
@@ -30,16 +30,10 @@
 resource "aws_db_event_subscription" "default" {
   name      = "rds-event-sub"
   sns_topic = "${aws_sns_topic.default.arn}"
-<<<<<<< HEAD
-  
-  source_type = "db-instance"
-  source_ids = [ "${aws_db_instance.default.id}" ]
-=======
 
   source_type = "db-instance"
   source_ids  = ["${aws_db_instance.default.id}"]
 
->>>>>>> c7cc1525
   event_categories = [
     "availability",
     "deletion",
@@ -50,11 +44,7 @@
     "notification",
     "read replica",
     "recovery",
-<<<<<<< HEAD
-    "restoration"
-=======
     "restoration",
->>>>>>> c7cc1525
   ]
 }
 ```
