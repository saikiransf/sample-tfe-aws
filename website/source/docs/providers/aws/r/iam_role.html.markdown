--- conflicted
+++ resolved
@@ -42,11 +42,7 @@
 * `name_prefix` - (Optional, Forces new resource) Creates a unique name beginning with the specified prefix. Conflicts with `name`.
 * `assume_role_policy` - (Required) The policy that grants an entity permission to assume the role.
 
-<<<<<<< HEAD
-~> **NOTE:** This `assume_role_policy` is very similar but slightly different than just a standard IAM policy and cannot use an `aws_iam_policy` resource.  If _can_ however, use an `aws_iam_policy_document` [data source](https://www.terraform.io/docs/providers/aws/d/iam_policy_document.html), see example below for how this could work.
-=======
 ~> **NOTE:** This `assume_role_policy` is very similar but slightly different than just a standard IAM policy and cannot use an `aws_iam_policy` resource.  It _can_ however, use an `aws_iam_policy_document` [data source](https://www.terraform.io/docs/providers/aws/d/iam_policy_document.html), see example below for how this could work.
->>>>>>> c7cc1525
 
 * `path` - (Optional) The path to the role.
   See [IAM Identifiers](https://docs.aws.amazon.com/IAM/latest/UserGuide/Using_Identifiers.html) for more information.
@@ -81,27 +77,6 @@
 }
 ```
 
-## Example of Using Data Source for Assume Role Policy
-
-```
-data "aws_iam_policy_document" "instance-assume-role-policy" {
-  statement {
-    actions = [ "sts:AssumeRole" ]
-
-    principals {
-      type = "Service"
-      identifiers = ["ec2.amazonaws.com"]
-    }
-  }
-}
-
-resource "aws_iam_role" "instance" {
-  name = "instance_role"
-  path = "/system/"
-  assume_role_policy = "${data.aws_iam_policy_document.instance-assume-role-policy.json}"
-}
-```
-
 ## Import
 
 IAM Roles can be imported using the `name`, e.g.
