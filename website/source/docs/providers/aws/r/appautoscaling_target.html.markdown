---
layout: "aws"
page_title: "AWS: aws_appautoscaling_target"
sidebar_current: "docs-aws-resource-appautoscaling-target"
description: |-
  Provides an Application AutoScaling ScalableTarget resource.
---

# aws\_appautoscaling\_target

Provides an Application AutoScaling ScalableTarget resource.

## Example Usage
```
resource "aws_appautoscaling_target" "ecs_target" {
<<<<<<< HEAD
  max_capacity = 4
  min_capacity = 1
  resource_id = "service/clusterName/serviceName"
  role_arn = "${var.ecs_iam_role}"
  scalable_dimension = "ecs:service:DesiredCount"
  service_namespace = "ecs"
=======
  max_capacity       = 4
  min_capacity       = 1
  resource_id        = "service/clusterName/serviceName"
  role_arn           = "${var.ecs_iam_role}"
  scalable_dimension = "ecs:service:DesiredCount"
  service_namespace  = "ecs"
>>>>>>> c7cc1525
}
```

## Argument Reference

The following arguments are supported:

* `max_capacity` - (Required) The max capacity of the scalable target.
* `min_capacity` - (Required) The min capacity of the scalable target.
* `resource_id` - (Required) The resource type and unique identifier string for the resource associated with the scalable target. For Amazon ECS services, this value is the resource type, followed by the cluster name and service name, such as `service/default/sample-webapp`. For Amazon EC2 Spot fleet requests, the resource type is `spot-fleet-request`, and the identifier is the Spot fleet request ID; for example, `spot-fleet-request/sfr-73fbd2ce-aa30-494c-8788-1cee4EXAMPLE`.
* `role_arn` - (Required) The ARN of the IAM role that allows Application AutoScaling to modify your scalable target on your behalf.
* `scalable_dimension` - (Required) The scalable dimension of the scalable target. The scalable dimension contains the service namespace,   resource  type, and scaling property, such as `ecs:service:DesiredCount` for the desired task count of an Amazon ECS service, or `ec2:spot-fleet-request:TargetCapacity` for the target capacity of an Amazon EC2 Spot fleet request.
* `service_namespace` - (Required) The AWS service namespace of the scalable target. Valid values are `ecs` for Amazon ECS services and `ec2` Amazon EC2 Spot fleet requests.<|MERGE_RESOLUTION|>--- conflicted
+++ resolved
@@ -13,21 +13,12 @@
 ## Example Usage
 ```
 resource "aws_appautoscaling_target" "ecs_target" {
-<<<<<<< HEAD
-  max_capacity = 4
-  min_capacity = 1
-  resource_id = "service/clusterName/serviceName"
-  role_arn = "${var.ecs_iam_role}"
-  scalable_dimension = "ecs:service:DesiredCount"
-  service_namespace = "ecs"
-=======
   max_capacity       = 4
   min_capacity       = 1
   resource_id        = "service/clusterName/serviceName"
   role_arn           = "${var.ecs_iam_role}"
   scalable_dimension = "ecs:service:DesiredCount"
   service_namespace  = "ecs"
->>>>>>> c7cc1525
 }
 ```
 
