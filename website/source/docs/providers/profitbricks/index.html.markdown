--- conflicted
+++ resolved
@@ -34,17 +34,10 @@
 
 ```
 provider "profitbricks" {
-<<<<<<< HEAD
-    username = "profitbricks_username"
-    password = "profitbricks_password"
-    endpoint = "profitbricks_rest_url"
-    retries = 100
-=======
   username = "profitbricks_username"
   password = "profitbricks_password"
   endpoint = "profitbricks_rest_url"
   retries  = 100
->>>>>>> c7cc1525
 }
 
 resource "profitbricks_datacenter" "main" {
