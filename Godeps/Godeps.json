--- conflicted
+++ resolved
@@ -1,10 +1,6 @@
 {
 	"ImportPath": "github.com/hashicorp/terraform",
-<<<<<<< HEAD
-	"GoVersion": "go1.5.3",
-=======
 	"GoVersion": "go1.6",
->>>>>>> bda0c649
 	"Packages": [
 		"./..."
 	],
@@ -1160,13 +1156,10 @@
 			"Rev": "1f22c0103821b9390939b6776727195525381532"
 		},
 		{
-<<<<<<< HEAD
-=======
 			"ImportPath": "golang.org/x/crypto/ssh/agent",
 			"Rev": "1f22c0103821b9390939b6776727195525381532"
 		},
 		{
->>>>>>> bda0c649
 			"ImportPath": "golang.org/x/net/context",
 			"Rev": "04b9de9b512f58addf28c9853d50ebef61c3953e"
 		},
