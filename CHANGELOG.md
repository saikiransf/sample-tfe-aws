## 1.7.2 (Unreleased)

ENHANCEMENTS:

* `terraform fmt`: Terraform mock data files (`.tfmock.hcl`) will now be included when executing the format command. ([#34580](https://github.com/hashicorp/terraform/issues/34580))

## 1.7.1 (January 24, 2024)

BUG FIXES:

* `terraform test`: Fix crash when referencing variables or functions within the file level `variables` block. ([#34531](https://github.com/hashicorp/terraform/issues/34531))
* `terraform test`: Fix crash when `override_module` block was missing the `outputs` attribute. ([#34563](https://github.com/hashicorp/terraform/issues/34563))

## 1.7.0 (January 17, 2024)

UPGRADE NOTES:

* Input validations are being restored to the state file in this version of Terraform. Due to a state interoperability issue ([#33770](https://github.com/hashicorp/terraform/issues/33770)) in earlier versions, users that require interaction between different minor series should ensure they have upgraded to the following patches:
    * Users of Terraform prior to 1.3.0 are unaffected;
    * Terraform 1.3 series users should upgrade to 1.3.10;
    * Terraform 1.4 series users should upgrade to 1.4.7;
    * Terraform 1.5 series users should upgrade to 1.5.7;
    * Users of Terraform 1.6.0 and later are unaffected.
 
  This is important for users with `terraform_remote_state` data sources reading remote state across different versions of Terraform.
* `nonsensitive` function no longer raises an error when applied to a value that is already non-sensitive. ([#33856](https://github.com/hashicorp/terraform/issues/33856))
* `terraform graph` now produces a simplified graph describing only relationships between resources by default, for consistency with the granularity of information returned by other commands that emphasize resources as the main interesting object type and de-emphasize the other "glue" objects that connect them.

    The type of graph that earlier versions of Terraform produced by default is still available with explicit use of the `-type=plan` option, producing an approximation of the real dependency graph Terraform Core would use to construct a plan.
* `terraform test`: Simplify the ordering of destroy operations during test cleanup to simple reverse run block order. ([#34293](https://github.com/hashicorp/terraform/issues/34293))

* backend/s3: The `use_legacy_workflow` argument now defaults to `false`. The backend will now search for credentials in the same order as the default provider chain in the AWS SDKs and AWS CLI. To revert to the legacy credential provider chain ordering, set this value to `true`. This argument, and the ability to use the legacy workflow, is deprecated. To encourage consistency with the AWS SDKs, this argument will be removed in a future minor version.

NEW FEATURES:

* `terraform test`: Providers, modules, resources, and data sources can now be mocked during executions of `terraform test`. The following new blocks have been introduced within `.tftest.hcl` files:

    * `mock_provider`: Can replace provider instances with mocked providers, allowing tests to execute in `command = apply` mode without requiring a configured cloud provider account and credentials. Terraform will create fake resources for mocked providers and maintain them in state for the lifecycle of the given test file.
    * `override_resource`: Specific resources can be overridden so Terraform will create a fake resource with custom values instead of creating infrastructure for the overridden resource.
    * `override_data`: Specific data sources can be overridden so data can be imported into tests without requiring real infrastructure to be created externally first.
    * `override_module`: Specific modules can be overridden in their entirety to give greater control over the returned outputs without requiring in-depth knowledge of the module itself.
 
* `removed` block for refactoring modules: Module authors can now record in source code when a resource or module call has been removed from configuration, and can inform Terraform whether the corresponding object should be deleted or simply removed from state.
  
  This effectively provides a configuration-driven workflow to replace `terraform state rm`. Removing an object from state is a new type of action which is planned and applied like any other. The `terraform state rm` command will remain available for scenarios in which directly modifying the state file is appropriate.

BUG FIXES:

* Ignore potential remote terraform version mismatch when running force-unlock ([#28853](https://github.com/hashicorp/terraform/issues/28853))
* Exit Dockerfile build script early on `cd` failure. ([#34128](https://github.com/hashicorp/terraform/issues/34128))
* `terraform test`: Stop attempting to destroy run blocks that have no actual infrastructure to destroy. This fixes an issue where attempts to destroy "verification" run blocks that load only data sources would fail if the underlying infrastructure referenced by the run blocks had already been destroyed. ([#34331](https://github.com/hashicorp/terraform/pull/34331))
* `terraform test`: Improve error message for invalid run block names. ([#34469](https://github.com/hashicorp/terraform/pull/34469))
* `terraform test`: Fix bug where outputs in "empty" modules were not available to the assertions from Terraform test files. ([#34482](https://github.com/hashicorp/terraform/pull/34482))
<<<<<<< HEAD
* security: update `golang.org/x/crypto` to patch CVE-2023-48795 [GH-34426]
* backend/s3: No longer returns error when IAM user or role does not have access to the default workspace prefix `env:`. ([#34511](https://github.com/hashicorp/terraform/pull/34511))
=======
* security: Upstream patch to mitigate the security advisory CVE-2023-48795, which potentially affects `local-exec` and `file` provisioners connecting to remote hosts using SSH. ([#34426](https://github.com/hashicorp/terraform/issues/34426))
>>>>>>> 7bc7433f

ENHANCEMENTS:

* `terraform test`: Providers defined within test files can now reference variables from their configuration that are defined within the test file. ([#34069](https://github.com/hashicorp/terraform/issues/34069))
* `terraform test`: Providers defined within test files can now reference outputs from run blocks. ([#34118](https://github.com/hashicorp/terraform/issues/34118))
* `terraform test`: Terraform functions are now available within variables and provider blocks within test files. ([#34204](https://github.com/hashicorp/terraform/issues/34204))
* `terraform test`: Terraform will now load variables from any `terraform.tfvars` within the testing directory, and apply the variable values to tests within the same directory. ([#34341](https://github.com/hashicorp/terraform/pull/34341))
* `terraform graph`: Now produces a simplified resources-only graph by default. ([#34288](https://github.com/hashicorp/terraform/pull/34288))
* `terraform console`: Now supports a `-plan` option which allows evaluating expressions against the planned new state, rather than against the prior state. This provides a more complete set of values for use in console expressions, at the expense of a slower startup time due first calculating the plan. ([#34342](https://github.com/hashicorp/terraform/issues/34342))
* `import`: `for_each` can now be used to expand the `import` block to handle multiple resource instances ([#33932](https://github.com/hashicorp/terraform/issues/33932))
* If the proposed change for a resource instance is rejected either due to a `postcondition` block or a `prevent_destroy` setting, Terraform will now include that proposed change in the plan output alongside the relevant error, whereas before the error would _replace_ the proposed change in the output. ([#34312](https://github.com/hashicorp/terraform/issues/34312))
* `.terraformignore`: improve performance when ignoring large directories ([#34400](https://github.com/hashicorp/terraform/pull/34400))

## Previous Releases

For information on prior major and minor releases, see their changelogs:

* [v1.6](https://github.com/hashicorp/terraform/blob/v1.6/CHANGELOG.md)
* [v1.5](https://github.com/hashicorp/terraform/blob/v1.5/CHANGELOG.md)
* [v1.4](https://github.com/hashicorp/terraform/blob/v1.4/CHANGELOG.md)
* [v1.3](https://github.com/hashicorp/terraform/blob/v1.3/CHANGELOG.md)
* [v1.2](https://github.com/hashicorp/terraform/blob/v1.2/CHANGELOG.md)
* [v1.1](https://github.com/hashicorp/terraform/blob/v1.1/CHANGELOG.md)
* [v1.0](https://github.com/hashicorp/terraform/blob/v1.0/CHANGELOG.md)
* [v0.15](https://github.com/hashicorp/terraform/blob/v0.15/CHANGELOG.md)
* [v0.14](https://github.com/hashicorp/terraform/blob/v0.14/CHANGELOG.md)
* [v0.13](https://github.com/hashicorp/terraform/blob/v0.13/CHANGELOG.md)
* [v0.12](https://github.com/hashicorp/terraform/blob/v0.12/CHANGELOG.md)
* [v0.11 and earlier](https://github.com/hashicorp/terraform/blob/v0.11/CHANGELOG.md)<|MERGE_RESOLUTION|>--- conflicted
+++ resolved
@@ -1,4 +1,8 @@
 ## 1.7.2 (Unreleased)
+
+BUG FIXES:
+
+* backend/s3: No longer returns error when IAM user or role does not have access to the default workspace prefix `env:`. ([#34511](https://github.com/hashicorp/terraform/pull/34511))
 
 ENHANCEMENTS:
 
@@ -51,12 +55,7 @@
 * `terraform test`: Stop attempting to destroy run blocks that have no actual infrastructure to destroy. This fixes an issue where attempts to destroy "verification" run blocks that load only data sources would fail if the underlying infrastructure referenced by the run blocks had already been destroyed. ([#34331](https://github.com/hashicorp/terraform/pull/34331))
 * `terraform test`: Improve error message for invalid run block names. ([#34469](https://github.com/hashicorp/terraform/pull/34469))
 * `terraform test`: Fix bug where outputs in "empty" modules were not available to the assertions from Terraform test files. ([#34482](https://github.com/hashicorp/terraform/pull/34482))
-<<<<<<< HEAD
-* security: update `golang.org/x/crypto` to patch CVE-2023-48795 [GH-34426]
-* backend/s3: No longer returns error when IAM user or role does not have access to the default workspace prefix `env:`. ([#34511](https://github.com/hashicorp/terraform/pull/34511))
-=======
 * security: Upstream patch to mitigate the security advisory CVE-2023-48795, which potentially affects `local-exec` and `file` provisioners connecting to remote hosts using SSH. ([#34426](https://github.com/hashicorp/terraform/issues/34426))
->>>>>>> 7bc7433f
 
 ENHANCEMENTS:
 
