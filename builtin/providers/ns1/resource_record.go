package ns1

import (
	"errors"
	"fmt"
	"log"
	"strconv"
	"strings"

	"github.com/hashicorp/terraform/helper/schema"

	"github.com/mitchellh/hashstructure"
	ns1 "gopkg.in/ns1/ns1-go.v2/rest"
	"gopkg.in/ns1/ns1-go.v2/rest/model/data"
	"gopkg.in/ns1/ns1-go.v2/rest/model/dns"
	"gopkg.in/ns1/ns1-go.v2/rest/model/filter"
)

var recordTypeStringEnum *StringEnum = NewStringEnum([]string{
	"A",
	"AAAA",
	"ALIAS",
	"AFSDB",
	"CNAME",
	"DNAME",
	"HINFO",
	"MX",
	"NAPTR",
	"NS",
	"PTR",
	"RP",
	"SPF",
	"SRV",
	"TXT",
})

func recordResource() *schema.Resource {
	return &schema.Resource{
		Schema: map[string]*schema.Schema{
			// Required
			"zone": &schema.Schema{
				Type:     schema.TypeString,
				Required: true,
				ForceNew: true,
			},
			"domain": &schema.Schema{
				Type:     schema.TypeString,
				Required: true,
				ForceNew: true,
			},
			"type": &schema.Schema{
				Type:         schema.TypeString,
				Required:     true,
				ForceNew:     true,
				ValidateFunc: recordTypeStringEnum.ValidateFunc,
			},
			// Optional
			"ttl": &schema.Schema{
				Type:     schema.TypeInt,
				Optional: true,
				Computed: true,
			},
			// "meta": metaSchema,
			"link": &schema.Schema{
				Type:     schema.TypeString,
				Optional: true,
				ForceNew: true,
			},
			"use_client_subnet": &schema.Schema{
				Type:     schema.TypeBool,
				Optional: true,
				Default:  true,
			},
			"answers": &schema.Schema{
				Type:     schema.TypeSet,
				Optional: true,
				Elem: &schema.Resource{
					Schema: map[string]*schema.Schema{
						"answer": &schema.Schema{
							Type:     schema.TypeString,
							Optional: true,
						},
						"region": &schema.Schema{
							Type:     schema.TypeString,
							Optional: true,
						},
						// "meta": metaSchema,
					},
				},
				Set: genericHasher,
			},
			"regions": &schema.Schema{
				Type:     schema.TypeSet,
				Optional: true,
				Elem: &schema.Resource{
					Schema: map[string]*schema.Schema{
						"name": &schema.Schema{
							Type:     schema.TypeString,
							Required: true,
						},
						// "meta": metaSchema,
					},
				},
				Set: genericHasher,
			},
			"filters": &schema.Schema{
				Type:     schema.TypeList,
				Optional: true,
				Elem: &schema.Resource{
					Schema: map[string]*schema.Schema{
						"filter": &schema.Schema{
							Type:     schema.TypeString,
							Required: true,
						},
						"disabled": &schema.Schema{
							Type:     schema.TypeBool,
							Optional: true,
						},
						"config": &schema.Schema{
							Type:     schema.TypeMap,
							Optional: true,
						},
					},
				},
			},
			// Computed
			"id": &schema.Schema{
				Type:     schema.TypeString,
				Computed: true,
			},
		},
		Create:   RecordCreate,
		Read:     RecordRead,
		Update:   RecordUpdate,
		Delete:   RecordDelete,
		Importer: &schema.ResourceImporter{State: RecordStateFunc},
	}
}

func genericHasher(v interface{}) int {
	hash, err := hashstructure.Hash(v, nil)
	if err != nil {
		panic(fmt.Sprintf("error computing hash code for %#v: %s", v, err.Error()))
	}
	return int(hash)
}

func recordToResourceData(d *schema.ResourceData, r *dns.Record) error {
	d.SetId(r.ID)
	d.Set("domain", r.Domain)
	d.Set("zone", r.Zone)
	d.Set("type", r.Type)
	d.Set("ttl", r.TTL)
	if r.Link != "" {
		d.Set("link", r.Link)
	}
	// if r.Meta != nil {
	// 	d.State()
	// 	t := metaStructToDynamic(r.Meta)
	// 	d.Set("meta", t)
	// }
	if r.UseClientSubnet != nil {
		d.Set("use_client_subnet", *r.UseClientSubnet)
	}
	if len(r.Filters) > 0 {
		filters := make([]map[string]interface{}, len(r.Filters))
		for i, f := range r.Filters {
			m := make(map[string]interface{})
			m["filter"] = f.Type
			if f.Disabled {
				m["disabled"] = true
			}
			if f.Config != nil {
				m["config"] = f.Config
			}
			filters[i] = m
		}
		d.Set("filters", filters)
	}
	if len(r.Answers) > 0 {
		ans := &schema.Set{
			F: genericHasher,
		}
		log.Printf("Got back from ns1 answers: %+v", r.Answers)
		for _, answer := range r.Answers {
			ans.Add(answerToMap(*answer))
		}
		log.Printf("Setting answers %+v", ans)
		err := d.Set("answers", ans)
		if err != nil {
			return fmt.Errorf("[DEBUG] Error setting answers for: %s, error: %#v", r.Domain, err)
		}
	}
	if len(r.Regions) > 0 {
		regions := make([]map[string]interface{}, 0, len(r.Regions))
		for regionName, _ := range r.Regions {
			newRegion := make(map[string]interface{})
			newRegion["name"] = regionName
			// newRegion["meta"] = metaStructToDynamic(&region.Meta)
			regions = append(regions, newRegion)
		}
		log.Printf("Setting regions %+v", regions)
		err := d.Set("regions", regions)
		if err != nil {
			return fmt.Errorf("[DEBUG] Error setting regions for: %s, error: %#v", r.Domain, err)
		}
	}
	return nil
}

func answerToMap(a dns.Answer) map[string]interface{} {
	m := make(map[string]interface{})
	m["answer"] = strings.Join(a.Rdata, " ")
	if a.RegionName != "" {
		m["region"] = a.RegionName
	}
	// if a.Meta != nil {
	// 	m["meta"] = metaStructToDynamic(a.Meta)
	// }
	return m
}

func btoi(b bool) int {
	if b {
		return 1
	}
	return 0
}

func resourceDataToRecord(r *dns.Record, d *schema.ResourceData) error {
	r.ID = d.Id()
	if answers := d.Get("answers").(*schema.Set); answers.Len() > 0 {
		al := make([]*dns.Answer, answers.Len())
		for i, answerRaw := range answers.List() {
			answer := answerRaw.(map[string]interface{})
			var a *dns.Answer
			v := answer["answer"].(string)
			switch d.Get("type") {
			case "TXT":
				a = dns.NewTXTAnswer(v)
			default:
				a = dns.NewAnswer(strings.Split(v, " "))
			}
			if v, ok := answer["region"]; ok {
				a.RegionName = v.(string)
			}

			// if v, ok := answer["meta"]; ok {
			// 	metaDynamicToStruct(a.Meta, v)
			// }
			al[i] = a
		}
		r.Answers = al
		if _, ok := d.GetOk("link"); ok {
			return errors.New("Cannot have both link and answers in a record")
		}
	}
	if v, ok := d.GetOk("ttl"); ok {
		r.TTL = v.(int)
	}
	if v, ok := d.GetOk("link"); ok {
		r.LinkTo(v.(string))
	}
	// if v, ok := d.GetOk("meta"); ok {
	// 	metaDynamicToStruct(r.Meta, v)
	// }
<<<<<<< HEAD
	if v, ok := d.GetOk("use_client_subnet"); ok {
		copy := v.(bool)
		r.UseClientSubnet = &copy
	}
=======
	useClientSubnet := d.Get("use_client_subnet").(bool)
	r.UseClientSubnet = &useClientSubnet
>>>>>>> c7cc1525

	if rawFilters := d.Get("filters").([]interface{}); len(rawFilters) > 0 {
		f := make([]*filter.Filter, len(rawFilters))
		for i, filterRaw := range rawFilters {
			fi := filterRaw.(map[string]interface{})
			config := make(map[string]interface{})
			filter := filter.Filter{
				Type:   fi["filter"].(string),
				Config: config,
			}
			if disabled, ok := fi["disabled"]; ok {
				filter.Disabled = disabled.(bool)
			}
			if rawConfig, ok := fi["config"]; ok {
				for k, v := range rawConfig.(map[string]interface{}) {
					if i, err := strconv.Atoi(v.(string)); err == nil {
						filter.Config[k] = i
					} else {
						filter.Config[k] = v
					}
				}
			}
			f[i] = &filter
		}
		r.Filters = f
	}
	if regions := d.Get("regions").(*schema.Set); regions.Len() > 0 {
		for _, regionRaw := range regions.List() {
			region := regionRaw.(map[string]interface{})
			ns1R := data.Region{
				Meta: data.Meta{},
			}
			// if v, ok := region["meta"]; ok {
			// 	metaDynamicToStruct(&ns1R.Meta, v)
			// }

			r.Regions[region["name"].(string)] = ns1R
		}
	}
	return nil
}

// RecordCreate creates DNS record in ns1
func RecordCreate(d *schema.ResourceData, meta interface{}) error {
	client := meta.(*ns1.Client)
	r := dns.NewRecord(d.Get("zone").(string), d.Get("domain").(string), d.Get("type").(string))
	if err := resourceDataToRecord(r, d); err != nil {
		return err
	}
	if _, err := client.Records.Create(r); err != nil {
		return err
	}
	return recordToResourceData(d, r)
}

// RecordRead reads the DNS record from ns1
func RecordRead(d *schema.ResourceData, meta interface{}) error {
	client := meta.(*ns1.Client)

	r, _, err := client.Records.Get(d.Get("zone").(string), d.Get("domain").(string), d.Get("type").(string))
	if err != nil {
		return err
	}

	return recordToResourceData(d, r)
}

// RecordDelete deltes the DNS record from ns1
func RecordDelete(d *schema.ResourceData, meta interface{}) error {
	client := meta.(*ns1.Client)
	_, err := client.Records.Delete(d.Get("zone").(string), d.Get("domain").(string), d.Get("type").(string))
	d.SetId("")
	return err
}

// RecordUpdate updates the given dns record in ns1
func RecordUpdate(d *schema.ResourceData, meta interface{}) error {
	client := meta.(*ns1.Client)
	r := dns.NewRecord(d.Get("zone").(string), d.Get("domain").(string), d.Get("type").(string))
	if err := resourceDataToRecord(r, d); err != nil {
		return err
	}
	if _, err := client.Records.Update(r); err != nil {
		return err
	}
	return recordToResourceData(d, r)
}

func RecordStateFunc(d *schema.ResourceData, meta interface{}) ([]*schema.ResourceData, error) {
	parts := strings.Split(d.Id(), "/")
	if len(parts) != 3 {
		return nil, fmt.Errorf("Invalid record specifier.  Expecting 2 slashes (\"zone/domain/type\"), got %d.", len(parts)-1)
	}

	d.Set("zone", parts[0])
	d.Set("domain", parts[1])
	d.Set("type", parts[2])

	return []*schema.ResourceData{d}, nil
}<|MERGE_RESOLUTION|>--- conflicted
+++ resolved
@@ -264,15 +264,8 @@
 	// if v, ok := d.GetOk("meta"); ok {
 	// 	metaDynamicToStruct(r.Meta, v)
 	// }
-<<<<<<< HEAD
-	if v, ok := d.GetOk("use_client_subnet"); ok {
-		copy := v.(bool)
-		r.UseClientSubnet = &copy
-	}
-=======
 	useClientSubnet := d.Get("use_client_subnet").(bool)
 	r.UseClientSubnet = &useClientSubnet
->>>>>>> c7cc1525
 
 	if rawFilters := d.Get("filters").([]interface{}); len(rawFilters) > 0 {
 		f := make([]*filter.Filter, len(rawFilters))
