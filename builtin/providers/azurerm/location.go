package azurerm

import (
	"strings"

	"github.com/hashicorp/terraform/helper/schema"
)

func locationSchema() *schema.Schema {
	return &schema.Schema{
		Type:             schema.TypeString,
		Required:         true,
		ForceNew:         true,
		StateFunc:        azureRMNormalizeLocation,
		DiffSuppressFunc: azureRMSuppressLocationDiff,
	}
}

<<<<<<< HEAD
func locationForDataSourceSchema() *schema.Schema {
	return &schema.Schema{
		Type:             schema.TypeString,
		Optional:         true,
		Computed:         true,
		StateFunc:        azureRMNormalizeLocation,
		DiffSuppressFunc: azureRMSuppressLocationDiff,
=======
func deprecatedLocationSchema() *schema.Schema {
	return &schema.Schema{
		Type:             schema.TypeString,
		ForceNew:         true,
		Optional:         true,
		StateFunc:        azureRMNormalizeLocation,
		DiffSuppressFunc: azureRMSuppressLocationDiff,
		Deprecated:       "location is no longer used",
>>>>>>> b22cfa8b
	}
}

// azureRMNormalizeLocation is a function which normalises human-readable region/location
// names (e.g. "West US") to the values used and returned by the Azure API (e.g. "westus").
// In state we track the API internal version as it is easier to go from the human form
// to the canonical form than the other way around.
func azureRMNormalizeLocation(location interface{}) string {
	input := location.(string)
	return strings.Replace(strings.ToLower(input), " ", "", -1)
}

func azureRMSuppressLocationDiff(k, old, new string, d *schema.ResourceData) bool {
	return azureRMNormalizeLocation(old) == azureRMNormalizeLocation(new)
}<|MERGE_RESOLUTION|>--- conflicted
+++ resolved
@@ -16,7 +16,6 @@
 	}
 }
 
-<<<<<<< HEAD
 func locationForDataSourceSchema() *schema.Schema {
 	return &schema.Schema{
 		Type:             schema.TypeString,
@@ -24,7 +23,9 @@
 		Computed:         true,
 		StateFunc:        azureRMNormalizeLocation,
 		DiffSuppressFunc: azureRMSuppressLocationDiff,
-=======
+	}
+}
+
 func deprecatedLocationSchema() *schema.Schema {
 	return &schema.Schema{
 		Type:             schema.TypeString,
@@ -33,7 +34,6 @@
 		StateFunc:        azureRMNormalizeLocation,
 		DiffSuppressFunc: azureRMSuppressLocationDiff,
 		Deprecated:       "location is no longer used",
->>>>>>> b22cfa8b
 	}
 }
 
