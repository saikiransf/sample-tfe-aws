--- conflicted
+++ resolved
@@ -34,7 +34,6 @@
 			},
 
 			"port": {
-<<<<<<< HEAD
 				Type:          schema.TypeInt,
 				ForceNew:      true,
 				Optional:      true,
@@ -62,11 +61,6 @@
 						},
 					},
 				},
-=======
-				Type:     schema.TypeInt,
-				ForceNew: true,
-				Optional: true,
->>>>>>> 1d585762
 			},
 		},
 	}
@@ -85,7 +79,6 @@
 
 	params := &elbv2.RegisterTargetsInput{
 		TargetGroupArn: aws.String(d.Get("target_group_arn").(string)),
-<<<<<<< HEAD
 	}
 
 	if _, ok := d.GetOk("target_id"); ok {
@@ -110,13 +103,6 @@
 		}
 
 	}
-=======
-		Targets:        []*elbv2.TargetDescription{target},
-	}
-
-	log.Printf("[INFO] Registering Target %s with Target Group %s", d.Get("target_id").(string),
-		d.Get("target_group_arn").(string))
->>>>>>> 1d585762
 
 	_, err := elbconn.RegisterTargets(params)
 	if err != nil {
@@ -141,7 +127,6 @@
 
 	params := &elbv2.DeregisterTargetsInput{
 		TargetGroupArn: aws.String(d.Get("target_group_arn").(string)),
-<<<<<<< HEAD
 	}
 
 	if _, ok := d.GetOk("target_id"); ok {
@@ -165,9 +150,6 @@
 
 		}
 
-=======
-		Targets:        []*elbv2.TargetDescription{target},
->>>>>>> 1d585762
 	}
 
 	_, err := elbconn.DeregisterTargets(params)
@@ -185,7 +167,6 @@
 func resourceAwsAlbAttachmentRead(d *schema.ResourceData, meta interface{}) error {
 	elbconn := meta.(*AWSClient).elbv2conn
 
-<<<<<<< HEAD
 	params := &elbv2.DescribeTargetHealthInput{
 		TargetGroupArn: aws.String(d.Get("target_group_arn").(string)),
 	}
@@ -215,20 +196,6 @@
 
 	resp, err := elbconn.DescribeTargetHealth(params)
 
-=======
-	target := &elbv2.TargetDescription{
-		Id: aws.String(d.Get("target_id").(string)),
-	}
-
-	if v, ok := d.GetOk("port"); ok {
-		target.Port = aws.Int64(int64(v.(int)))
-	}
-
-	resp, err := elbconn.DescribeTargetHealth(&elbv2.DescribeTargetHealthInput{
-		TargetGroupArn: aws.String(d.Get("target_group_arn").(string)),
-		Targets:        []*elbv2.TargetDescription{target},
-	})
->>>>>>> 1d585762
 	if err != nil {
 		if isTargetGroupNotFound(err) {
 			log.Printf("[WARN] Target group does not exist, removing target attachment %s", d.Id())
