--- conflicted
+++ resolved
@@ -248,7 +248,6 @@
 }
 `
 
-<<<<<<< HEAD
 const testAccAWSLambdaConfigWithVPC = baseAccAWSLambdaConfig + `
 resource "aws_lambda_function" "lambda_function_test" {
     filename = "test-fixtures/lambdatest.zip"
@@ -262,7 +261,7 @@
     }
 }
 `
-=======
+
 var testAccAWSLambdaConfigS3 = fmt.Sprintf(`
 resource "aws_s3_bucket" "lambda_bucket" {
   bucket = "tf-test-bucket-%d"
@@ -300,5 +299,4 @@
     role = "${aws_iam_role.iam_for_lambda.arn}"
     handler = "exports.example"
 }
-`, rand.New(rand.NewSource(time.Now().UnixNano())).Int())
->>>>>>> 9441bd33
+`, rand.New(rand.NewSource(time.Now().UnixNano())).Int())