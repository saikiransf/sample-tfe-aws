--- conflicted
+++ resolved
@@ -77,8 +77,6 @@
 
 	vols, err := conn.DescribeVolumes(request)
 	if (err != nil) || (len(vols.Volumes) == 0) {
-<<<<<<< HEAD
-=======
 		// This handles the situation where the instance is created by
 		// a spot request and whilst the request has been fulfilled the
 		// instance is not running yet
@@ -98,7 +96,6 @@
 				iID, err)
 		}
 
->>>>>>> c7cc1525
 		// not attached
 		opts := &ec2.AttachVolumeInput{
 			Device:     aws.String(name),
