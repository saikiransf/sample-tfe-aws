--- conflicted
+++ resolved
@@ -85,10 +85,6 @@
 					return hashcode.String(buf.String())
 				},
 			},
-<<<<<<< HEAD
-
-=======
->>>>>>> 189daeec
 			"stream_specification": &schema.Schema{
 				Type:     schema.TypeSet,
 				Optional: true,
@@ -107,10 +103,6 @@
 				},
 				Set: resourceAwsDynamoDBTableStreamSpecificationHash,
 			},
-<<<<<<< HEAD
-
-=======
->>>>>>> 189daeec
 			"local_secondary_index": &schema.Schema{
 				Type:     schema.TypeSet,
 				Optional: true,
@@ -397,7 +389,6 @@
 		req := &dynamodb.UpdateTableInput{
 			TableName: aws.String(d.Id()),
 		}
-<<<<<<< HEAD
 
 		vs := d.Get("stream_specification").(*schema.Set).List()
 		if len(vs) > 0 {
@@ -409,19 +400,6 @@
 			req.StreamSpecification = streamSpecification
 		}
 
-=======
-
-		vs := d.Get("stream_specification").(*schema.Set).List()
-		if len(vs) > 0 {
-			spec := vs[0].(map[string]interface{})
-			streamSpecification := &dynamodb.StreamSpecification{
-				StreamEnabled:  aws.Bool(bool(spec["enabled"].(bool))),
-				StreamViewType: aws.String(string(spec["view_type"].(string))),
-			}
-			req.StreamSpecification = streamSpecification
-		}
-
->>>>>>> 189daeec
 		_, err := dynamodbconn.UpdateTable(req)
 		if err != nil {
 			return err
@@ -688,12 +666,10 @@
 	// currently can
 	if table.StreamSpecification != nil {
 		d.Set("stream_specification", flattenDynamoDBStreamSpecification(table.StreamSpecification))
-<<<<<<< HEAD
-=======
+
 		if *(table.StreamSpecification.StreamEnabled) {
 			d.Set("latest_stream_arn", table.LatestStreamArn)
 		}
->>>>>>> 189daeec
 	} else {
 		log.Printf("[DEBUG] StreamSpecification does not exist - will populate as false")
 		disabledStreamSpecification := &dynamodb.StreamSpecification{
