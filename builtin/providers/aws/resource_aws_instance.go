--- conflicted
+++ resolved
@@ -129,16 +129,11 @@
 			},
 
 			"network_interface_id": &schema.Schema{
-<<<<<<< HEAD
+
 				Type:          schema.TypeString,
 				Optional:      true,
 				Computed:      true,
 				ConflictsWith: []string{"vpc_security_group_ids", "subnet_id", "associate_public_ip_address"},
-=======
-				Type:     schema.TypeString,
-				Computed: true,
-				Optional: true,
->>>>>>> e8868c41
 			},
 
 			"public_ip": &schema.Schema{
@@ -1066,7 +1061,6 @@
 
 	user_data := d.Get("user_data").(string)
 
-<<<<<<< HEAD
 	// Check whether the user_data is already Base64 encoded; don't double-encode
 	_, base64DecodeError := base64.StdEncoding.DecodeString(user_data)
 
@@ -1075,9 +1069,6 @@
 	} else {
 		opts.UserData64 = aws.String(base64.StdEncoding.EncodeToString([]byte(user_data)))
 	}
-=======
-	opts.UserData64 = aws.String(base64Encode([]byte(user_data)))
->>>>>>> e8868c41
 
 	// Placement is used for aws_instance; SpotPlacement is used for
 	// aws_spot_instance_request. They represent the same data. :-|
