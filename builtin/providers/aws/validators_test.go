package aws

import (
	"fmt"
	"strings"
	"testing"

	"github.com/aws/aws-sdk-go/service/s3"
)

func TestValidateEcrRepositoryName(t *testing.T) {
	validNames := []string{
		"nginx-web-app",
		"project-a/nginx-web-app",
		"domain.ltd/nginx-web-app",
		"3chosome-thing.com/01different-pattern",
		"0123456789/999999999",
		"double/forward/slash",
		"000000000000000",
	}
	for _, v := range validNames {
		_, errors := validateEcrRepositoryName(v, "name")
		if len(errors) != 0 {
			t.Fatalf("%q should be a valid ECR repository name: %q", v, errors)
		}
	}

	invalidNames := []string{
		// length > 256
		"3cho_some-thing.com/01different.-_pattern01different.-_pattern01diff" +
			"erent.-_pattern01different.-_pattern01different.-_pattern01different" +
			".-_pattern01different.-_pattern01different.-_pattern01different.-_pa" +
			"ttern01different.-_pattern01different.-_pattern234567",
		// length < 2
		"i",
		"special@character",
		"different+special=character",
		"double//slash",
		"double..dot",
		"/slash-at-the-beginning",
		"slash-at-the-end/",
	}
	for _, v := range invalidNames {
		_, errors := validateEcrRepositoryName(v, "name")
		if len(errors) == 0 {
			t.Fatalf("%q should be an invalid ECR repository name", v)
		}
	}
}

func TestValidateCloudWatchEventRuleName(t *testing.T) {
	validNames := []string{
		"HelloWorl_d",
		"hello-world",
		"hello.World0125",
	}
	for _, v := range validNames {
		_, errors := validateCloudWatchEventRuleName(v, "name")
		if len(errors) != 0 {
			t.Fatalf("%q should be a valid CW event rule name: %q", v, errors)
		}
	}

	invalidNames := []string{
		"special@character",
		"slash/in-the-middle",
		// Length > 64
		"TooLooooooooooooooooooooooooooooooooooooooooooooooooooooooongName",
	}
	for _, v := range invalidNames {
		_, errors := validateCloudWatchEventRuleName(v, "name")
		if len(errors) == 0 {
			t.Fatalf("%q should be an invalid CW event rule name", v)
		}
	}
}

func TestValidateLambdaFunctionName(t *testing.T) {
	validNames := []string{
		"arn:aws:lambda:us-west-2:123456789012:function:ThumbNail",
		"arn:aws-us-gov:lambda:us-west-2:123456789012:function:ThumbNail",
		"FunctionName",
		"function-name",
	}
	for _, v := range validNames {
		_, errors := validateLambdaFunctionName(v, "name")
		if len(errors) != 0 {
			t.Fatalf("%q should be a valid Lambda function name: %q", v, errors)
		}
	}

	invalidNames := []string{
		"/FunctionNameWithSlash",
		"function.name.with.dots",
		// length > 140
		"arn:aws:lambda:us-west-2:123456789012:function:TooLoooooo" +
			"ooooooooooooooooooooooooooooooooooooooooooooooooooooooo" +
			"ooooooooooooooooongFunctionName",
	}
	for _, v := range invalidNames {
		_, errors := validateLambdaFunctionName(v, "name")
		if len(errors) == 0 {
			t.Fatalf("%q should be an invalid Lambda function name", v)
		}
	}
}

func TestValidateLambdaQualifier(t *testing.T) {
	validNames := []string{
		"123",
		"prod",
		"PROD",
		"MyTestEnv",
		"contains-dashes",
		"contains_underscores",
		"$LATEST",
	}
	for _, v := range validNames {
		_, errors := validateLambdaQualifier(v, "name")
		if len(errors) != 0 {
			t.Fatalf("%q should be a valid Lambda function qualifier: %q", v, errors)
		}
	}

	invalidNames := []string{
		// No ARNs allowed
		"arn:aws:lambda:us-west-2:123456789012:function:prod",
		// length > 128
		"TooLooooooooooooooooooooooooooooooooooooooooooooooooooo" +
			"ooooooooooooooooooooooooooooooooooooooooooooooooooo" +
			"oooooooooooongQualifier",
	}
	for _, v := range invalidNames {
		_, errors := validateLambdaQualifier(v, "name")
		if len(errors) == 0 {
			t.Fatalf("%q should be an invalid Lambda function qualifier", v)
		}
	}
}

func TestValidateLambdaPermissionAction(t *testing.T) {
	validNames := []string{
		"lambda:*",
		"lambda:InvokeFunction",
		"*",
	}
	for _, v := range validNames {
		_, errors := validateLambdaPermissionAction(v, "action")
		if len(errors) != 0 {
			t.Fatalf("%q should be a valid Lambda permission action: %q", v, errors)
		}
	}

	invalidNames := []string{
		"yada",
		"lambda:123",
		"*:*",
		"lambda:Invoke*",
	}
	for _, v := range invalidNames {
		_, errors := validateLambdaPermissionAction(v, "action")
		if len(errors) == 0 {
			t.Fatalf("%q should be an invalid Lambda permission action", v)
		}
	}
}

func TestValidateAwsAccountId(t *testing.T) {
	validNames := []string{
		"123456789012",
		"999999999999",
	}
	for _, v := range validNames {
		_, errors := validateAwsAccountId(v, "account_id")
		if len(errors) != 0 {
			t.Fatalf("%q should be a valid AWS Account ID: %q", v, errors)
		}
	}

	invalidNames := []string{
		"12345678901",   // too short
		"1234567890123", // too long
		"invalid",
		"x123456789012",
	}
	for _, v := range invalidNames {
		_, errors := validateAwsAccountId(v, "account_id")
		if len(errors) == 0 {
			t.Fatalf("%q should be an invalid AWS Account ID", v)
		}
	}
}

func TestValidateArn(t *testing.T) {
	v := ""
	_, errors := validateArn(v, "arn")
	if len(errors) != 0 {
		t.Fatalf("%q should not be validated as an ARN: %q", v, errors)
	}

	validNames := []string{
		"arn:aws:elasticbeanstalk:us-east-1:123456789012:environment/My App/MyEnvironment", // Beanstalk
		"arn:aws:iam::123456789012:user/David",                                             // IAM User
		"arn:aws:rds:eu-west-1:123456789012:db:mysql-db",                                   // RDS
		"arn:aws:s3:::my_corporate_bucket/exampleobject.png",                               // S3 object
		"arn:aws:events:us-east-1:319201112229:rule/rule_name",                             // CloudWatch Rule
		"arn:aws:lambda:eu-west-1:319201112229:function:myCustomFunction",                  // Lambda function
		"arn:aws:lambda:eu-west-1:319201112229:function:myCustomFunction:Qualifier",        // Lambda func qualifier
		"arn:aws-us-gov:s3:::corp_bucket/object.png",                                       // GovCloud ARN
	}
	for _, v := range validNames {
		_, errors := validateArn(v, "arn")
		if len(errors) != 0 {
			t.Fatalf("%q should be a valid ARN: %q", v, errors)
		}
	}

	invalidNames := []string{
		"arn",
		"123456789012",
		"arn:aws",
		"arn:aws:logs",
		"arn:aws:logs:region:*:*",
	}
	for _, v := range invalidNames {
		_, errors := validateArn(v, "arn")
		if len(errors) == 0 {
			t.Fatalf("%q should be an invalid ARN", v)
		}
	}
}

func TestValidatePolicyStatementId(t *testing.T) {
	validNames := []string{
		"YadaHereAndThere",
		"Valid-5tatement_Id",
		"1234",
	}
	for _, v := range validNames {
		_, errors := validatePolicyStatementId(v, "statement_id")
		if len(errors) != 0 {
			t.Fatalf("%q should be a valid Statement ID: %q", v, errors)
		}
	}

	invalidNames := []string{
		"Invalid/StatementId/with/slashes",
		"InvalidStatementId.with.dots",
		// length > 100
		"TooooLoooooooooooooooooooooooooooooooooooooooooooo" +
			"ooooooooooooooooooooooooooooooooooooooooStatementId",
	}
	for _, v := range invalidNames {
		_, errors := validatePolicyStatementId(v, "statement_id")
		if len(errors) == 0 {
			t.Fatalf("%q should be an invalid Statement ID", v)
		}
	}
}

func TestValidateCIDRNetworkAddress(t *testing.T) {
	cases := []struct {
		CIDR              string
		ExpectedErrSubstr string
	}{
		{"notacidr", `must contain a valid CIDR`},
		{"10.0.1.0/16", `must contain a valid network CIDR`},
		{"10.0.1.0/24", ``},
	}

	for i, tc := range cases {
		_, errs := validateCIDRNetworkAddress(tc.CIDR, "foo")
		if tc.ExpectedErrSubstr == "" {
			if len(errs) != 0 {
				t.Fatalf("%d/%d: Expected no error, got errs: %#v",
					i+1, len(cases), errs)
			}
		} else {
			if len(errs) != 1 {
				t.Fatalf("%d/%d: Expected 1 err containing %q, got %d errs",
					i+1, len(cases), tc.ExpectedErrSubstr, len(errs))
			}
			if !strings.Contains(errs[0].Error(), tc.ExpectedErrSubstr) {
				t.Fatalf("%d/%d: Expected err: %q, to include %q",
					i+1, len(cases), errs[0], tc.ExpectedErrSubstr)
			}
		}
	}
}

func TestValidateHTTPMethod(t *testing.T) {
	type testCases struct {
		Value    string
		ErrCount int
	}

	invalidCases := []testCases{
		{
			Value:    "incorrect",
			ErrCount: 1,
		},
		{
			Value:    "delete",
			ErrCount: 1,
		},
	}

	for _, tc := range invalidCases {
		_, errors := validateHTTPMethod(tc.Value, "http_method")
		if len(errors) != tc.ErrCount {
			t.Fatalf("Expected %q to trigger a validation error.", tc.Value)
		}
	}

	validCases := []testCases{
		{
			Value:    "ANY",
			ErrCount: 0,
		},
		{
			Value:    "DELETE",
			ErrCount: 0,
		},
		{
			Value:    "OPTIONS",
			ErrCount: 0,
		},
	}

	for _, tc := range validCases {
		_, errors := validateHTTPMethod(tc.Value, "http_method")
		if len(errors) != tc.ErrCount {
			t.Fatalf("Expected %q not to trigger a validation error.", tc.Value)
		}
	}
}

func TestValidateLogMetricFilterName(t *testing.T) {
	validNames := []string{
		"YadaHereAndThere",
		"Valid-5Metric_Name",
		"This . is also %% valid@!)+(",
		"1234",
		strings.Repeat("W", 512),
	}
	for _, v := range validNames {
		_, errors := validateLogMetricFilterName(v, "name")
		if len(errors) != 0 {
			t.Fatalf("%q should be a valid Log Metric Filter Name: %q", v, errors)
		}
	}

	invalidNames := []string{
		"Here is a name with: colon",
		"and here is another * invalid name",
		"*",
		// length > 512
		strings.Repeat("W", 513),
	}
	for _, v := range invalidNames {
		_, errors := validateLogMetricFilterName(v, "name")
		if len(errors) == 0 {
			t.Fatalf("%q should be an invalid Log Metric Filter Name", v)
		}
	}
}

func TestValidateLogMetricTransformationName(t *testing.T) {
	validNames := []string{
		"YadaHereAndThere",
		"Valid-5Metric_Name",
		"This . is also %% valid@!)+(",
		"1234",
		"",
		strings.Repeat("W", 255),
	}
	for _, v := range validNames {
		_, errors := validateLogMetricFilterTransformationName(v, "name")
		if len(errors) != 0 {
			t.Fatalf("%q should be a valid Log Metric Filter Transformation Name: %q", v, errors)
		}
	}

	invalidNames := []string{
		"Here is a name with: colon",
		"and here is another * invalid name",
		"also $ invalid",
		"*",
		// length > 255
		strings.Repeat("W", 256),
	}
	for _, v := range invalidNames {
		_, errors := validateLogMetricFilterTransformationName(v, "name")
		if len(errors) == 0 {
			t.Fatalf("%q should be an invalid Log Metric Filter Transformation Name", v)
		}
	}
}

func TestValidateLogGroupName(t *testing.T) {
	validNames := []string{
		"ValidLogGroupName",
		"ValidLogGroup.Name",
		"valid/Log-group",
		"1234",
		"YadaValid#0123",
		"Also_valid-name",
		strings.Repeat("W", 512),
	}
	for _, v := range validNames {
		_, errors := validateLogGroupName(v, "name")
		if len(errors) != 0 {
			t.Fatalf("%q should be a valid Log Metric Filter Transformation Name: %q", v, errors)
		}
	}

	invalidNames := []string{
		"Here is a name with: colon",
		"and here is another * invalid name",
		"also $ invalid",
		"This . is also %% invalid@!)+(",
		"*",
		"",
		// length > 512
		strings.Repeat("W", 513),
	}
	for _, v := range invalidNames {
		_, errors := validateLogGroupName(v, "name")
		if len(errors) == 0 {
			t.Fatalf("%q should be an invalid Log Metric Filter Transformation Name", v)
		}
	}
}

func TestValidateS3BucketLifecycleTimestamp(t *testing.T) {
	validDates := []string{
		"2016-01-01",
		"2006-01-02",
	}

	for _, v := range validDates {
		_, errors := validateS3BucketLifecycleTimestamp(v, "date")
		if len(errors) != 0 {
			t.Fatalf("%q should be valid date: %q", v, errors)
		}
	}

	invalidDates := []string{
		"Jan 01 2016",
		"20160101",
	}

	for _, v := range invalidDates {
		_, errors := validateS3BucketLifecycleTimestamp(v, "date")
		if len(errors) == 0 {
			t.Fatalf("%q should be invalid date", v)
		}
	}
}

func TestValidateS3BucketLifecycleStorageClass(t *testing.T) {
	validStorageClass := []string{
		"STANDARD_IA",
		"GLACIER",
	}

	for _, v := range validStorageClass {
		_, errors := validateS3BucketLifecycleStorageClass(v, "storage_class")
		if len(errors) != 0 {
			t.Fatalf("%q should be valid storage class: %q", v, errors)
		}
	}

	invalidStorageClass := []string{
		"STANDARD",
		"1234",
	}
	for _, v := range invalidStorageClass {
		_, errors := validateS3BucketLifecycleStorageClass(v, "storage_class")
		if len(errors) == 0 {
			t.Fatalf("%q should be invalid storage class", v)
		}
	}
}

func TestValidateS3BucketReplicationRuleId(t *testing.T) {
	validId := []string{
		"YadaHereAndThere",
		"Valid-5Rule_ID",
		"This . is also %% valid@!)+*(:ID",
		"1234",
		strings.Repeat("W", 255),
	}
	for _, v := range validId {
		_, errors := validateS3BucketReplicationRuleId(v, "id")
		if len(errors) != 0 {
			t.Fatalf("%q should be a valid lifecycle rule id: %q", v, errors)
		}
	}

	invalidId := []string{
		// length > 255
		strings.Repeat("W", 256),
	}
	for _, v := range invalidId {
		_, errors := validateS3BucketReplicationRuleId(v, "id")
		if len(errors) == 0 {
			t.Fatalf("%q should be an invalid replication configuration rule id", v)
		}
	}
}

func TestValidateS3BucketReplicationRulePrefix(t *testing.T) {
	validId := []string{
		"YadaHereAndThere",
		"Valid-5Rule_ID",
		"This . is also %% valid@!)+*(:ID",
		"1234",
		strings.Repeat("W", 1024),
	}
	for _, v := range validId {
		_, errors := validateS3BucketReplicationRulePrefix(v, "id")
		if len(errors) != 0 {
			t.Fatalf("%q should be a valid lifecycle rule id: %q", v, errors)
		}
	}

	invalidId := []string{
		// length > 1024
		strings.Repeat("W", 1025),
	}
	for _, v := range invalidId {
		_, errors := validateS3BucketReplicationRulePrefix(v, "id")
		if len(errors) == 0 {
			t.Fatalf("%q should be an invalid replication configuration rule id", v)
		}
	}
}

func TestValidateS3BucketReplicationDestinationStorageClass(t *testing.T) {
	validStorageClass := []string{
		s3.StorageClassStandard,
		s3.StorageClassStandardIa,
		s3.StorageClassReducedRedundancy,
	}

	for _, v := range validStorageClass {
		_, errors := validateS3BucketReplicationDestinationStorageClass(v, "storage_class")
		if len(errors) != 0 {
			t.Fatalf("%q should be valid storage class: %q", v, errors)
		}
	}

	invalidStorageClass := []string{
		"FOO",
		"1234",
	}
	for _, v := range invalidStorageClass {
		_, errors := validateS3BucketReplicationDestinationStorageClass(v, "storage_class")
		if len(errors) == 0 {
			t.Fatalf("%q should be invalid storage class", v)
		}
	}
}

func TestValidateS3BucketReplicationRuleStatus(t *testing.T) {
	validRuleStatuses := []string{
		s3.ReplicationRuleStatusEnabled,
		s3.ReplicationRuleStatusDisabled,
	}

	for _, v := range validRuleStatuses {
		_, errors := validateS3BucketReplicationRuleStatus(v, "status")
		if len(errors) != 0 {
			t.Fatalf("%q should be valid rule status: %q", v, errors)
		}
	}

	invalidRuleStatuses := []string{
		"FOO",
		"1234",
	}
	for _, v := range invalidRuleStatuses {
		_, errors := validateS3BucketReplicationRuleStatus(v, "status")
		if len(errors) == 0 {
			t.Fatalf("%q should be invalid rule status", v)
		}
	}
}

func TestValidateS3BucketLifecycleRuleId(t *testing.T) {
	validId := []string{
		"YadaHereAndThere",
		"Valid-5Rule_ID",
		"This . is also %% valid@!)+*(:ID",
		"1234",
		strings.Repeat("W", 255),
	}
	for _, v := range validId {
		_, errors := validateS3BucketLifecycleRuleId(v, "id")
		if len(errors) != 0 {
			t.Fatalf("%q should be a valid lifecycle rule id: %q", v, errors)
		}
	}

	invalidId := []string{
		// length > 255
		strings.Repeat("W", 256),
	}
	for _, v := range invalidId {
		_, errors := validateS3BucketLifecycleRuleId(v, "id")
		if len(errors) == 0 {
			t.Fatalf("%q should be an invalid lifecycle rule id", v)
		}
	}
}

func TestValidateIntegerInRange(t *testing.T) {
	validIntegers := []int{-259, 0, 1, 5, 999}
	min := -259
	max := 999
	for _, v := range validIntegers {
		_, errors := validateIntegerInRange(min, max)(v, "name")
		if len(errors) != 0 {
			t.Fatalf("%q should be an integer in range (%d, %d): %q", v, min, max, errors)
		}
	}

	invalidIntegers := []int{-260, -99999, 1000, 25678}
	for _, v := range invalidIntegers {
		_, errors := validateIntegerInRange(min, max)(v, "name")
		if len(errors) == 0 {
			t.Fatalf("%q should be an integer outside range (%d, %d)", v, min, max)
		}
	}
}

func TestResourceAWSElastiCacheClusterIdValidation(t *testing.T) {
	cases := []struct {
		Value    string
		ErrCount int
	}{
		{
			Value:    "tEsting",
			ErrCount: 1,
		},
		{
			Value:    "t.sting",
			ErrCount: 1,
		},
		{
			Value:    "t--sting",
			ErrCount: 1,
		},
		{
			Value:    "1testing",
			ErrCount: 1,
		},
		{
			Value:    "testing-",
			ErrCount: 1,
		},
		{
			Value:    randomString(65),
			ErrCount: 1,
		},
	}

	for _, tc := range cases {
		_, errors := validateElastiCacheClusterId(tc.Value, "aws_elasticache_cluster_cluster_id")

		if len(errors) != tc.ErrCount {
			t.Fatalf("Expected the ElastiCache Cluster cluster_id to trigger a validation error")
		}
	}
}

func TestValidateDbEventSubscriptionName(t *testing.T) {
	validNames := []string{
		"valid-name",
		"valid02-name",
		"Valid-Name1",
	}
	for _, v := range validNames {
		_, errors := validateDbEventSubscriptionName(v, "name")
		if len(errors) != 0 {
			t.Fatalf("%q should be a valid RDS Event Subscription Name: %q", v, errors)
		}
	}

	invalidNames := []string{
		"Here is a name with: colon",
		"and here is another * invalid name",
		"also $ invalid",
		"This . is also %% invalid@!)+(",
		"*",
		"",
		" ",
		"_",
		// length > 255
		strings.Repeat("W", 256),
	}
	for _, v := range invalidNames {
		_, errors := validateDbEventSubscriptionName(v, "name")
		if len(errors) == 0 {
			t.Fatalf("%q should be an invalid RDS Event Subscription Name", v)
		}
	}
}

func TestValidateJsonString(t *testing.T) {
	type testCases struct {
		Value    string
		ErrCount int
	}

	invalidCases := []testCases{
		{
			Value:    `{0:"1"}`,
			ErrCount: 1,
		},
		{
			Value:    `{'abc':1}`,
			ErrCount: 1,
		},
		{
			Value:    `{"def":}`,
			ErrCount: 1,
		},
		{
			Value:    `{"xyz":[}}`,
			ErrCount: 1,
		},
	}

	for _, tc := range invalidCases {
		_, errors := validateJsonString(tc.Value, "json")
		if len(errors) != tc.ErrCount {
			t.Fatalf("Expected %q to trigger a validation error.", tc.Value)
		}
	}

	validCases := []testCases{
		{
			Value:    ``,
			ErrCount: 0,
		},
		{
			Value:    `{}`,
			ErrCount: 0,
		},
		{
			Value:    `{"abc":["1","2"]}`,
			ErrCount: 0,
		},
	}

	for _, tc := range validCases {
		_, errors := validateJsonString(tc.Value, "json")
		if len(errors) != tc.ErrCount {
			t.Fatalf("Expected %q not to trigger a validation error.", tc.Value)
		}
	}
}

func TestValidateCloudFormationTemplate(t *testing.T) {
	type testCases struct {
		Value    string
		ErrCount int
	}

	invalidCases := []testCases{
		{
			Value:    `{"abc":"`,
			ErrCount: 1,
		},
		{
			Value:    "abc: [",
			ErrCount: 1,
		},
	}

	for _, tc := range invalidCases {
		_, errors := validateCloudFormationTemplate(tc.Value, "template")
		if len(errors) != tc.ErrCount {
			t.Fatalf("Expected %q to trigger a validation error.", tc.Value)
		}
	}

	validCases := []testCases{
		{
			Value:    `{"abc":"1"}`,
			ErrCount: 0,
		},
		{
			Value:    `abc: 1`,
			ErrCount: 0,
		},
	}

	for _, tc := range validCases {
		_, errors := validateCloudFormationTemplate(tc.Value, "template")
		if len(errors) != tc.ErrCount {
			t.Fatalf("Expected %q not to trigger a validation error.", tc.Value)
		}
	}
}

func TestValidateApiGatewayIntegrationType(t *testing.T) {
	type testCases struct {
		Value    string
		ErrCount int
	}

	invalidCases := []testCases{
		{
			Value:    "incorrect",
			ErrCount: 1,
		},
		{
			Value:    "aws_proxy",
			ErrCount: 1,
		},
	}

	for _, tc := range invalidCases {
		_, errors := validateApiGatewayIntegrationType(tc.Value, "types")
		if len(errors) != tc.ErrCount {
			t.Fatalf("Expected %q to trigger a validation error.", tc.Value)
		}
	}

	validCases := []testCases{
		{
			Value:    "MOCK",
			ErrCount: 0,
		},
		{
			Value:    "AWS_PROXY",
			ErrCount: 0,
		},
	}

	for _, tc := range validCases {
		_, errors := validateApiGatewayIntegrationType(tc.Value, "types")
		if len(errors) != tc.ErrCount {
			t.Fatalf("Expected %q not to trigger a validation error.", tc.Value)
		}
	}
}

func TestValidateSQSQueueName(t *testing.T) {
	validNames := []string{
		"valid-name",
		"valid02-name",
		"Valid-Name1",
		"_",
		"-",
		strings.Repeat("W", 80),
	}
	for _, v := range validNames {
		if errors := validateSQSQueueName(v, "name"); len(errors) > 0 {
			t.Fatalf("%q should be a valid SQS queue Name", v)
		}
	}

	invalidNames := []string{
		"Here is a name with: colon",
		"another * invalid name",
		"also $ invalid",
		"This . is also %% invalid@!)+(",
		"*",
		"",
		" ",
		".",
		strings.Repeat("W", 81), // length > 80
	}
	for _, v := range invalidNames {
		if errors := validateSQSQueueName(v, "name"); len(errors) == 0 {
			t.Fatalf("%q should be an invalid SQS queue Name", v)
		}
	}
}

func TestValidateSQSFifoQueueName(t *testing.T) {
	validNames := []string{
		"valid-name.fifo",
		"valid02-name.fifo",
		"Valid-Name1.fifo",
		"_.fifo",
		"a.fifo",
		"A.fifo",
		"9.fifo",
		"-.fifo",
		fmt.Sprintf("%s.fifo", strings.Repeat("W", 75)),
	}
	for _, v := range validNames {
		if errors := validateSQSFifoQueueName(v, "name"); len(errors) > 0 {
			t.Fatalf("%q should be a valid SQS FIFO queue Name: %v", v, errors)
		}
	}

	invalidNames := []string{
		"Here is a name with: colon",
		"another * invalid name",
		"also $ invalid",
		"This . is also %% invalid@!)+(",
		".fifo",
		"*",
		"",
		" ",
		".",
		strings.Repeat("W", 81), // length > 80
	}
	for _, v := range invalidNames {
		if errors := validateSQSFifoQueueName(v, "name"); len(errors) == 0 {
			t.Fatalf("%q should be an invalid SQS FIFO queue Name: %v", v, errors)
		}
	}
}

func TestValidateSNSSubscriptionProtocol(t *testing.T) {
	validProtocols := []string{
		"lambda",
		"sqs",
		"sqs",
		"application",
		"http",
		"https",
	}
	for _, v := range validProtocols {
		if _, errors := validateSNSSubscriptionProtocol(v, "protocol"); len(errors) > 0 {
			t.Fatalf("%q should be a valid SNS Subscription protocol: %v", v, errors)
		}
	}

	invalidProtocols := []string{
		"Email",
		"email",
		"Email-JSON",
		"email-json",
		"SMS",
		"sms",
	}
	for _, v := range invalidProtocols {
		if _, errors := validateSNSSubscriptionProtocol(v, "protocol"); len(errors) == 0 {
			t.Fatalf("%q should be an invalid SNS Subscription protocol: %v", v, errors)
		}
	}
}

func TestValidateSecurityRuleType(t *testing.T) {
	validTypes := []string{
		"ingress",
		"egress",
	}
	for _, v := range validTypes {
		if _, errors := validateSecurityRuleType(v, "type"); len(errors) > 0 {
			t.Fatalf("%q should be a valid Security Group Rule type: %v", v, errors)
		}
	}

	invalidTypes := []string{
		"foo",
		"ingresss",
	}
	for _, v := range invalidTypes {
		if _, errors := validateSecurityRuleType(v, "type"); len(errors) == 0 {
			t.Fatalf("%q should be an invalid Security Group Rule type: %v", v, errors)
		}
	}
}

func TestValidateOnceAWeekWindowFormat(t *testing.T) {
	cases := []struct {
		Value    string
		ErrCount int
	}{
		{
			// once a day window format
			Value:    "04:00-05:00",
			ErrCount: 1,
		},
		{
			// invalid day of week
			Value:    "san:04:00-san:05:00",
			ErrCount: 1,
		},
		{
			// invalid hour
			Value:    "sun:24:00-san:25:00",
			ErrCount: 1,
		},
		{
			// invalid min
			Value:    "sun:04:00-sun:04:60",
			ErrCount: 1,
		},
		{
			// valid format
			Value:    "sun:04:00-sun:05:00",
			ErrCount: 0,
		},
		{
			// "Sun" can also be used
			Value:    "Sun:04:00-Sun:05:00",
			ErrCount: 0,
		},
	}

	for _, tc := range cases {
		_, errors := validateOnceAWeekWindowFormat(tc.Value, "maintenance_window")

		if len(errors) != tc.ErrCount {
			t.Fatalf("Expected %d validation errors, But got %d errors for \"%s\"", tc.ErrCount, len(errors), tc.Value)
		}
	}
}

func TestValidateOnceADayWindowFormat(t *testing.T) {
	cases := []struct {
		Value    string
		ErrCount int
	}{
		{
			// once a week window format
			Value:    "sun:04:00-sun:05:00",
			ErrCount: 1,
		},
		{
			// invalid hour
			Value:    "24:00-25:00",
			ErrCount: 1,
		},
		{
			// invalid min
			Value:    "04:00-04:60",
			ErrCount: 1,
		},
		{
			// valid format
			Value:    "04:00-05:00",
			ErrCount: 0,
		},
	}

	for _, tc := range cases {
		_, errors := validateOnceADayWindowFormat(tc.Value, "backup_window")

		if len(errors) != tc.ErrCount {
			t.Fatalf("Expected %d validation errors, But got %d errors for \"%s\"", tc.ErrCount, len(errors), tc.Value)
		}
	}
}

func TestValidateRoute53RecordType(t *testing.T) {
	validTypes := []string{
		"AAAA",
		"SOA",
		"A",
		"TXT",
		"CNAME",
		"MX",
		"NAPTR",
		"PTR",
		"SPF",
		"SRV",
		"NS",
	}

	invalidTypes := []string{
		"a",
		"alias",
		"SpF",
		"Txt",
		"AaAA",
	}

	for _, v := range validTypes {
		_, errors := validateRoute53RecordType(v, "route53_record")
		if len(errors) != 0 {
			t.Fatalf("%q should be a valid Route53 record type: %v", v, errors)
		}
	}

	for _, v := range invalidTypes {
		_, errors := validateRoute53RecordType(v, "route53_record")
		if len(errors) == 0 {
			t.Fatalf("%q should not be a valid Route53 record type", v)
		}
	}
}

func TestValidateEcsPlacementConstraint(t *testing.T) {
	cases := []struct {
		constType string
		constExpr string
		Err       bool
	}{
		{
			constType: "distinctInstance",
			constExpr: "",
			Err:       false,
		},
		{
			constType: "memberOf",
			constExpr: "",
			Err:       true,
		},
		{
			constType: "distinctInstance",
			constExpr: "expression",
			Err:       false,
		},
		{
			constType: "memberOf",
			constExpr: "expression",
			Err:       false,
		},
	}

	for _, tc := range cases {
		if err := validateAwsEcsPlacementConstraint(tc.constType, tc.constExpr); err != nil && !tc.Err {
			t.Fatalf("Unexpected validation error for \"%s:%s\": %s",
				tc.constType, tc.constExpr, err)
		}

	}
}

func TestValidateEcsPlacementStrategy(t *testing.T) {
	cases := []struct {
		stratType  string
		stratField string
		Err        bool
	}{
		{
			stratType:  "random",
			stratField: "",
			Err:        false,
		},
		{
			stratType:  "spread",
			stratField: "instanceID",
			Err:        false,
		},
		{
			stratType:  "binpack",
			stratField: "cpu",
			Err:        false,
		},
		{
			stratType:  "binpack",
			stratField: "memory",
			Err:        false,
		},
		{
			stratType:  "binpack",
			stratField: "disk",
			Err:        true,
		},
		{
			stratType:  "fakeType",
			stratField: "",
			Err:        true,
		},
	}

	for _, tc := range cases {
		if err := validateAwsEcsPlacementStrategy(tc.stratType, tc.stratField); err != nil && !tc.Err {
			t.Fatalf("Unexpected validation error for \"%s:%s\": %s",
				tc.stratType, tc.stratField, err)
		}

	}
}

<<<<<<< HEAD
func TestValidateDmsEndpointId(t *testing.T) {
	validIds := []string{
		"tf-test-endpoint-1",
		"tfTestEndpoint",
	}

	for _, s := range validIds {
		_, errors := validateDmsEndpointId(s, "endpoint_id")
		if len(errors) > 0 {
			t.Fatalf("%q should be a valid endpoint id: %v", s, errors)
		}
	}

	invalidIds := []string{
		"tf_test_endpoint_1",
		"tf.test.endpoint.1",
		"tf test endpoint 1",
		"tf-test-endpoint-1!",
		"tf-test-endpoint-1-",
		"tf-test-endpoint--1",
		"tf-test-endpoint-1tf-test-endpoint-1tf-test-endpoint-1tf-test-endpoint-1tf-test-endpoint-1tf-test-endpoint-1tf-test-endpoint-1tf-test-endpoint-1tf-test-endpoint-1tf-test-endpoint-1tf-test-endpoint-1tf-test-endpoint-1tf-test-endpoint-1tf-test-endpoint-1tf-test-endpoint-1",
	}

	for _, s := range invalidIds {
		_, errors := validateDmsEndpointId(s, "endpoint_id")
		if len(errors) == 0 {
			t.Fatalf("%q should not be a valid endpoint id: %v", s, errors)
		}
	}
}

func TestValidateDmsReplicationInstanceId(t *testing.T) {
	validIds := []string{
		"tf-test-replication-instance-1",
		"tfTestReplicaitonInstance",
	}

	for _, s := range validIds {
		_, errors := validateDmsReplicationInstanceId(s, "replicaiton_instance_id")
		if len(errors) > 0 {
			t.Fatalf("%q should be a valid replication instance id: %v", s, errors)
		}
	}

	invalidIds := []string{
		"tf_test_replication-instance_1",
		"tf.test.replication.instance.1",
		"tf test replication instance 1",
		"tf-test-replication-instance-1!",
		"tf-test-replication-instance-1-",
		"tf-test-replication-instance--1",
		"tf-test-replication-instance-1tf-test-replication-instance-1tf-test-replication-instance-1",
	}

	for _, s := range invalidIds {
		_, errors := validateDmsReplicationInstanceId(s, "replication_instance_id")
		if len(errors) == 0 {
			t.Fatalf("%q should not be a valid replication instance id: %v", s, errors)
		}
	}
}

func TestValidateDmsReplicationSubnetGroupId(t *testing.T) {
	validIds := []string{
		"tf-test-replication-subnet-group-1",
		"tf_test_replication_subnet_group_1",
		"tf.test.replication.subnet.group.1",
		"tf test replication subnet group 1",
		"tfTestReplicationSubnetGroup",
	}

	for _, s := range validIds {
		_, errors := validateDmsReplicationSubnetGroupId(s, "replication_subnet_group_id")
		if len(errors) > 0 {
			t.Fatalf("%q should be a valid replication subnet group id: %v", s, errors)
		}
	}

	invalidIds := []string{
		"default",
		"tf-test-replication-subnet-group-1!",
		"tf-test-replication-subnet-group-1tf-test-replication-subnet-group-1tf-test-replication-subnet-group-1tf-test-replication-subnet-group-1tf-test-replication-subnet-group-1tf-test-replication-subnet-group-1tf-test-replication-subnet-group-1tf-test-replication-subnet-group-1",
	}

	for _, s := range invalidIds {
		_, errors := validateDmsReplicationSubnetGroupId(s, "replication_subnet_group_id")
		if len(errors) == 0 {
			t.Fatalf("%q should not be a valid replication subnet group id: %v", s, errors)
		}
	}
}

func TestValidateDmsReplicationTaskId(t *testing.T) {
	validIds := []string{
		"tf-test-replication-task-1",
		"tfTestReplicationTask",
	}

	for _, s := range validIds {
		_, errors := validateDmsReplicationTaskId(s, "replication_task_id")
		if len(errors) > 0 {
			t.Fatalf("%q should be a valid replication task id: %v", s, errors)
		}
	}

	invalidIds := []string{
		"tf_test_replication_task_1",
		"tf.test.replication.task.1",
		"tf test replication task 1",
		"tf-test-replication-task-1!",
		"tf-test-replication-task-1-",
		"tf-test-replication-task--1",
		"tf-test-replication-task-1tf-test-replication-task-1tf-test-replication-task-1tf-test-replication-task-1tf-test-replication-task-1tf-test-replication-task-1tf-test-replication-task-1tf-test-replication-task-1tf-test-replication-task-1tf-test-replication-task-1",
	}

	for _, s := range invalidIds {
		_, errors := validateDmsReplicationTaskId(s, "replication_task_id")
		if len(errors) == 0 {
			t.Fatalf("%q should not be a valid replication task id: %v", s, errors)
		}
	}
=======
func TestValidateEmrEbsVolumeType(t *testing.T) {
	cases := []struct {
		VolType  string
		ErrCount int
	}{
		{
			VolType:  "gp2",
			ErrCount: 0,
		},
		{
			VolType:  "io1",
			ErrCount: 0,
		},
		{
			VolType:  "standard",
			ErrCount: 0,
		},
		{
			VolType:  "stand",
			ErrCount: 1,
		},
		{
			VolType:  "io",
			ErrCount: 1,
		},
		{
			VolType:  "gp1",
			ErrCount: 1,
		},
		{
			VolType:  "fast-disk",
			ErrCount: 1,
		},
	}

	for _, tc := range cases {
		_, errors := validateAwsEmrEbsVolumeType(tc.VolType, "volume")

		if len(errors) != tc.ErrCount {
			t.Fatalf("Expected %d errors, got %d: %s", tc.ErrCount, len(errors), errors)
		}
	}

>>>>>>> 0152a79b
}<|MERGE_RESOLUTION|>--- conflicted
+++ resolved
@@ -1175,7 +1175,51 @@
 	}
 }
 
-<<<<<<< HEAD
+func TestValidateEmrEbsVolumeType(t *testing.T) {
+	cases := []struct {
+		VolType  string
+		ErrCount int
+	}{
+		{
+			VolType:  "gp2",
+			ErrCount: 0,
+		},
+		{
+			VolType:  "io1",
+			ErrCount: 0,
+		},
+		{
+			VolType:  "standard",
+			ErrCount: 0,
+		},
+		{
+			VolType:  "stand",
+			ErrCount: 1,
+		},
+		{
+			VolType:  "io",
+			ErrCount: 1,
+		},
+		{
+			VolType:  "gp1",
+			ErrCount: 1,
+		},
+		{
+			VolType:  "fast-disk",
+			ErrCount: 1,
+		},
+	}
+
+	for _, tc := range cases {
+		_, errors := validateAwsEmrEbsVolumeType(tc.VolType, "volume")
+
+		if len(errors) != tc.ErrCount {
+			t.Fatalf("Expected %d errors, got %d: %s", tc.ErrCount, len(errors), errors)
+		}
+	}
+
+}
+
 func TestValidateDmsEndpointId(t *testing.T) {
 	validIds := []string{
 		"tf-test-endpoint-1",
@@ -1297,49 +1341,4 @@
 			t.Fatalf("%q should not be a valid replication task id: %v", s, errors)
 		}
 	}
-=======
-func TestValidateEmrEbsVolumeType(t *testing.T) {
-	cases := []struct {
-		VolType  string
-		ErrCount int
-	}{
-		{
-			VolType:  "gp2",
-			ErrCount: 0,
-		},
-		{
-			VolType:  "io1",
-			ErrCount: 0,
-		},
-		{
-			VolType:  "standard",
-			ErrCount: 0,
-		},
-		{
-			VolType:  "stand",
-			ErrCount: 1,
-		},
-		{
-			VolType:  "io",
-			ErrCount: 1,
-		},
-		{
-			VolType:  "gp1",
-			ErrCount: 1,
-		},
-		{
-			VolType:  "fast-disk",
-			ErrCount: 1,
-		},
-	}
-
-	for _, tc := range cases {
-		_, errors := validateAwsEmrEbsVolumeType(tc.VolType, "volume")
-
-		if len(errors) != tc.ErrCount {
-			t.Fatalf("Expected %d errors, got %d: %s", tc.ErrCount, len(errors), errors)
-		}
-	}
-
->>>>>>> 0152a79b
 }