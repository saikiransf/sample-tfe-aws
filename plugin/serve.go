--- conflicted
+++ resolved
@@ -19,11 +19,7 @@
 	// one or the other that makes it so that they can't safely communicate.
 	// This could be adding a new interface value, it could be how
 	// helper/schema computes diffs, etc.
-<<<<<<< HEAD
-	ProtocolVersion: 3,
-=======
 	ProtocolVersion: 4,
->>>>>>> c7cc1525
 
 	// The magic cookie values should NEVER be changed.
 	MagicCookieKey:   "TF_PLUGIN_MAGIC_COOKIE",
