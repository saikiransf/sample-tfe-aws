sudo: false
language: go
go:
<<<<<<< HEAD
- 1.6
go_import_path: github.com/hashicorp/terraform
=======
- 1.7
>>>>>>> fd9ee32b
install:
# This script is used by the Travis build to install a cookie for
# go.googlesource.com so rate limits are higher when using `go get` to fetch
# packages that live there.
# See: https://github.com/golang/go/issues/12933
- bash scripts/gogetcookie.sh
script:
- make test vet
branches:
  only:
  - master
matrix:
  fast_finish: true
  allow_failures:
  - go: tip<|MERGE_RESOLUTION|>--- conflicted
+++ resolved
@@ -1,12 +1,8 @@
 sudo: false
 language: go
 go:
-<<<<<<< HEAD
-- 1.6
+- 1.7
 go_import_path: github.com/hashicorp/terraform
-=======
-- 1.7
->>>>>>> fd9ee32b
 install:
 # This script is used by the Travis build to install a cookie for
 # go.googlesource.com so rate limits are higher when using `go get` to fetch
