--- conflicted
+++ resolved
@@ -2,10 +2,6 @@
 sudo: false
 language: go
 go:
-<<<<<<< HEAD
-- 1.7.5
-- 1.8rc3
-=======
 - 1.8
 
 env:
@@ -19,7 +15,6 @@
   - mv consul ~/bin
   - export PATH="~/bin:$PATH"
 
->>>>>>> c7cc1525
 install:
 # This script is used by the Travis build to install a cookie for
 # go.googlesource.com so rate limits are higher when using `go get` to fetch
