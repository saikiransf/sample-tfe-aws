package config

import (
	"io/ioutil"
	"path/filepath"
	"reflect"
	"strings"
	"testing"
)

func TestIsEmptyDir(t *testing.T) {
	val, err := IsEmptyDir(fixtureDir)
	if err != nil {
		t.Fatalf("err: %s", err)
	}
	if val {
		t.Fatal("should not be empty")
	}
}

func TestIsEmptyDir_noExist(t *testing.T) {
	val, err := IsEmptyDir(filepath.Join(fixtureDir, "nopenopenope"))
	if err != nil {
		t.Fatalf("err: %s", err)
	}
	if !val {
		t.Fatal("should be empty")
	}
}

func TestIsEmptyDir_noConfigs(t *testing.T) {
	val, err := IsEmptyDir(filepath.Join(fixtureDir, "dir-empty"))
	if err != nil {
		t.Fatalf("err: %s", err)
	}
	if !val {
		t.Fatal("should be empty")
	}
}

<<<<<<< HEAD
func TestLoad_badType(t *testing.T) {
	_, err := Load(filepath.Join(fixtureDir, "bad_type.tf.nope"))
	if err != nil {
		t.Fatalf("err: %s", err)
=======
func TestLoadFile_badType(t *testing.T) {
	_, err := LoadFile(filepath.Join(fixtureDir, "bad_type.tf.nope"))
	if err == nil {
		t.Fatal("should have error")
>>>>>>> 206278ba
	}
}

func TestLoadFileBasic(t *testing.T) {
	c, err := LoadFile(filepath.Join(fixtureDir, "basic.tf"))
	if err != nil {
		t.Fatalf("err: %s", err)
	}

	if c == nil {
		t.Fatal("config should not be nil")
	}

	if c.Dir != "" {
		t.Fatalf("bad: %#v", c.Dir)
	}

	expectedAtlas := &AtlasConfig{Name: "mitchellh/foo"}
	if !reflect.DeepEqual(c.Atlas, expectedAtlas) {
		t.Fatalf("bad: %#v", c.Atlas)
	}

	actual := variablesStr(c.Variables)
	if actual != strings.TrimSpace(basicVariablesStr) {
		t.Fatalf("bad:\n%s", actual)
	}

	actual = providerConfigsStr(c.ProviderConfigs)
	if actual != strings.TrimSpace(basicProvidersStr) {
		t.Fatalf("bad:\n%s", actual)
	}

	actual = resourcesStr(c.Resources)
	if actual != strings.TrimSpace(basicResourcesStr) {
		t.Fatalf("bad:\n%s", actual)
	}

	actual = outputsStr(c.Outputs)
	if actual != strings.TrimSpace(basicOutputsStr) {
		t.Fatalf("bad:\n%s", actual)
	}
}

func TestLoadFileBasic_empty(t *testing.T) {
	c, err := LoadFile(filepath.Join(fixtureDir, "empty.tf"))
	if err != nil {
		t.Fatalf("err: %s", err)
	}

	if c == nil {
		t.Fatal("config should not be nil")
	}
}

func TestLoadFileBasic_import(t *testing.T) {
	// Skip because we disabled importing
	t.Skip()

	c, err := LoadFile(filepath.Join(fixtureDir, "import.tf"))
	if err != nil {
		t.Fatalf("err: %s", err)
	}

	if c == nil {
		t.Fatal("config should not be nil")
	}

	actual := variablesStr(c.Variables)
	if actual != strings.TrimSpace(importVariablesStr) {
		t.Fatalf("bad:\n%s", actual)
	}

	actual = providerConfigsStr(c.ProviderConfigs)
	if actual != strings.TrimSpace(importProvidersStr) {
		t.Fatalf("bad:\n%s", actual)
	}

	actual = resourcesStr(c.Resources)
	if actual != strings.TrimSpace(importResourcesStr) {
		t.Fatalf("bad:\n%s", actual)
	}
}

func TestLoadFileBasic_json(t *testing.T) {
	c, err := LoadFile(filepath.Join(fixtureDir, "basic.tf.json"))
	if err != nil {
		t.Fatalf("err: %s", err)
	}

	if c == nil {
		t.Fatal("config should not be nil")
	}

	if c.Dir != "" {
		t.Fatalf("bad: %#v", c.Dir)
	}

	expectedAtlas := &AtlasConfig{Name: "mitchellh/foo"}
	if !reflect.DeepEqual(c.Atlas, expectedAtlas) {
		t.Fatalf("bad: %#v", c.Atlas)
	}

	actual := variablesStr(c.Variables)
	if actual != strings.TrimSpace(basicVariablesStr) {
		t.Fatalf("bad:\n%s", actual)
	}

	actual = providerConfigsStr(c.ProviderConfigs)
	if actual != strings.TrimSpace(basicProvidersStr) {
		t.Fatalf("bad:\n%s", actual)
	}

	actual = resourcesStr(c.Resources)
	if actual != strings.TrimSpace(basicResourcesStr) {
		t.Fatalf("bad:\n%s", actual)
	}

	actual = outputsStr(c.Outputs)
	if actual != strings.TrimSpace(basicOutputsStr) {
		t.Fatalf("bad:\n%s", actual)
	}
}

func TestLoadFileBasic_modules(t *testing.T) {
	c, err := LoadFile(filepath.Join(fixtureDir, "modules.tf"))
	if err != nil {
		t.Fatalf("err: %s", err)
	}

	if c == nil {
		t.Fatal("config should not be nil")
	}

	if c.Dir != "" {
		t.Fatalf("bad: %#v", c.Dir)
	}

	actual := modulesStr(c.Modules)
	if actual != strings.TrimSpace(modulesModulesStr) {
		t.Fatalf("bad:\n%s", actual)
	}
}

func TestLoadJSONBasic(t *testing.T) {
	raw, err := ioutil.ReadFile(filepath.Join(fixtureDir, "basic.tf.json"))
	if err != nil {
		t.Fatalf("err: %s", err)
	}

	c, err := LoadJSON(raw)
	if err != nil {
		t.Fatalf("err: %s", err)
	}

	if c == nil {
		t.Fatal("config should not be nil")
	}

	if c.Dir != "" {
		t.Fatalf("bad: %#v", c.Dir)
	}

	expectedAtlas := &AtlasConfig{Name: "mitchellh/foo"}
	if !reflect.DeepEqual(c.Atlas, expectedAtlas) {
		t.Fatalf("bad: %#v", c.Atlas)
	}

	actual := variablesStr(c.Variables)
	if actual != strings.TrimSpace(basicVariablesStr) {
		t.Fatalf("bad:\n%s", actual)
	}

	actual = providerConfigsStr(c.ProviderConfigs)
	if actual != strings.TrimSpace(basicProvidersStr) {
		t.Fatalf("bad:\n%s", actual)
	}

	actual = resourcesStr(c.Resources)
	if actual != strings.TrimSpace(basicResourcesStr) {
		t.Fatalf("bad:\n%s", actual)
	}

	actual = outputsStr(c.Outputs)
	if actual != strings.TrimSpace(basicOutputsStr) {
		t.Fatalf("bad:\n%s", actual)
	}
}

func TestLoadFile_variables(t *testing.T) {
	c, err := LoadFile(filepath.Join(fixtureDir, "variables.tf"))
	if err != nil {
		t.Fatalf("err: %s", err)
	}
	if c == nil {
		t.Fatal("config should not be nil")
	}

	if c.Dir != "" {
		t.Fatalf("bad: %#v", c.Dir)
	}

	actual := variablesStr(c.Variables)
	if actual != strings.TrimSpace(variablesVariablesStr) {
		t.Fatalf("bad:\n%s", actual)
	}
}

func TestLoadDir_basic(t *testing.T) {
	dir := filepath.Join(fixtureDir, "dir-basic")
	c, err := LoadDir(dir)
	if err != nil {
		t.Fatalf("err: %s", err)
	}

	if c == nil {
		t.Fatal("config should not be nil")
	}

	dirAbs, err := filepath.Abs(dir)
	if err != nil {
		t.Fatalf("err: %s", err)
	}
	if c.Dir != dirAbs {
		t.Fatalf("bad: %#v", c.Dir)
	}

	actual := variablesStr(c.Variables)
	if actual != strings.TrimSpace(dirBasicVariablesStr) {
		t.Fatalf("bad:\n%s", actual)
	}

	actual = providerConfigsStr(c.ProviderConfigs)
	if actual != strings.TrimSpace(dirBasicProvidersStr) {
		t.Fatalf("bad:\n%s", actual)
	}

	actual = resourcesStr(c.Resources)
	if actual != strings.TrimSpace(dirBasicResourcesStr) {
		t.Fatalf("bad:\n%s", actual)
	}

	actual = outputsStr(c.Outputs)
	if actual != strings.TrimSpace(dirBasicOutputsStr) {
		t.Fatalf("bad:\n%s", actual)
	}
}

func TestLoadDir_file(t *testing.T) {
	_, err := LoadDir(filepath.Join(fixtureDir, "variables.tf"))
	if err == nil {
		t.Fatal("should error")
	}
}

func TestLoadDir_noConfigs(t *testing.T) {
	_, err := LoadDir(filepath.Join(fixtureDir, "dir-empty"))
	if err == nil {
		t.Fatal("should error")
	}
}

func TestLoadDir_noMerge(t *testing.T) {
	c, err := LoadDir(filepath.Join(fixtureDir, "dir-merge"))
	if err != nil {
		t.Fatalf("err: %s", err)
	}

	if c == nil {
		t.Fatal("config should not be nil")
	}

	if err := c.Validate(); err == nil {
		t.Fatal("should not be valid")
	}
}

func TestLoadDir_override(t *testing.T) {
	c, err := LoadDir(filepath.Join(fixtureDir, "dir-override"))
	if err != nil {
		t.Fatalf("err: %s", err)
	}

	if c == nil {
		t.Fatal("config should not be nil")
	}

	actual := variablesStr(c.Variables)
	if actual != strings.TrimSpace(dirOverrideVariablesStr) {
		t.Fatalf("bad:\n%s", actual)
	}

	actual = providerConfigsStr(c.ProviderConfigs)
	if actual != strings.TrimSpace(dirOverrideProvidersStr) {
		t.Fatalf("bad:\n%s", actual)
	}

	actual = resourcesStr(c.Resources)
	if actual != strings.TrimSpace(dirOverrideResourcesStr) {
		t.Fatalf("bad:\n%s", actual)
	}

	actual = outputsStr(c.Outputs)
	if actual != strings.TrimSpace(dirOverrideOutputsStr) {
		t.Fatalf("bad:\n%s", actual)
	}
}

func TestLoadFile_provisioners(t *testing.T) {
	c, err := LoadFile(filepath.Join(fixtureDir, "provisioners.tf"))
	if err != nil {
		t.Fatalf("err: %s", err)
	}

	if c == nil {
		t.Fatal("config should not be nil")
	}

	actual := resourcesStr(c.Resources)
	if actual != strings.TrimSpace(provisionerResourcesStr) {
		t.Fatalf("bad:\n%s", actual)
	}
}

func TestLoadFile_connections(t *testing.T) {
	c, err := LoadFile(filepath.Join(fixtureDir, "connection.tf"))
	if err != nil {
		t.Fatalf("err: %s", err)
	}

	if c == nil {
		t.Fatal("config should not be nil")
	}

	actual := resourcesStr(c.Resources)
	if actual != strings.TrimSpace(connectionResourcesStr) {
		t.Fatalf("bad:\n%s", actual)
	}

	// Check for the connection info
	r := c.Resources[0]
	if r.Name != "web" && r.Type != "aws_instance" {
		t.Fatalf("Bad: %#v", r)
	}

	p1 := r.Provisioners[0]
	if p1.ConnInfo == nil || len(p1.ConnInfo.Raw) != 2 {
		t.Fatalf("Bad: %#v", p1.ConnInfo)
	}
	if p1.ConnInfo.Raw["user"] != "nobody" {
		t.Fatalf("Bad: %#v", p1.ConnInfo)
	}

	p2 := r.Provisioners[1]
	if p2.ConnInfo == nil || len(p2.ConnInfo.Raw) != 2 {
		t.Fatalf("Bad: %#v", p2.ConnInfo)
	}
	if p2.ConnInfo.Raw["user"] != "root" {
		t.Fatalf("Bad: %#v", p2.ConnInfo)
	}
}

func TestLoadFile_createBeforeDestroy(t *testing.T) {
	c, err := LoadFile(filepath.Join(fixtureDir, "create-before-destroy.tf"))
	if err != nil {
		t.Fatalf("err: %s", err)
	}

	if c == nil {
		t.Fatal("config should not be nil")
	}

	actual := resourcesStr(c.Resources)
	if actual != strings.TrimSpace(createBeforeDestroyResourcesStr) {
		t.Fatalf("bad:\n%s", actual)
	}

	// Check for the flag value
	r := c.Resources[0]
	if r.Name != "web" && r.Type != "aws_instance" {
		t.Fatalf("Bad: %#v", r)
	}

	// Should enable create before destroy
	if !r.Lifecycle.CreateBeforeDestroy {
		t.Fatalf("Bad: %#v", r)
	}

	r = c.Resources[1]
	if r.Name != "bar" && r.Type != "aws_instance" {
		t.Fatalf("Bad: %#v", r)
	}

	// Should not enable create before destroy
	if r.Lifecycle.CreateBeforeDestroy {
		t.Fatalf("Bad: %#v", r)
	}
}

func TestLoad_preventDestroyString(t *testing.T) {
	c, err := LoadFile(filepath.Join(fixtureDir, "prevent-destroy-string.tf"))
	if err != nil {
		t.Fatalf("err: %s", err)
	}

	if c == nil {
		t.Fatal("config should not be nil")
	}

	actual := resourcesStr(c.Resources)
	if actual != strings.TrimSpace(createBeforeDestroyResourcesStr) {
		t.Fatalf("bad:\n%s", actual)
	}

	// Check for the flag value
	r := c.Resources[0]
	if r.Name != "web" && r.Type != "aws_instance" {
		t.Fatalf("Bad: %#v", r)
	}

	// Should enable create before destroy
	if !r.Lifecycle.PreventDestroy {
		t.Fatalf("Bad: %#v", r)
	}

	r = c.Resources[1]
	if r.Name != "bar" && r.Type != "aws_instance" {
		t.Fatalf("Bad: %#v", r)
	}

	// Should not enable create before destroy
	if r.Lifecycle.PreventDestroy {
		t.Fatalf("Bad: %#v", r)
	}
}

func TestLoad_temporary_files(t *testing.T) {
	_, err := LoadDir(filepath.Join(fixtureDir, "dir-temporary-files"))
	if err == nil {
		t.Fatalf("Expected to see an error stating no config files found")
	}
}

const basicOutputsStr = `
web_ip
  vars
    resource: aws_instance.web.private_ip
`

const basicProvidersStr = `
aws
  access_key
  secret_key
do
  api_key
  vars
    user: var.foo
`

const basicResourcesStr = `
aws_instance[db] (x1)
  VPC
  security_groups
  provisioners
    file
      destination
      source
  dependsOn
    aws_instance.web
  vars
    resource: aws_security_group.firewall.*.id
aws_instance[web] (x1)
  ami
  network_interface
  security_groups
  provisioners
    file
      destination
      source
  vars
    resource: aws_security_group.firewall.foo
    user: var.foo
aws_security_group[firewall] (x5)
`

const basicVariablesStr = `
foo
  bar
  bar
`

const dirBasicOutputsStr = `
web_ip
  vars
    resource: aws_instance.web.private_ip
`

const dirBasicProvidersStr = `
aws
  access_key
  secret_key
do
  api_key
  vars
    user: var.foo
`

const dirBasicResourcesStr = `
aws_instance[db] (x1)
  security_groups
  vars
    resource: aws_security_group.firewall.*.id
aws_instance[web] (x1)
  ami
  network_interface
  security_groups
  vars
    resource: aws_security_group.firewall.foo
    user: var.foo
aws_security_group[firewall] (x5)
`

const dirBasicVariablesStr = `
foo
  bar
  bar
`

const dirOverrideOutputsStr = `
web_ip
  vars
    resource: aws_instance.web.private_ip
`

const dirOverrideProvidersStr = `
aws
  access_key
  secret_key
do
  api_key
  vars
    user: var.foo
`

const dirOverrideResourcesStr = `
aws_instance[db] (x1)
  ami
  security_groups
aws_instance[web] (x1)
  ami
  foo
  network_interface
  security_groups
  vars
    resource: aws_security_group.firewall.foo
    user: var.foo
aws_security_group[firewall] (x5)
`

const dirOverrideVariablesStr = `
foo
  bar
  bar
`

const importProvidersStr = `
aws
  bar
  foo
`

const importResourcesStr = `
aws_security_group[db] (x1)
aws_security_group[web] (x1)
`

const importVariablesStr = `
bar (required)
  <>
  <>
foo
  bar
  bar
`

const modulesModulesStr = `
bar
  source = baz
  memory
`

const provisionerResourcesStr = `
aws_instance[web] (x1)
  ami
  security_groups
  provisioners
    shell
      path
  vars
    resource: aws_security_group.firewall.foo
    user: var.foo
`

const connectionResourcesStr = `
aws_instance[web] (x1)
  ami
  security_groups
  provisioners
    shell
      path
    shell
      path
  vars
    resource: aws_security_group.firewall.foo
    user: var.foo
`

const variablesVariablesStr = `
bar
  <>
  <>
baz
  foo
  <>
foo (required)
  <>
  <>
`

const createBeforeDestroyResourcesStr = `
aws_instance[bar] (x1)
  ami
aws_instance[web] (x1)
  ami
`<|MERGE_RESOLUTION|>--- conflicted
+++ resolved
@@ -38,17 +38,10 @@
 	}
 }
 
-<<<<<<< HEAD
-func TestLoad_badType(t *testing.T) {
-	_, err := Load(filepath.Join(fixtureDir, "bad_type.tf.nope"))
-	if err != nil {
-		t.Fatalf("err: %s", err)
-=======
 func TestLoadFile_badType(t *testing.T) {
 	_, err := LoadFile(filepath.Join(fixtureDir, "bad_type.tf.nope"))
 	if err == nil {
 		t.Fatal("should have error")
->>>>>>> 206278ba
 	}
 }
 
