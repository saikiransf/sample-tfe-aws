package terraform

import (
	"reflect"
	"strings"
	"testing"
)

func TestApplyGraphBuilder_impl(t *testing.T) {
	var _ GraphBuilder = new(ApplyGraphBuilder)
}

func TestApplyGraphBuilder(t *testing.T) {
	diff := &Diff{
		Modules: []*ModuleDiff{
			&ModuleDiff{
				Path: []string{"root"},
				Resources: map[string]*InstanceDiff{
					// Verify noop doesn't show up in graph
					"aws_instance.noop": &InstanceDiff{},

					"aws_instance.create": &InstanceDiff{
						Attributes: map[string]*ResourceAttrDiff{
							"name": &ResourceAttrDiff{
								Old: "",
								New: "foo",
							},
						},
					},

					"aws_instance.other": &InstanceDiff{
						Attributes: map[string]*ResourceAttrDiff{
							"name": &ResourceAttrDiff{
								Old: "",
								New: "foo",
							},
						},
					},
				},
			},

			&ModuleDiff{
				Path: []string{"root", "child"},
				Resources: map[string]*InstanceDiff{
					"aws_instance.create": &InstanceDiff{
						Attributes: map[string]*ResourceAttrDiff{
							"name": &ResourceAttrDiff{
								Old: "",
								New: "foo",
							},
						},
					},

					"aws_instance.other": &InstanceDiff{
						Attributes: map[string]*ResourceAttrDiff{
							"name": &ResourceAttrDiff{
								Old: "",
								New: "foo",
							},
						},
					},
				},
			},
		},
	}

	b := &ApplyGraphBuilder{
		Module:        testModule(t, "graph-builder-apply-basic"),
		Diff:          diff,
		Providers:     []string{"aws"},
		Provisioners:  []string{"exec"},
		DisableReduce: true,
	}

	g, err := b.Build(RootModulePath)
	if err != nil {
		t.Fatalf("err: %s", err)
	}

	if !reflect.DeepEqual(g.Path, RootModulePath) {
		t.Fatalf("bad: %#v", g.Path)
	}

	actual := strings.TrimSpace(g.String())
	expected := strings.TrimSpace(testApplyGraphBuilderStr)
	if actual != expected {
		t.Fatalf("bad: %s", actual)
	}
}

// This tests the ordering of two resources where a non-CBD depends
// on a CBD. GH-11349.
func TestApplyGraphBuilder_depCbd(t *testing.T) {
	diff := &Diff{
		Modules: []*ModuleDiff{
			&ModuleDiff{
				Path: []string{"root"},
				Resources: map[string]*InstanceDiff{"aws_instance.A": &InstanceDiff{Destroy: true,
					Attributes: map[string]*ResourceAttrDiff{
						"name": &ResourceAttrDiff{
							Old:         "",
							New:         "foo",
							RequiresNew: true,
						},
					},
				},

					"aws_instance.B": &InstanceDiff{
						Attributes: map[string]*ResourceAttrDiff{
							"name": &ResourceAttrDiff{
								Old: "",
								New: "foo",
							},
						},
					},
				},
			},
		},
	}

	b := &ApplyGraphBuilder{
		Module:        testModule(t, "graph-builder-apply-dep-cbd"),
		Diff:          diff,
		Providers:     []string{"aws"},
		Provisioners:  []string{"exec"},
		DisableReduce: true,
	}

	g, err := b.Build(RootModulePath)
	if err != nil {
		t.Fatalf("err: %s", err)
	}
	t.Logf("Graph: %s", g.String())

	if !reflect.DeepEqual(g.Path, RootModulePath) {
		t.Fatalf("bad: %#v", g.Path)
	}

	// Create A, Modify B, Destroy A

	testGraphHappensBefore(
		t, g,
		"aws_instance.A",
		"aws_instance.A (destroy)")
	testGraphHappensBefore(
		t, g,
		"aws_instance.A",
		"aws_instance.B")
	testGraphHappensBefore(
		t, g,
		"aws_instance.B",
		"aws_instance.A (destroy)")
}

// This tests the ordering of two resources that are both CBD that
// require destroy/create.
func TestApplyGraphBuilder_doubleCBD(t *testing.T) {
	diff := &Diff{
		Modules: []*ModuleDiff{
			&ModuleDiff{
				Path: []string{"root"},
				Resources: map[string]*InstanceDiff{
					"aws_instance.A": &InstanceDiff{
						Destroy: true,
						Attributes: map[string]*ResourceAttrDiff{
							"name": &ResourceAttrDiff{
								Old: "",
								New: "foo",
							},
						},
					},

					"aws_instance.B": &InstanceDiff{
						Destroy: true,
						Attributes: map[string]*ResourceAttrDiff{
							"name": &ResourceAttrDiff{
								Old: "",
								New: "foo",
							},
						},
					},
				},
			},
		},
	}

	b := &ApplyGraphBuilder{
		Module:        testModule(t, "graph-builder-apply-double-cbd"),
		Diff:          diff,
		Providers:     []string{"aws"},
		Provisioners:  []string{"exec"},
		DisableReduce: true,
	}

	g, err := b.Build(RootModulePath)
	if err != nil {
		t.Fatalf("err: %s", err)
	}

	if !reflect.DeepEqual(g.Path, RootModulePath) {
		t.Fatalf("bad: %#v", g.Path)
	}

	actual := strings.TrimSpace(g.String())
	expected := strings.TrimSpace(testApplyGraphBuilderDoubleCBDStr)
	if actual != expected {
		t.Fatalf("bad: %s", actual)
	}
}

// This tests the ordering of two resources being destroyed that depend
// on each other from only state. GH-11749
func TestApplyGraphBuilder_destroyStateOnly(t *testing.T) {
	diff := &Diff{
		Modules: []*ModuleDiff{
			&ModuleDiff{
				Path: []string{"root", "child"},
				Resources: map[string]*InstanceDiff{
					"aws_instance.A": &InstanceDiff{
						Destroy: true,
					},

					"aws_instance.B": &InstanceDiff{
						Destroy: true,
					},
				},
			},
		},
	}

	state := &State{
		Modules: []*ModuleState{
			&ModuleState{
				Path: []string{"root", "child"},
				Resources: map[string]*ResourceState{
					"aws_instance.A": &ResourceState{
						Type: "aws_instance",
						Primary: &InstanceState{
							ID:         "foo",
							Attributes: map[string]string{},
						},
					},

					"aws_instance.B": &ResourceState{
						Type: "aws_instance",
						Primary: &InstanceState{
							ID:         "bar",
							Attributes: map[string]string{},
						},
						Dependencies: []string{"aws_instance.A"},
					},
				},
			},
		},
	}

	b := &ApplyGraphBuilder{
		Module:        testModule(t, "empty"),
		Diff:          diff,
		State:         state,
		Providers:     []string{"aws"},
		DisableReduce: true,
	}

	g, err := b.Build(RootModulePath)
	if err != nil {
		t.Fatalf("err: %s", err)
	}
	t.Logf("Graph: %s", g.String())

	if !reflect.DeepEqual(g.Path, RootModulePath) {
		t.Fatalf("bad: %#v", g.Path)
	}

	testGraphHappensBefore(
		t, g,
		"module.child.aws_instance.B (destroy)",
		"module.child.aws_instance.A (destroy)")
}

// This tests the ordering of destroying a single count of a resource.
func TestApplyGraphBuilder_destroyCount(t *testing.T) {
	diff := &Diff{
		Modules: []*ModuleDiff{
			&ModuleDiff{
				Path: []string{"root"},
				Resources: map[string]*InstanceDiff{
					"aws_instance.A.1": &InstanceDiff{
						Destroy: true,
					},

					"aws_instance.B": &InstanceDiff{
						Attributes: map[string]*ResourceAttrDiff{
							"name": &ResourceAttrDiff{
								Old: "",
								New: "foo",
							},
						},
					},
				},
			},
		},
	}

	b := &ApplyGraphBuilder{
		Module:        testModule(t, "graph-builder-apply-count"),
		Diff:          diff,
		Providers:     []string{"aws"},
		Provisioners:  []string{"exec"},
		DisableReduce: true,
	}

	g, err := b.Build(RootModulePath)
	if err != nil {
		t.Fatalf("err: %s", err)
	}

	if !reflect.DeepEqual(g.Path, RootModulePath) {
		t.Fatalf("bad: %#v", g.Path)
	}

	actual := strings.TrimSpace(g.String())
	expected := strings.TrimSpace(testApplyGraphBuilderDestroyCountStr)
	if actual != expected {
		t.Fatalf("bad: %s", actual)
	}
}

func TestApplyGraphBuilder_moduleDestroy(t *testing.T) {
	diff := &Diff{
		Modules: []*ModuleDiff{
			&ModuleDiff{
				Path: []string{"root", "A"},
				Resources: map[string]*InstanceDiff{
					"null_resource.foo": &InstanceDiff{
						Destroy: true,
					},
				},
			},

			&ModuleDiff{
				Path: []string{"root", "B"},
				Resources: map[string]*InstanceDiff{
					"null_resource.foo": &InstanceDiff{
						Destroy: true,
					},
				},
			},
		},
	}

	b := &ApplyGraphBuilder{
		Module:    testModule(t, "graph-builder-apply-module-destroy"),
		Diff:      diff,
		Providers: []string{"null"},
	}

	g, err := b.Build(RootModulePath)
	if err != nil {
		t.Fatalf("err: %s", err)
	}

	testGraphHappensBefore(
		t, g,
		"module.B.null_resource.foo (destroy)",
		"module.A.null_resource.foo (destroy)")
}

func TestApplyGraphBuilder_provisioner(t *testing.T) {
	diff := &Diff{
		Modules: []*ModuleDiff{
			&ModuleDiff{
				Path: []string{"root"},
				Resources: map[string]*InstanceDiff{
					"null_resource.foo": &InstanceDiff{
						Attributes: map[string]*ResourceAttrDiff{
							"name": &ResourceAttrDiff{
								Old: "",
								New: "foo",
							},
						},
					},
				},
			},
		},
	}

	b := &ApplyGraphBuilder{
		Module:       testModule(t, "graph-builder-apply-provisioner"),
		Diff:         diff,
		Providers:    []string{"null"},
		Provisioners: []string{"local"},
	}

	g, err := b.Build(RootModulePath)
	if err != nil {
		t.Fatalf("err: %s", err)
	}

	testGraphContains(t, g, "provisioner.local")
	testGraphHappensBefore(
		t, g,
		"provisioner.local",
		"null_resource.foo")
}

func TestApplyGraphBuilder_provisionerDestroy(t *testing.T) {
	diff := &Diff{
		Modules: []*ModuleDiff{
			&ModuleDiff{
				Path: []string{"root"},
				Resources: map[string]*InstanceDiff{
					"null_resource.foo": &InstanceDiff{
						Destroy: true,
					},
				},
			},
		},
	}

	b := &ApplyGraphBuilder{
		Destroy:      true,
		Module:       testModule(t, "graph-builder-apply-provisioner"),
		Diff:         diff,
		Providers:    []string{"null"},
		Provisioners: []string{"local"},
	}

	g, err := b.Build(RootModulePath)
	if err != nil {
		t.Fatalf("err: %s", err)
	}

	testGraphContains(t, g, "provisioner.local")
	testGraphHappensBefore(
		t, g,
		"provisioner.local",
		"null_resource.foo (destroy)")
}

<<<<<<< HEAD
=======
func TestApplyGraphBuilder_targetModule(t *testing.T) {
	diff := &Diff{
		Modules: []*ModuleDiff{
			&ModuleDiff{
				Path: []string{"root"},
				Resources: map[string]*InstanceDiff{
					"null_resource.foo": &InstanceDiff{
						Attributes: map[string]*ResourceAttrDiff{
							"name": &ResourceAttrDiff{
								Old: "",
								New: "foo",
							},
						},
					},
				},
			},

			&ModuleDiff{
				Path: []string{"root", "child2"},
				Resources: map[string]*InstanceDiff{
					"null_resource.foo": &InstanceDiff{
						Attributes: map[string]*ResourceAttrDiff{
							"name": &ResourceAttrDiff{
								Old: "",
								New: "foo",
							},
						},
					},
				},
			},
		},
	}

	b := &ApplyGraphBuilder{
		Module:    testModule(t, "graph-builder-apply-target-module"),
		Diff:      diff,
		Providers: []string{"null"},
		Targets:   []string{"module.child2"},
	}

	g, err := b.Build(RootModulePath)
	if err != nil {
		t.Fatalf("err: %s", err)
	}

	testGraphNotContains(t, g, "module.child1.output.instance_id")
}

>>>>>>> c7cc1525
const testApplyGraphBuilderStr = `
aws_instance.create
  provider.aws
aws_instance.other
  aws_instance.create
  provider.aws
meta.count-boundary (count boundary fixup)
  aws_instance.create
  aws_instance.other
  module.child.aws_instance.create
  module.child.aws_instance.other
  module.child.provider.aws
  module.child.provisioner.exec
  provider.aws
module.child.aws_instance.create
  module.child.provider.aws
  module.child.provisioner.exec
module.child.aws_instance.other
  module.child.aws_instance.create
  module.child.provider.aws
module.child.provider.aws
  provider.aws
module.child.provisioner.exec
provider.aws
`

const testApplyGraphBuilderDoubleCBDStr = `
aws_instance.A
  provider.aws
aws_instance.A (destroy)
  aws_instance.A
  aws_instance.B
  aws_instance.B (destroy)
  provider.aws
aws_instance.B
  aws_instance.A
  provider.aws
aws_instance.B (destroy)
  aws_instance.B
  provider.aws
meta.count-boundary (count boundary fixup)
  aws_instance.A
  aws_instance.A (destroy)
  aws_instance.B
  aws_instance.B (destroy)
  provider.aws
provider.aws
`

const testApplyGraphBuilderDestroyCountStr = `
aws_instance.A[1] (destroy)
  provider.aws
aws_instance.B
  aws_instance.A[1] (destroy)
  provider.aws
meta.count-boundary (count boundary fixup)
  aws_instance.A[1] (destroy)
  aws_instance.B
  provider.aws
provider.aws
`<|MERGE_RESOLUTION|>--- conflicted
+++ resolved
@@ -438,8 +438,6 @@
 		"null_resource.foo (destroy)")
 }
 
-<<<<<<< HEAD
-=======
 func TestApplyGraphBuilder_targetModule(t *testing.T) {
 	diff := &Diff{
 		Modules: []*ModuleDiff{
@@ -488,7 +486,6 @@
 	testGraphNotContains(t, g, "module.child1.output.instance_id")
 }
 
->>>>>>> c7cc1525
 const testApplyGraphBuilderStr = `
 aws_instance.create
   provider.aws
