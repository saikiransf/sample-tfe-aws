{
<<<<<<< HEAD
    "comment": "",
    "ignore": "appengine test github.com/hashicorp/nomad/",
    "package": [{
            "checksumSHA1": "ZLRh6zW4/DnVsGpgtt+ZiIaEFKc=",
            "path": "cloud.google.com/go/compute/metadata",
            "revision": "81b7822b1e798e8f17bf64b59512a5be4097e966",
            "revisionTime": "2017-01-18T16:13:56Z"
        },
        {
            "checksumSHA1": "4iounbuF7SMZdx/MlKSUuhnV848=",
            "path": "cloud.google.com/go/internal",
            "revision": "81b7822b1e798e8f17bf64b59512a5be4097e966",
            "revisionTime": "2017-01-18T16:13:56Z"
        },
        {
            "checksumSHA1": "N92Zji40JkCHAnsCNHTP4iKPz88=",
            "comment": "v2.1.1-beta-8-gca4d906",
            "path": "github.com/Azure/azure-sdk-for-go/arm/cdn",
            "revision": "ecf40e315d5ab0ca6d7b3b7f7fbb5c1577814813",
            "revisionTime": "2017-03-02T00:14:02Z",
            "version": "v8.1.0-beta",
            "versionExact": "v8.1.0-beta"
        },
        {
            "checksumSHA1": "xOt4xQmO/KFcJYjQ678DL5ynub4=",
            "comment": "v2.1.1-beta-8-gca4d906",
            "path": "github.com/Azure/azure-sdk-for-go/arm/compute",
            "revision": "ecf40e315d5ab0ca6d7b3b7f7fbb5c1577814813",
            "revisionTime": "2017-03-02T00:14:02Z",
            "version": "v8.1.0-beta",
            "versionExact": "v8.1.0-beta"
        },
        {
            "checksumSHA1": "JaUx70JMD/d/AwSed7dZAboFfZs=",
            "comment": "v2.1.1-beta-8-gca4d906",
            "path": "github.com/Azure/azure-sdk-for-go/arm/containerregistry",
            "revision": "ecf40e315d5ab0ca6d7b3b7f7fbb5c1577814813",
            "revisionTime": "2017-03-02T00:14:02Z",
            "version": "v8.1.0-beta",
            "versionExact": "v8.1.0-beta"
        },
        {
            "checksumSHA1": "G4hj0/ClTgXCDjKupxZ0Ii1VWtI=",
            "comment": "v2.1.1-beta-8-gca4d906",
            "path": "github.com/Azure/azure-sdk-for-go/arm/containerservice",
            "revision": "ecf40e315d5ab0ca6d7b3b7f7fbb5c1577814813",
            "revisionTime": "2017-03-02T00:14:02Z",
            "version": "v8.1.0-beta",
            "versionExact": "v8.1.0-beta"
        },
        {
            "checksumSHA1": "ro1i9qoJcSgbWgV7D93wXhBwoL8=",
            "comment": "v2.1.1-beta-8-gca4d906",
            "path": "github.com/Azure/azure-sdk-for-go/arm/eventhub",
            "revision": "ecf40e315d5ab0ca6d7b3b7f7fbb5c1577814813",
            "revisionTime": "2017-03-02T00:14:02Z",
            "version": "v8.1.0-beta",
            "versionExact": "v8.1.0-beta"
        },
        {
            "checksumSHA1": "t/W6hTKBQzHfV1vXxqprTGZYeSI=",
            "comment": "v2.1.1-beta-8-gca4d906",
            "path": "github.com/Azure/azure-sdk-for-go/arm/keyvault",
            "revision": "ecf40e315d5ab0ca6d7b3b7f7fbb5c1577814813",
            "revisionTime": "2017-03-02T00:14:02Z",
            "version": "v8.1.0-beta",
            "versionExact": "v8.1.0-beta"
        },
        {
            "checksumSHA1": "ZT+e2iMSXAsKCuJ3BNYpOzDaSmk=",
            "comment": "v2.1.1-beta-8-gca4d906",
            "path": "github.com/Azure/azure-sdk-for-go/arm/network",
            "revision": "ecf40e315d5ab0ca6d7b3b7f7fbb5c1577814813",
            "revisionTime": "2017-03-02T00:14:02Z",
            "version": "v8.1.0-beta",
            "versionExact": "v8.1.0-beta"
        },
        {
            "checksumSHA1": "AC1CTs+pQQncMAaEOSkiO8uMjng=",
            "comment": "v2.1.1-beta-8-gca4d906",
            "path": "github.com/Azure/azure-sdk-for-go/arm/redis",
            "revision": "ecf40e315d5ab0ca6d7b3b7f7fbb5c1577814813",
            "revisionTime": "2017-03-02T00:14:02Z",
            "version": "v8.1.0-beta",
            "versionExact": "v8.1.0-beta"
        },
        {
            "checksumSHA1": "A7vV2JtR1aTZrQNWqjQdR5Dssh4=",
            "comment": "v2.1.1-beta-8-gca4d906",
            "path": "github.com/Azure/azure-sdk-for-go/arm/resources/resources",
            "revision": "ecf40e315d5ab0ca6d7b3b7f7fbb5c1577814813",
            "revisionTime": "2017-03-02T00:14:02Z",
            "version": "v8.1.0-beta",
            "versionExact": "v8.1.0-beta"
        },
        {
            "checksumSHA1": "8Sa2kkdH3tdZ7kvyTR3l6fTJ66I=",
            "comment": "v2.1.1-beta-8-gca4d906",
            "path": "github.com/Azure/azure-sdk-for-go/arm/scheduler",
            "revision": "ecf40e315d5ab0ca6d7b3b7f7fbb5c1577814813",
            "revisionTime": "2017-03-02T00:14:02Z",
            "version": "v8.1.0-beta",
            "versionExact": "v8.1.0-beta"
        },
        {
            "checksumSHA1": "UgfDDACkeEz/Tn7fUQ+ofCm4kcI=",
            "path": "github.com/Azure/azure-sdk-for-go/arm/servicebus",
            "revision": "ecf40e315d5ab0ca6d7b3b7f7fbb5c1577814813",
            "revisionTime": "2017-03-02T00:14:02Z",
            "version": "v8.1.0-beta",
            "versionExact": "v8.1.0-beta"
        },
        {
            "checksumSHA1": "m1KzBritgIsQ+s4tAlBGz02iIKo=",
            "comment": "v2.1.1-beta-8-gca4d906",
            "path": "github.com/Azure/azure-sdk-for-go/arm/storage",
            "revision": "ecf40e315d5ab0ca6d7b3b7f7fbb5c1577814813",
            "revisionTime": "2017-03-02T00:14:02Z",
            "version": "v8.1.0-beta",
            "versionExact": "v8.1.0-beta"
        },
        {
            "checksumSHA1": "tRas0uLjthfwj+9OiGzVKs1br6g=",
            "path": "github.com/Azure/azure-sdk-for-go/arm/trafficmanager",
            "revision": "ecf40e315d5ab0ca6d7b3b7f7fbb5c1577814813",
            "revisionTime": "2017-03-02T00:14:02Z",
            "version": "v8.1.0-beta",
            "versionExact": "v8.1.0-beta"
        },
        {
            "checksumSHA1": "JUEQrLvmfuxKwX/s89mFnzg7jc0=",
            "comment": "v2.1.1-beta-8-gca4d906",
            "path": "github.com/Azure/azure-sdk-for-go/management",
            "revision": "ecf40e315d5ab0ca6d7b3b7f7fbb5c1577814813",
            "revisionTime": "2017-03-02T00:14:02Z",
            "version": "v8.1.0-beta",
            "versionExact": "v8.1.0-beta"
        },
        {
            "checksumSHA1": "BiKKFwRpXzrRxa2odOMYAZZ5xU8=",
            "comment": "v2.1.1-beta-8-gca4d906",
            "path": "github.com/Azure/azure-sdk-for-go/management/affinitygroup",
            "revision": "ecf40e315d5ab0ca6d7b3b7f7fbb5c1577814813",
            "revisionTime": "2017-03-02T00:14:02Z",
            "version": "v8.1.0-beta",
            "versionExact": "v8.1.0-beta"
        },
        {
            "checksumSHA1": "HfjyhRfmKBsVgWLTOfWVcxe8Z88=",
            "comment": "v2.1.1-beta-8-gca4d906",
            "path": "github.com/Azure/azure-sdk-for-go/management/hostedservice",
            "revision": "ecf40e315d5ab0ca6d7b3b7f7fbb5c1577814813",
            "revisionTime": "2017-03-02T00:14:02Z",
            "version": "v8.1.0-beta",
            "versionExact": "v8.1.0-beta"
        },
        {
            "checksumSHA1": "4otMhU6xZ41HfmiGZFYtV93GdcI=",
            "comment": "v2.1.1-beta-8-gca4d906",
            "path": "github.com/Azure/azure-sdk-for-go/management/location",
            "revision": "ecf40e315d5ab0ca6d7b3b7f7fbb5c1577814813",
            "revisionTime": "2017-03-02T00:14:02Z",
            "version": "v8.1.0-beta",
            "versionExact": "v8.1.0-beta"
        },
        {
            "checksumSHA1": "hxivwm3D13cqFGOlOS3q8HD7DN0=",
            "comment": "v2.1.1-beta-8-gca4d906",
            "path": "github.com/Azure/azure-sdk-for-go/management/networksecuritygroup",
            "revision": "ecf40e315d5ab0ca6d7b3b7f7fbb5c1577814813",
            "revisionTime": "2017-03-02T00:14:02Z",
            "version": "v8.1.0-beta",
            "versionExact": "v8.1.0-beta"
        },
        {
            "checksumSHA1": "XzrPv8SWFBYdh5oie+NGysqnLIM=",
            "comment": "v2.1.1-beta-8-gca4d906",
            "path": "github.com/Azure/azure-sdk-for-go/management/osimage",
            "revision": "ecf40e315d5ab0ca6d7b3b7f7fbb5c1577814813",
            "revisionTime": "2017-03-02T00:14:02Z",
            "version": "v8.1.0-beta",
            "versionExact": "v8.1.0-beta"
        },
        {
            "checksumSHA1": "aTvFD5aYYXC1bLaVMlHWJImkHDg=",
            "comment": "v2.1.1-beta-8-gca4d906",
            "path": "github.com/Azure/azure-sdk-for-go/management/sql",
            "revision": "ecf40e315d5ab0ca6d7b3b7f7fbb5c1577814813",
            "revisionTime": "2017-03-02T00:14:02Z",
            "version": "v8.1.0-beta",
            "versionExact": "v8.1.0-beta"
        },
        {
            "checksumSHA1": "YoAhDE0X6hSFuPpXbpfqcTC0Zvw=",
            "comment": "v2.1.1-beta-8-gca4d906",
            "path": "github.com/Azure/azure-sdk-for-go/management/storageservice",
            "revision": "ecf40e315d5ab0ca6d7b3b7f7fbb5c1577814813",
            "revisionTime": "2017-03-02T00:14:02Z",
            "version": "v8.1.0-beta",
            "versionExact": "v8.1.0-beta"
        },
        {
            "checksumSHA1": "6xEiZL4a9rr5YbnY0RdzuzhEF1Q=",
            "comment": "v2.1.1-beta-8-gca4d906",
            "path": "github.com/Azure/azure-sdk-for-go/management/virtualmachine",
            "revision": "ecf40e315d5ab0ca6d7b3b7f7fbb5c1577814813",
            "revisionTime": "2017-03-02T00:14:02Z",
            "version": "v8.1.0-beta",
            "versionExact": "v8.1.0-beta"
        },
        {
            "checksumSHA1": "xcBM3zQtfcE3VHNBACJJGEesCBI=",
            "comment": "v2.1.1-beta-8-gca4d906",
            "path": "github.com/Azure/azure-sdk-for-go/management/virtualmachinedisk",
            "revision": "ecf40e315d5ab0ca6d7b3b7f7fbb5c1577814813",
            "revisionTime": "2017-03-02T00:14:02Z",
            "version": "v8.1.0-beta",
            "versionExact": "v8.1.0-beta"
        },
        {
            "checksumSHA1": "0bfdkDZ2JFV7bol6GQFfC0g+lP4=",
            "comment": "v2.1.1-beta-8-gca4d906",
            "path": "github.com/Azure/azure-sdk-for-go/management/virtualmachineimage",
            "revision": "ecf40e315d5ab0ca6d7b3b7f7fbb5c1577814813",
            "revisionTime": "2017-03-02T00:14:02Z",
            "version": "v8.1.0-beta",
            "versionExact": "v8.1.0-beta"
        },
        {
            "checksumSHA1": "IhjDqm84VDVSIoHyiGvUzuljG3s=",
            "comment": "v2.1.1-beta-8-gca4d906",
            "path": "github.com/Azure/azure-sdk-for-go/management/virtualnetwork",
            "revision": "ecf40e315d5ab0ca6d7b3b7f7fbb5c1577814813",
            "revisionTime": "2017-03-02T00:14:02Z",
            "version": "v8.1.0-beta",
            "versionExact": "v8.1.0-beta"
        },
        {
            "checksumSHA1": "Tb6BY70kI9ZclWIjjMhGzkdJbn0=",
            "comment": "v2.1.1-beta-8-gca4d906",
            "path": "github.com/Azure/azure-sdk-for-go/management/vmutils",
            "revision": "ecf40e315d5ab0ca6d7b3b7f7fbb5c1577814813",
            "revisionTime": "2017-03-02T00:14:02Z",
            "version": "v8.1.0-beta",
            "versionExact": "v8.1.0-beta"
        },
        {
            "checksumSHA1": "tnwIjZc1ZOFuilMWKptLnhEURls=",
            "comment": "v2.1.1-beta-8-gca4d906",
            "path": "github.com/Azure/azure-sdk-for-go/storage",
            "revision": "ecf40e315d5ab0ca6d7b3b7f7fbb5c1577814813",
            "revisionTime": "2017-03-02T00:14:02Z",
            "version": "v8.1.0-beta",
            "versionExact": "v8.1.0-beta"
        },
        {
            "checksumSHA1": "23FJUX+AInYeEM2hoUMvYZtXZd4=",
            "path": "github.com/Azure/go-ansiterm",
            "revision": "fa152c58bc15761d0200cb75fe958b89a9d4888e",
            "revisionTime": "2016-06-22T17:32:16Z"
        },
        {
            "checksumSHA1": "jBimnggjIiFUjaImNoJhSVLtdzw=",
            "path": "github.com/Azure/go-ansiterm/winterm",
            "revision": "fa152c58bc15761d0200cb75fe958b89a9d4888e",
            "revisionTime": "2016-06-22T17:32:16Z"
        },
        {
            "checksumSHA1": "eVSHe6GIHj9/ziFrQLZ1SC7Nn6k=",
            "comment": "v7.0.5",
            "path": "github.com/Azure/go-autorest/autorest",
            "revision": "0781901f19f1e7db3034d97ec57af753db0bf808",
            "revisionTime": "2016-10-03T18:39:13Z",
            "version": "v7.2.1",
            "versionExact": "v7.2.1"
        },
        {
            "checksumSHA1": "z8FwqeLK0Pluo7FYC5k2MVBoils=",
            "comment": "v7.0.5",
            "path": "github.com/Azure/go-autorest/autorest/azure",
            "revision": "0781901f19f1e7db3034d97ec57af753db0bf808",
            "revisionTime": "2016-10-03T18:39:13Z",
            "version": "v7.2.1",
            "versionExact": "v7.2.1"
        },
        {
            "checksumSHA1": "q9Qz8PAxK5FTOZwgYKe5Lj38u4c=",
            "comment": "v7.0.5",
            "path": "github.com/Azure/go-autorest/autorest/date",
            "revision": "0781901f19f1e7db3034d97ec57af753db0bf808",
            "revisionTime": "2016-10-03T18:39:13Z",
            "version": "v7.2.1",
            "versionExact": "v7.2.1"
        },
        {
            "checksumSHA1": "Ev8qCsbFjDlMlX0N2tYAhYQFpUc=",
            "comment": "v7.0.5",
            "path": "github.com/Azure/go-autorest/autorest/to",
            "revision": "0781901f19f1e7db3034d97ec57af753db0bf808",
            "revisionTime": "2016-10-03T18:39:13Z",
            "version": "v7.2.1",
            "versionExact": "v7.2.1"
        },
        {
            "checksumSHA1": "oBixceM+55gdk47iff8DSEIh3po=",
            "path": "github.com/Azure/go-autorest/autorest/validation",
            "revision": "0781901f19f1e7db3034d97ec57af753db0bf808",
            "revisionTime": "2016-10-03T18:39:13Z",
            "version": "v7.2.1",
            "versionExact": "v7.2.1"
        },
        {
            "checksumSHA1": "ICScouhAqYHoJEpJlJMYg7EzgyY=",
            "comment": "0.0.2-27-gedd0930",
            "path": "github.com/CenturyLinkCloud/clc-sdk",
            "revision": "f62483cfb14defc08e6de8ae223fa75f9f95f264",
            "revisionTime": "2016-10-04T17:17:29Z"
        },
        {
            "checksumSHA1": "6PmfFhX5YwpzD7YVaC3tO8RV2NE=",
            "comment": "0.0.2-27-gedd0930",
            "path": "github.com/CenturyLinkCloud/clc-sdk/aa",
            "revision": "edd0930276e7f1a5f2cf3e7835b5dc42a3217669"
        },
        {
            "checksumSHA1": "b1mPi5zS0xRMOewslHGrMBv+Z1Y=",
            "comment": "0.0.2-27-gedd0930",
            "path": "github.com/CenturyLinkCloud/clc-sdk/alert",
            "revision": "edd0930276e7f1a5f2cf3e7835b5dc42a3217669"
        },
        {
            "checksumSHA1": "5xu6IMFKH9GNLSKRgVfIFQQ9Hnw=",
            "comment": "0.0.2-27-gedd0930",
            "path": "github.com/CenturyLinkCloud/clc-sdk/api",
            "revision": "edd0930276e7f1a5f2cf3e7835b5dc42a3217669"
        },
        {
            "checksumSHA1": "TWffSjF3LfoHD0fiZTWyNKXU8To=",
            "comment": "0.0.2-27-gedd0930",
            "path": "github.com/CenturyLinkCloud/clc-sdk/dc",
            "revision": "edd0930276e7f1a5f2cf3e7835b5dc42a3217669"
        },
        {
            "checksumSHA1": "1Wx5cs1C4EffZ2Wf/0XWJMAhNaQ=",
            "comment": "0.0.2-27-gedd0930",
            "path": "github.com/CenturyLinkCloud/clc-sdk/group",
            "revision": "edd0930276e7f1a5f2cf3e7835b5dc42a3217669"
        },
        {
            "checksumSHA1": "I5KBgGwEUB3qId3Uxy1TcEu/394=",
            "comment": "0.0.2-27-gedd0930",
            "path": "github.com/CenturyLinkCloud/clc-sdk/lb",
            "revision": "edd0930276e7f1a5f2cf3e7835b5dc42a3217669"
        },
        {
            "checksumSHA1": "wtKvlV1qjGhk9eB+zfnbnlGo4Ac=",
            "comment": "0.0.2-27-gedd0930",
            "path": "github.com/CenturyLinkCloud/clc-sdk/server",
            "revision": "edd0930276e7f1a5f2cf3e7835b5dc42a3217669"
        },
        {
            "checksumSHA1": "+dH0LCzco4D8rjXsLcFIkOht560=",
            "comment": "0.0.2-27-gedd0930",
            "path": "github.com/CenturyLinkCloud/clc-sdk/status",
            "revision": "edd0930276e7f1a5f2cf3e7835b5dc42a3217669"
        },
        {
            "checksumSHA1": "oHtkxzPF9DIWqua2uA5MiVFRq+Q=",
            "path": "github.com/DreamItGetIT/statuscake",
            "revision": "93fe653ce590267167708b20d7f49e0cc7021d99",
            "revisionTime": "2017-02-15T23:13:05Z"
        },
        {
            "checksumSHA1": "nomT+8bvze/Qmc0tK0r0mwgHV6M=",
            "path": "github.com/Ensighten/udnssdk",
            "revision": "9f1218928b30c6dec7f2c184c47286abc325deb9",
            "revisionTime": "2016-06-13T20:05:45Z"
        },
        {
            "checksumSHA1": "B+GonfgNwOAJMEe0WUHQGATRtMA=",
            "path": "github.com/Microsoft/go-winio",
            "revision": "562bb09f6612d9a4e91597184709d1cdba95af93",
            "revisionTime": "2016-11-03T18:56:17Z"
        },
        {
            "checksumSHA1": "ibs+ylGiQibNx5GeZlCKx7A/zH8=",
            "path": "github.com/PagerDuty/go-pagerduty",
            "revision": "fcea06d066d768bf90755d1071dd444c6abff524",
            "revisionTime": "2017-03-01T18:59:23Z"
        },
        {
            "checksumSHA1": "NX4v3cbkXAJxFlrncqT9yEUBuoA=",
            "path": "github.com/PuerkitoBio/purell",
            "revision": "0bcb03f4b4d0a9428594752bd2a3b9aa0a9d4bd4",
            "revisionTime": "2016-11-15T02:49:42Z"
        },
        {
            "checksumSHA1": "pvmScnaMFuAVLTxxOWjhGZBgPkg=",
            "path": "github.com/PuerkitoBio/urlesc",
            "revision": "5bd2802263f21d8788851d5305584c82a5c75d7e",
            "revisionTime": "2016-07-26T15:08:25Z"
        },
        {
            "checksumSHA1": "ly9VLPE9GKo2U7mnbZyjb2LDQ3w=",
            "path": "github.com/Unknwon/com",
            "revision": "28b053d5a2923b87ce8c5a08f3af779894a72758",
            "revisionTime": "2015-10-08T13:54:07Z"
        },
        {
            "checksumSHA1": "63SAoRsSgKBRBNcGJJMmz6fScpY=",
            "path": "github.com/Unknwon/macaron",
            "revision": "9b82b0372a4edf52f66fbc8feaa6aafe0123001d",
            "revisionTime": "2015-10-10T23:50:58Z"
        },
        {
            "checksumSHA1": "rl3xW+Dmdr0TLFliiKUf6NwU1Dg=",
            "path": "github.com/Unknwon/macaron/inject",
            "revision": "9b82b0372a4edf52f66fbc8feaa6aafe0123001d"
        },
        {
            "checksumSHA1": "LLVyR2dAgkihu0+HdZF+JK0gMMs=",
            "path": "github.com/agl/ed25519",
            "revision": "278e1ec8e8a6e017cd07577924d6766039146ced",
            "revisionTime": "2015-08-30T18:26:16Z"
        },
        {
            "checksumSHA1": "30PBqj9BW03KCVqASvLg3bR+xYc=",
            "path": "github.com/agl/ed25519/edwards25519",
            "revision": "278e1ec8e8a6e017cd07577924d6766039146ced",
            "revisionTime": "2015-08-30T18:26:16Z"
        },
        {
            "checksumSHA1": "csR8njyJfkweB0RCtfnLwgXNeqQ=",
            "path": "github.com/ajg/form",
            "revision": "7ff89c75808766205bfa4411abb436c98c33eb5e",
            "revisionTime": "2016-06-29T21:43:12Z"
        },
        {
            "checksumSHA1": "kn+zdUr5TNsoAX8BgjOaWYtMT5U=",
            "path": "github.com/apparentlymart/go-cidr/cidr",
            "revision": "a3ebdb999b831ecb6ab8a226e31b07b2b9061c47"
        },
        {
            "checksumSHA1": "yicZ9OtLcy3iCgraWO015yeoO5E=",
            "path": "github.com/apparentlymart/go-grafana-api",
            "revision": "d49f95c81c580a4e7a15244b9b12dce8f60750f4",
            "revisionTime": "2015-10-12T02:03:32Z"
        },
        {
            "checksumSHA1": "+2yCNqbcf7VcavAptooQReTGiHY=",
            "path": "github.com/apparentlymart/go-rundeck-api",
            "revision": "f6af74d34d1ef69a511c59173876fc1174c11f0d",
            "revisionTime": "2016-08-26T14:30:32Z"
        },
        {
            "checksumSHA1": "Z1MQQMA4d9pKVHeoC3H+DdK583s=",
            "comment": "v0.0.1-1-g43fcd8f",
            "path": "github.com/apparentlymart/go-rundeck-api/rundeck",
            "revision": "f6af74d34d1ef69a511c59173876fc1174c11f0d",
            "revisionTime": "2016-08-26T14:30:32Z"
        },
        {
            "checksumSHA1": "l0iFqayYAaEip6Olaq3/LCOa/Sg=",
            "path": "github.com/armon/circbuf",
            "revision": "bbbad097214e2918d8543d5201d12bfd7bca254d",
            "revisionTime": "2015-08-27T00:49:46Z"
        },
        {
            "checksumSHA1": "gNO0JNpLzYOdInGeq7HqMZUzx9M=",
            "path": "github.com/armon/go-radix",
            "revision": "4239b77079c7b5d1243b7b4736304ce8ddb6f0f2",
            "revisionTime": "2016-01-15T23:47:25Z"
        },
        {
            "checksumSHA1": "p9hyEP07p5jnjgUKHjKftWaKgs8=",
            "path": "github.com/arukasio/cli",
            "revision": "4f0dee167044ef44260d985a4d325f35a06e3149",
            "revisionTime": "2017-01-23T00:46:44Z"
        },
        {
            "checksumSHA1": "OM67XTAtQQWCANR9osdxf2e+ij4=",
            "path": "github.com/aws/aws-sdk-go",
            "revision": "6669bce73b4e3bc922ff5ea3a3983ede26e02b39",
            "revisionTime": "2017-02-28T02:59:22Z",
            "version": "v1.7.3",
            "versionExact": "v1.7.3"
        },
        {
            "checksumSHA1": "hw+4wvdRBIceN0V2nXNZPCb93gI=",
            "path": "github.com/aws/aws-sdk-go/aws",
            "revision": "6669bce73b4e3bc922ff5ea3a3983ede26e02b39",
            "revisionTime": "2017-02-28T02:59:22Z",
            "version": "v1.7.3",
            "versionExact": "v1.7.3"
        },
        {
            "checksumSHA1": "Y9W+4GimK4Fuxq+vyIskVYFRnX4=",
            "path": "github.com/aws/aws-sdk-go/aws/awserr",
            "revision": "6669bce73b4e3bc922ff5ea3a3983ede26e02b39",
            "revisionTime": "2017-02-28T02:59:22Z",
            "version": "v1.7.3",
            "versionExact": "v1.7.3"
        },
        {
            "checksumSHA1": "yyYr41HZ1Aq0hWc3J5ijXwYEcac=",
            "path": "github.com/aws/aws-sdk-go/aws/awsutil",
            "revision": "6669bce73b4e3bc922ff5ea3a3983ede26e02b39",
            "revisionTime": "2017-02-28T02:59:22Z",
            "version": "v1.7.3",
            "versionExact": "v1.7.3"
        },
        {
            "checksumSHA1": "iThCyNRL/oQFD9CF2SYgBGl+aww=",
            "path": "github.com/aws/aws-sdk-go/aws/client",
            "revision": "6669bce73b4e3bc922ff5ea3a3983ede26e02b39",
            "revisionTime": "2017-02-28T02:59:22Z",
            "version": "v1.7.3",
            "versionExact": "v1.7.3"
        },
        {
            "checksumSHA1": "ieAJ+Cvp/PKv1LpUEnUXpc3OI6E=",
            "path": "github.com/aws/aws-sdk-go/aws/client/metadata",
            "revision": "6669bce73b4e3bc922ff5ea3a3983ede26e02b39",
            "revisionTime": "2017-02-28T02:59:22Z",
            "version": "v1.7.3",
            "versionExact": "v1.7.3"
        },
        {
            "checksumSHA1": "Fl8vRSCY0MbM04cmiz/0MID+goA=",
            "path": "github.com/aws/aws-sdk-go/aws/corehandlers",
            "revision": "6669bce73b4e3bc922ff5ea3a3983ede26e02b39",
            "revisionTime": "2017-02-28T02:59:22Z",
            "version": "v1.7.3",
            "versionExact": "v1.7.3"
        },
        {
            "checksumSHA1": "zu5C95rmCZff6NYZb62lEaT5ibE=",
            "path": "github.com/aws/aws-sdk-go/aws/credentials",
            "revision": "6669bce73b4e3bc922ff5ea3a3983ede26e02b39",
            "revisionTime": "2017-02-28T02:59:22Z",
            "version": "v1.7.3",
            "versionExact": "v1.7.3"
        },
        {
            "checksumSHA1": "u3GOAJLmdvbuNUeUEcZSEAOeL/0=",
            "path": "github.com/aws/aws-sdk-go/aws/credentials/ec2rolecreds",
            "revision": "6669bce73b4e3bc922ff5ea3a3983ede26e02b39",
            "revisionTime": "2017-02-28T02:59:22Z",
            "version": "v1.7.3",
            "versionExact": "v1.7.3"
        },
        {
            "checksumSHA1": "NUJUTWlc1sV8b7WjfiYc4JZbXl0=",
            "path": "github.com/aws/aws-sdk-go/aws/credentials/endpointcreds",
            "revision": "6669bce73b4e3bc922ff5ea3a3983ede26e02b39",
            "revisionTime": "2017-02-28T02:59:22Z",
            "version": "v1.7.3",
            "versionExact": "v1.7.3"
        },
        {
            "checksumSHA1": "6cj/zsRmcxkE1TLS+v910GbQYg0=",
            "path": "github.com/aws/aws-sdk-go/aws/credentials/stscreds",
            "revision": "6669bce73b4e3bc922ff5ea3a3983ede26e02b39",
            "revisionTime": "2017-02-28T02:59:22Z",
            "version": "v1.7.3",
            "versionExact": "v1.7.3"
        },
        {
            "checksumSHA1": "lqh3fG7wCochvB4iHAZJuhhEJW0=",
            "path": "github.com/aws/aws-sdk-go/aws/defaults",
            "revision": "6669bce73b4e3bc922ff5ea3a3983ede26e02b39",
            "revisionTime": "2017-02-28T02:59:22Z",
            "version": "v1.7.3",
            "versionExact": "v1.7.3"
        },
        {
            "checksumSHA1": "/EXbk/z2TWjWc1Hvb4QYs3Wmhb8=",
            "path": "github.com/aws/aws-sdk-go/aws/ec2metadata",
            "revision": "6669bce73b4e3bc922ff5ea3a3983ede26e02b39",
            "revisionTime": "2017-02-28T02:59:22Z",
            "version": "v1.7.3",
            "versionExact": "v1.7.3"
        },
        {
            "checksumSHA1": "JTrzEDPXL3pUUH+dMCixz9T9rLY=",
            "path": "github.com/aws/aws-sdk-go/aws/endpoints",
            "revision": "6669bce73b4e3bc922ff5ea3a3983ede26e02b39",
            "revisionTime": "2017-02-28T02:59:22Z",
            "version": "v1.7.3",
            "versionExact": "v1.7.3"
        },
        {
            "checksumSHA1": "M78rTxU55Qagqr3MYj91im2031E=",
            "path": "github.com/aws/aws-sdk-go/aws/request",
            "revision": "6669bce73b4e3bc922ff5ea3a3983ede26e02b39",
            "revisionTime": "2017-02-28T02:59:22Z",
            "version": "v1.7.3",
            "versionExact": "v1.7.3"
        },
        {
            "checksumSHA1": "u6tKvFGcRQ1xtby1ONjgyUTgcpg=",
            "path": "github.com/aws/aws-sdk-go/aws/session",
            "revision": "6669bce73b4e3bc922ff5ea3a3983ede26e02b39",
            "revisionTime": "2017-02-28T02:59:22Z",
            "version": "v1.7.3",
            "versionExact": "v1.7.3"
        },
        {
            "checksumSHA1": "0FvPLvkBUpTElfUc/FZtPsJfuV0=",
            "path": "github.com/aws/aws-sdk-go/aws/signer/v4",
            "revision": "6669bce73b4e3bc922ff5ea3a3983ede26e02b39",
            "revisionTime": "2017-02-28T02:59:22Z",
            "version": "v1.7.3",
            "versionExact": "v1.7.3"
        },
        {
            "checksumSHA1": "wk7EyvDaHwb5qqoOP/4d3cV0708=",
            "path": "github.com/aws/aws-sdk-go/private/protocol",
            "revision": "6669bce73b4e3bc922ff5ea3a3983ede26e02b39",
            "revisionTime": "2017-02-28T02:59:22Z",
            "version": "v1.7.3",
            "versionExact": "v1.7.3"
        },
        {
            "checksumSHA1": "1QmQ3FqV37w0Zi44qv8pA1GeR0A=",
            "path": "github.com/aws/aws-sdk-go/private/protocol/ec2query",
            "revision": "6669bce73b4e3bc922ff5ea3a3983ede26e02b39",
            "revisionTime": "2017-02-28T02:59:22Z",
            "version": "v1.7.3",
            "versionExact": "v1.7.3"
        },
        {
            "checksumSHA1": "O6hcK24yI6w7FA+g4Pbr+eQ7pys=",
            "path": "github.com/aws/aws-sdk-go/private/protocol/json/jsonutil",
            "revision": "6669bce73b4e3bc922ff5ea3a3983ede26e02b39",
            "revisionTime": "2017-02-28T02:59:22Z",
            "version": "v1.7.3",
            "versionExact": "v1.7.3"
        },
        {
            "checksumSHA1": "R00RL5jJXRYq1iiK1+PGvMfvXyM=",
            "path": "github.com/aws/aws-sdk-go/private/protocol/jsonrpc",
            "revision": "6669bce73b4e3bc922ff5ea3a3983ede26e02b39",
            "revisionTime": "2017-02-28T02:59:22Z",
            "version": "v1.7.3",
            "versionExact": "v1.7.3"
        },
        {
            "checksumSHA1": "ZqY5RWavBLWTo6j9xqdyBEaNFRk=",
            "path": "github.com/aws/aws-sdk-go/private/protocol/query",
            "revision": "6669bce73b4e3bc922ff5ea3a3983ede26e02b39",
            "revisionTime": "2017-02-28T02:59:22Z",
            "version": "v1.7.3",
            "versionExact": "v1.7.3"
        },
        {
            "checksumSHA1": "hqTEmgtchF9SwVTW0IQId2eLUKM=",
            "path": "github.com/aws/aws-sdk-go/private/protocol/query/queryutil",
            "revision": "6669bce73b4e3bc922ff5ea3a3983ede26e02b39",
            "revisionTime": "2017-02-28T02:59:22Z",
            "version": "v1.7.3",
            "versionExact": "v1.7.3"
        },
        {
            "checksumSHA1": "szZSLm3BlYkL3vqlZhNAlYk8iwM=",
            "path": "github.com/aws/aws-sdk-go/private/protocol/rest",
            "revision": "6669bce73b4e3bc922ff5ea3a3983ede26e02b39",
            "revisionTime": "2017-02-28T02:59:22Z",
            "version": "v1.7.3",
            "versionExact": "v1.7.3"
        },
        {
            "checksumSHA1": "Rpu8KBtHZgvhkwHxUfaky+qW+G4=",
            "path": "github.com/aws/aws-sdk-go/private/protocol/restjson",
            "revision": "6669bce73b4e3bc922ff5ea3a3983ede26e02b39",
            "revisionTime": "2017-02-28T02:59:22Z",
            "version": "v1.7.3",
            "versionExact": "v1.7.3"
        },
        {
            "checksumSHA1": "ODo+ko8D6unAxZuN1jGzMcN4QCc=",
            "path": "github.com/aws/aws-sdk-go/private/protocol/restxml",
            "revision": "6669bce73b4e3bc922ff5ea3a3983ede26e02b39",
            "revisionTime": "2017-02-28T02:59:22Z",
            "version": "v1.7.3",
            "versionExact": "v1.7.3"
        },
        {
            "checksumSHA1": "lZ1z4xAbT8euCzKoAsnEYic60VE=",
            "path": "github.com/aws/aws-sdk-go/private/protocol/xml/xmlutil",
            "revision": "6669bce73b4e3bc922ff5ea3a3983ede26e02b39",
            "revisionTime": "2017-02-28T02:59:22Z",
            "version": "v1.7.3",
            "versionExact": "v1.7.3"
        },
        {
            "checksumSHA1": "F6mth+G7dXN1GI+nktaGo8Lx8aE=",
            "path": "github.com/aws/aws-sdk-go/private/signer/v2",
            "revision": "6669bce73b4e3bc922ff5ea3a3983ede26e02b39",
            "revisionTime": "2017-02-28T02:59:22Z",
            "version": "v1.7.3",
            "versionExact": "v1.7.3"
        },
        {
            "checksumSHA1": "Eo9yODN5U99BK0pMzoqnBm7PCrY=",
            "path": "github.com/aws/aws-sdk-go/private/waiter",
            "revision": "6669bce73b4e3bc922ff5ea3a3983ede26e02b39",
            "revisionTime": "2017-02-28T02:59:22Z",
            "version": "v1.7.3",
            "versionExact": "v1.7.3"
        },
        {
            "checksumSHA1": "9n/Gdm1mNIxB7eXRZR+LP2pLjr8=",
            "path": "github.com/aws/aws-sdk-go/service/acm",
            "revision": "6669bce73b4e3bc922ff5ea3a3983ede26e02b39",
            "revisionTime": "2017-02-28T02:59:22Z",
            "version": "v1.7.3",
            "versionExact": "v1.7.3"
        },
        {
            "checksumSHA1": "ygS1AtvAaYa1JHsccugtZUlxnxo=",
            "path": "github.com/aws/aws-sdk-go/service/apigateway",
            "revision": "6669bce73b4e3bc922ff5ea3a3983ede26e02b39",
            "revisionTime": "2017-02-28T02:59:22Z",
            "version": "v1.7.3",
            "versionExact": "v1.7.3"
        },
        {
            "checksumSHA1": "vywzqp8jtu1rUKkb/4LEld2yOgQ=",
            "path": "github.com/aws/aws-sdk-go/service/applicationautoscaling",
            "revision": "6669bce73b4e3bc922ff5ea3a3983ede26e02b39",
            "revisionTime": "2017-02-28T02:59:22Z",
            "version": "v1.7.3",
            "versionExact": "v1.7.3"
        },
        {
            "checksumSHA1": "0/2niio3ok72EAFl/s3S/E/yabc=",
            "path": "github.com/aws/aws-sdk-go/service/autoscaling",
            "revision": "6669bce73b4e3bc922ff5ea3a3983ede26e02b39",
            "revisionTime": "2017-02-28T02:59:22Z",
            "version": "v1.7.3",
            "versionExact": "v1.7.3"
        },
        {
            "checksumSHA1": "rKlCBX8p5aFkljRSWug8chDKOsU=",
            "path": "github.com/aws/aws-sdk-go/service/cloudformation",
            "revision": "6669bce73b4e3bc922ff5ea3a3983ede26e02b39",
            "revisionTime": "2017-02-28T02:59:22Z",
            "version": "v1.7.3",
            "versionExact": "v1.7.3"
        },
        {
            "checksumSHA1": "FKms6qE/E3ZLLV90G877CrXJwpk=",
            "path": "github.com/aws/aws-sdk-go/service/cloudfront",
            "revision": "6669bce73b4e3bc922ff5ea3a3983ede26e02b39",
            "revisionTime": "2017-02-28T02:59:22Z",
            "version": "v1.7.3",
            "versionExact": "v1.7.3"
        },
        {
            "checksumSHA1": "YCEne7Ho245VJlaDqxpGaaNnNAs=",
            "path": "github.com/aws/aws-sdk-go/service/cloudtrail",
            "revision": "6669bce73b4e3bc922ff5ea3a3983ede26e02b39",
            "revisionTime": "2017-02-28T02:59:22Z",
            "version": "v1.7.3",
            "versionExact": "v1.7.3"
        },
        {
            "checksumSHA1": "ZnIZiTYeRgS2393kOcYxNL0qAUQ=",
            "path": "github.com/aws/aws-sdk-go/service/cloudwatch",
            "revision": "6669bce73b4e3bc922ff5ea3a3983ede26e02b39",
            "revisionTime": "2017-02-28T02:59:22Z",
            "version": "v1.7.3",
            "versionExact": "v1.7.3"
        },
        {
            "checksumSHA1": "wlq1vQbXSJ4NK6fzlVrPDZwyw8A=",
            "path": "github.com/aws/aws-sdk-go/service/cloudwatchevents",
            "revision": "6669bce73b4e3bc922ff5ea3a3983ede26e02b39",
            "revisionTime": "2017-02-28T02:59:22Z",
            "version": "v1.7.3",
            "versionExact": "v1.7.3"
        },
        {
            "checksumSHA1": "TMRiIJYbg0/5naYSnYk3DQnaDkk=",
            "path": "github.com/aws/aws-sdk-go/service/cloudwatchlogs",
            "revision": "6669bce73b4e3bc922ff5ea3a3983ede26e02b39",
            "revisionTime": "2017-02-28T02:59:22Z",
            "version": "v1.7.3",
            "versionExact": "v1.7.3"
        },
        {
            "checksumSHA1": "8T0+kiovp+vGclOMZMajizGsG54=",
            "path": "github.com/aws/aws-sdk-go/service/codebuild",
            "revision": "6669bce73b4e3bc922ff5ea3a3983ede26e02b39",
            "revisionTime": "2017-02-28T02:59:22Z",
            "version": "v1.7.3",
            "versionExact": "v1.7.3"
        },
        {
            "checksumSHA1": "JKGhzZ6hg3myUEnNndjUyamloN4=",
            "path": "github.com/aws/aws-sdk-go/service/codecommit",
            "revision": "6669bce73b4e3bc922ff5ea3a3983ede26e02b39",
            "revisionTime": "2017-02-28T02:59:22Z",
            "version": "v1.7.3",
            "versionExact": "v1.7.3"
        },
        {
            "checksumSHA1": "Lzj28Igm2Nazp9iY1qt3nJQ8vv4=",
            "path": "github.com/aws/aws-sdk-go/service/codedeploy",
            "revision": "6669bce73b4e3bc922ff5ea3a3983ede26e02b39",
            "revisionTime": "2017-02-28T02:59:22Z",
            "version": "v1.7.3",
            "versionExact": "v1.7.3"
        },
        {
            "checksumSHA1": "LXjLQyMAadcANG0UURWuw4di2YE=",
            "path": "github.com/aws/aws-sdk-go/service/codepipeline",
            "revision": "6669bce73b4e3bc922ff5ea3a3983ede26e02b39",
            "revisionTime": "2017-02-28T02:59:22Z",
            "version": "v1.7.3",
            "versionExact": "v1.7.3"
        },
        {
            "checksumSHA1": "NYRd4lqocAcZdkEvLHAZYyXz8Bs=",
            "path": "github.com/aws/aws-sdk-go/service/configservice",
            "revision": "6669bce73b4e3bc922ff5ea3a3983ede26e02b39",
            "revisionTime": "2017-02-28T02:59:22Z",
            "version": "v1.7.3",
            "versionExact": "v1.7.3"
        },
        {
            "checksumSHA1": "fcYSy6jPQjLB7mtOfxsMqWnjobU=",
            "path": "github.com/aws/aws-sdk-go/service/databasemigrationservice",
            "revision": "6669bce73b4e3bc922ff5ea3a3983ede26e02b39",
            "revisionTime": "2017-02-28T02:59:22Z",
            "version": "v1.7.3",
            "versionExact": "v1.7.3"
        },
        {
            "checksumSHA1": "efnIi8bx7cQJ46T9mtzg/SFRqLI=",
            "path": "github.com/aws/aws-sdk-go/service/directoryservice",
            "revision": "6669bce73b4e3bc922ff5ea3a3983ede26e02b39",
            "revisionTime": "2017-02-28T02:59:22Z",
            "version": "v1.7.3",
            "versionExact": "v1.7.3"
        },
        {
            "checksumSHA1": "D5tbr+FKR8BUU0HxxGB9pS9Dlrc=",
            "path": "github.com/aws/aws-sdk-go/service/dynamodb",
            "revision": "6669bce73b4e3bc922ff5ea3a3983ede26e02b39",
            "revisionTime": "2017-02-28T02:59:22Z",
            "version": "v1.7.3",
            "versionExact": "v1.7.3"
        },
        {
            "checksumSHA1": "ecCVL8+SptmQlojrGtL8mQdaJ6E=",
            "path": "github.com/aws/aws-sdk-go/service/ec2",
            "revision": "6669bce73b4e3bc922ff5ea3a3983ede26e02b39",
            "revisionTime": "2017-02-28T02:59:22Z",
            "version": "v1.7.3",
            "versionExact": "v1.7.3"
        },
        {
            "checksumSHA1": "B6qHy1+Rrp9lQCBR/JDRT72kuCI=",
            "path": "github.com/aws/aws-sdk-go/service/ecr",
            "revision": "6669bce73b4e3bc922ff5ea3a3983ede26e02b39",
            "revisionTime": "2017-02-28T02:59:22Z",
            "version": "v1.7.3",
            "versionExact": "v1.7.3"
        },
        {
            "checksumSHA1": "UFpKfwRxhzQk3pCbBrBa2RsPL24=",
            "path": "github.com/aws/aws-sdk-go/service/ecs",
            "revision": "6669bce73b4e3bc922ff5ea3a3983ede26e02b39",
            "revisionTime": "2017-02-28T02:59:22Z",
            "version": "v1.7.3",
            "versionExact": "v1.7.3"
        },
        {
            "checksumSHA1": "jTTOfudaj/nYDyLCig9SKlDFFHk=",
            "path": "github.com/aws/aws-sdk-go/service/efs",
            "revision": "6669bce73b4e3bc922ff5ea3a3983ede26e02b39",
            "revisionTime": "2017-02-28T02:59:22Z",
            "version": "v1.7.3",
            "versionExact": "v1.7.3"
        },
        {
            "checksumSHA1": "5ZYWoEnb0SID/9cKRb1oGPrrhsA=",
            "path": "github.com/aws/aws-sdk-go/service/elasticache",
            "revision": "6669bce73b4e3bc922ff5ea3a3983ede26e02b39",
            "revisionTime": "2017-02-28T02:59:22Z",
            "version": "v1.7.3",
            "versionExact": "v1.7.3"
        },
        {
            "checksumSHA1": "oVV/BlLfwPI+iycKd9PIQ7oLm/4=",
            "path": "github.com/aws/aws-sdk-go/service/elasticbeanstalk",
            "revision": "6669bce73b4e3bc922ff5ea3a3983ede26e02b39",
            "revisionTime": "2017-02-28T02:59:22Z",
            "version": "v1.7.3",
            "versionExact": "v1.7.3"
        },
        {
            "checksumSHA1": "yvQhmYq5ZKkKooTgkZ+M6032Vr0=",
            "path": "github.com/aws/aws-sdk-go/service/elasticsearchservice",
            "revision": "6669bce73b4e3bc922ff5ea3a3983ede26e02b39",
            "revisionTime": "2017-02-28T02:59:22Z",
            "version": "v1.7.3",
            "versionExact": "v1.7.3"
        },
        {
            "checksumSHA1": "M1+iJ/A2Ml8bxSJFrBr/jWsv9w0=",
            "path": "github.com/aws/aws-sdk-go/service/elastictranscoder",
            "revision": "6669bce73b4e3bc922ff5ea3a3983ede26e02b39",
            "revisionTime": "2017-02-28T02:59:22Z",
            "version": "v1.7.3",
            "versionExact": "v1.7.3"
        },
        {
            "checksumSHA1": "BjzlDfZp1UvDoFfFnkwBxJxtylg=",
            "path": "github.com/aws/aws-sdk-go/service/elb",
            "revision": "6669bce73b4e3bc922ff5ea3a3983ede26e02b39",
            "revisionTime": "2017-02-28T02:59:22Z",
            "version": "v1.7.3",
            "versionExact": "v1.7.3"
        },
        {
            "checksumSHA1": "42TACCjZnJKGuF4ijfLpKUpw4/I=",
            "path": "github.com/aws/aws-sdk-go/service/elbv2",
            "revision": "6669bce73b4e3bc922ff5ea3a3983ede26e02b39",
            "revisionTime": "2017-02-28T02:59:22Z",
            "version": "v1.7.3",
            "versionExact": "v1.7.3"
        },
        {
            "checksumSHA1": "x+ykEiXwI53Wm6Ypb4XgFf/6HaI=",
            "path": "github.com/aws/aws-sdk-go/service/emr",
            "revision": "6669bce73b4e3bc922ff5ea3a3983ede26e02b39",
            "revisionTime": "2017-02-28T02:59:22Z",
            "version": "v1.7.3",
            "versionExact": "v1.7.3"
        },
        {
            "checksumSHA1": "1O87s9AddHMbwCu6ooNULcW9iE8=",
            "path": "github.com/aws/aws-sdk-go/service/firehose",
            "revision": "6669bce73b4e3bc922ff5ea3a3983ede26e02b39",
            "revisionTime": "2017-02-28T02:59:22Z",
            "version": "v1.7.3",
            "versionExact": "v1.7.3"
        },
        {
            "checksumSHA1": "g5xmBO7nAUGV2yT8SAL2tfP8DUU=",
            "path": "github.com/aws/aws-sdk-go/service/glacier",
            "revision": "6669bce73b4e3bc922ff5ea3a3983ede26e02b39",
            "revisionTime": "2017-02-28T02:59:22Z",
            "version": "v1.7.3",
            "versionExact": "v1.7.3"
        },
        {
            "checksumSHA1": "7JybKGBdRMLcnHP+126VLsnVghM=",
            "path": "github.com/aws/aws-sdk-go/service/iam",
            "revision": "6669bce73b4e3bc922ff5ea3a3983ede26e02b39",
            "revisionTime": "2017-02-28T02:59:22Z",
            "version": "v1.7.3",
            "versionExact": "v1.7.3"
        },
        {
            "checksumSHA1": "Bk6ExT97T4NMOyXthMr6Avm34mg=",
            "path": "github.com/aws/aws-sdk-go/service/inspector",
            "revision": "6669bce73b4e3bc922ff5ea3a3983ede26e02b39",
            "revisionTime": "2017-02-28T02:59:22Z",
            "version": "v1.7.3",
            "versionExact": "v1.7.3"
        },
        {
            "checksumSHA1": "lUmFKbtBQn9S4qrD5GOd57PIU1c=",
            "path": "github.com/aws/aws-sdk-go/service/kinesis",
            "revision": "6669bce73b4e3bc922ff5ea3a3983ede26e02b39",
            "revisionTime": "2017-02-28T02:59:22Z",
            "version": "v1.7.3",
            "versionExact": "v1.7.3"
        },
        {
            "checksumSHA1": "l1NpLkHXS+eDybfk4Al9Afhyf/4=",
            "path": "github.com/aws/aws-sdk-go/service/kms",
            "revision": "6669bce73b4e3bc922ff5ea3a3983ede26e02b39",
            "revisionTime": "2017-02-28T02:59:22Z",
            "version": "v1.7.3",
            "versionExact": "v1.7.3"
        },
        {
            "checksumSHA1": "8kUY3AExG/gcAJ2I2a5RCSoxx5I=",
            "path": "github.com/aws/aws-sdk-go/service/lambda",
            "revision": "6669bce73b4e3bc922ff5ea3a3983ede26e02b39",
            "revisionTime": "2017-02-28T02:59:22Z",
            "version": "v1.7.3",
            "versionExact": "v1.7.3"
        },
        {
            "checksumSHA1": "Ab4YFGFLtEBEIpr8kHkLjB7ydGY=",
            "path": "github.com/aws/aws-sdk-go/service/lightsail",
            "revision": "6669bce73b4e3bc922ff5ea3a3983ede26e02b39",
            "revisionTime": "2017-02-28T02:59:22Z",
            "version": "v1.7.3",
            "versionExact": "v1.7.3"
        },
        {
            "checksumSHA1": "c3N3uwWuXjwio6NNDAlDr0oUUXk=",
            "path": "github.com/aws/aws-sdk-go/service/opsworks",
            "revision": "6669bce73b4e3bc922ff5ea3a3983ede26e02b39",
            "revisionTime": "2017-02-28T02:59:22Z",
            "version": "v1.7.3",
            "versionExact": "v1.7.3"
        },
        {
            "checksumSHA1": "M5FOT9uK1HSNypXWS8yVyt2tTWc=",
            "path": "github.com/aws/aws-sdk-go/service/rds",
            "revision": "6669bce73b4e3bc922ff5ea3a3983ede26e02b39",
            "revisionTime": "2017-02-28T02:59:22Z",
            "version": "v1.7.3",
            "versionExact": "v1.7.3"
        },
        {
            "checksumSHA1": "09fncNHyk8Tcw9Ailvi0pi9F1Xc=",
            "path": "github.com/aws/aws-sdk-go/service/redshift",
            "revision": "6669bce73b4e3bc922ff5ea3a3983ede26e02b39",
            "revisionTime": "2017-02-28T02:59:22Z",
            "version": "v1.7.3",
            "versionExact": "v1.7.3"
        },
        {
            "checksumSHA1": "VWVMEqjfDDgB14lgsv0Zq3dQclU=",
            "path": "github.com/aws/aws-sdk-go/service/route53",
            "revision": "6669bce73b4e3bc922ff5ea3a3983ede26e02b39",
            "revisionTime": "2017-02-28T02:59:22Z",
            "version": "v1.7.3",
            "versionExact": "v1.7.3"
        },
        {
            "checksumSHA1": "eEWM4wKzVbRqAwIy3MdMCDUGs2s=",
            "path": "github.com/aws/aws-sdk-go/service/s3",
            "revision": "6669bce73b4e3bc922ff5ea3a3983ede26e02b39",
            "revisionTime": "2017-02-28T02:59:22Z",
            "version": "v1.7.3",
            "versionExact": "v1.7.3"
        },
        {
            "checksumSHA1": "4NNi2Ab0iPu/MRGo/kn20mTNxg4=",
            "path": "github.com/aws/aws-sdk-go/service/ses",
            "revision": "6669bce73b4e3bc922ff5ea3a3983ede26e02b39",
            "revisionTime": "2017-02-28T02:59:22Z",
            "version": "v1.7.3",
            "versionExact": "v1.7.3"
        },
        {
            "checksumSHA1": "KpqdFUB/0gBsouCqZmflQ4YPXB0=",
            "path": "github.com/aws/aws-sdk-go/service/sfn",
            "revision": "6669bce73b4e3bc922ff5ea3a3983ede26e02b39",
            "revisionTime": "2017-02-28T02:59:22Z",
            "version": "v1.7.3",
            "versionExact": "v1.7.3"
        },
        {
            "checksumSHA1": "cRGam+7Yt9Ys4WQH6TNYg+Fjf20=",
            "path": "github.com/aws/aws-sdk-go/service/simpledb",
            "revision": "6669bce73b4e3bc922ff5ea3a3983ede26e02b39",
            "revisionTime": "2017-02-28T02:59:22Z",
            "version": "v1.7.3",
            "versionExact": "v1.7.3"
        },
        {
            "checksumSHA1": "3wN8qn+1be7xe/0zXrOM502s+8M=",
            "path": "github.com/aws/aws-sdk-go/service/sns",
            "revision": "6669bce73b4e3bc922ff5ea3a3983ede26e02b39",
            "revisionTime": "2017-02-28T02:59:22Z",
            "version": "v1.7.3",
            "versionExact": "v1.7.3"
        },
        {
            "checksumSHA1": "pMyhp8ffTMnHDoF+Wu0rcvhVoNE=",
            "path": "github.com/aws/aws-sdk-go/service/sqs",
            "revision": "6669bce73b4e3bc922ff5ea3a3983ede26e02b39",
            "revisionTime": "2017-02-28T02:59:22Z",
            "version": "v1.7.3",
            "versionExact": "v1.7.3"
        },
        {
            "checksumSHA1": "UEVVPCLpzuLRBIZI7X1A8mIpSuA=",
            "path": "github.com/aws/aws-sdk-go/service/ssm",
            "revision": "6669bce73b4e3bc922ff5ea3a3983ede26e02b39",
            "revisionTime": "2017-02-28T02:59:22Z",
            "version": "v1.7.3",
            "versionExact": "v1.7.3"
        },
        {
            "checksumSHA1": "Knj17ZMPWkGYTm2hZxEgnuboMM4=",
            "path": "github.com/aws/aws-sdk-go/service/sts",
            "revision": "6669bce73b4e3bc922ff5ea3a3983ede26e02b39",
            "revisionTime": "2017-02-28T02:59:22Z",
            "version": "v1.7.3",
            "versionExact": "v1.7.3"
        },
        {
            "checksumSHA1": "C99KOCRh6qMcFwKFZy3r8we9NNE=",
            "path": "github.com/aws/aws-sdk-go/service/waf",
            "revision": "6669bce73b4e3bc922ff5ea3a3983ede26e02b39",
            "revisionTime": "2017-02-28T02:59:22Z",
            "version": "v1.7.3",
            "versionExact": "v1.7.3"
        },
        {
            "checksumSHA1": "nqw2Qn5xUklssHTubS5HDvEL9L4=",
            "path": "github.com/bgentry/go-netrc/netrc",
            "revision": "9fd32a8b3d3d3f9d43c341bfe098430e07609480",
            "revisionTime": "2014-04-22T17:41:19Z"
        },
        {
            "checksumSHA1": "Isa9x3nvIJ12hvgdvUUBty+yplU=",
            "path": "github.com/bgentry/speakeasy",
            "revision": "675b82c74c0ed12283ee81ba8a534c8982c07b85",
            "revisionTime": "2016-10-13T10:26:35Z"
        },
        {
            "checksumSHA1": "gntLgvUzJqZWf4NYxJr3p/3gcvk=",
            "path": "github.com/blang/semver",
            "revision": "4a1e882c79dcf4ec00d2e29fac74b9c8938d5052",
            "revisionTime": "2017-02-02T18:38:21Z"
        },
        {
            "checksumSHA1": "SPQcWDUN+wcTThipcR9EzX4t3E8=",
            "path": "github.com/cenkalti/backoff",
            "revision": "b02f2bbce11d7ea6b97f282ef1771b0fe2f65ef3",
            "revisionTime": "2016-10-20T19:44:10Z"
        },
        {
            "checksumSHA1": "sIaADZAnjqXQLRXec+QvQ6ChlYE=",
            "path": "github.com/chzyer/readline",
            "revision": "c914be64f07d9998f52bf0d598ec26d457168c0f",
            "revisionTime": "2016-11-06T04:23:43Z"
        },
        {
            "checksumSHA1": "Ydqm9Z29I9KdF7sq6NjWmGFrOig=",
            "path": "github.com/cihub/seelog",
            "revision": "175e6e3d439fe2e1cee7ab652b12eb546c145a13",
            "revisionTime": "2016-10-09T22:53:54Z"
        },
        {
            "checksumSHA1": "iMU6SM/jawaCOJnyvR5/w8C/C1w=",
            "path": "github.com/cihub/seelog/archive",
            "revision": "7bfb7937d106522a9c6d659864dca47cddcccc8a",
            "revisionTime": "2017-01-10T09:44:45Z"
        },
        {
            "checksumSHA1": "oSd7EVei192qS3uYyCAMx9zV3Y8=",
            "path": "github.com/cihub/seelog/archive/gzip",
            "revision": "175e6e3d439fe2e1cee7ab652b12eb546c145a13",
            "revisionTime": "2016-10-09T22:53:54Z"
        },
        {
            "checksumSHA1": "emesF9mCsIQC59VUE2lvjZYpAHU=",
            "path": "github.com/cihub/seelog/archive/tar",
            "revision": "7bfb7937d106522a9c6d659864dca47cddcccc8a",
            "revisionTime": "2017-01-10T09:44:45Z"
        },
        {
            "checksumSHA1": "TXLSkZsRlMifg3mg9+6QgEZJ6m4=",
            "path": "github.com/cihub/seelog/archive/zip",
            "revision": "7bfb7937d106522a9c6d659864dca47cddcccc8a",
            "revisionTime": "2017-01-10T09:44:45Z"
        },
        {
            "checksumSHA1": "QhYMdplKQJAMptRaHZBB8CF6HdM=",
            "path": "github.com/cloudflare/cloudflare-go",
            "revision": "6cfcb7ec3886f434daf8515d14d4ab208cae845c",
            "revisionTime": "2016-12-21T19:00:05Z"
        },
        {
            "checksumSHA1": "vHgur8rFMm8ewYO5tqJXXXE/XnA=",
            "comment": "v2.3.0-alpha.0-652-ge552791",
            "path": "github.com/coreos/etcd/client",
            "revision": "e5527914aa42cae3063f52892e1ca4518da0e4ae"
        },
        {
            "checksumSHA1": "mKIXx1kDwmVmdIpZ3pJtRBuUKso=",
            "comment": "v2.3.0-alpha.0-652-ge552791",
            "path": "github.com/coreos/etcd/pkg/pathutil",
            "revision": "e5527914aa42cae3063f52892e1ca4518da0e4ae"
        },
        {
            "checksumSHA1": "dMR9ipwCbX5eIPnvLXiPUM65/0s=",
            "comment": "v2.3.0-alpha.0-652-ge552791",
            "path": "github.com/coreos/etcd/pkg/types",
            "revision": "e5527914aa42cae3063f52892e1ca4518da0e4ae"
        },
        {
            "checksumSHA1": "vM0AXBjMyPUVF7sLxjXX0to78l0=",
            "path": "github.com/coreos/go-oidc/http",
            "revision": "f828b1fc9b58b59bd70ace766bfc190216b58b01",
            "revisionTime": "2017-01-30T17:51:17Z"
        },
        {
            "checksumSHA1": "4tTcNh86OwCSkCD6WeA6ajRYqDA=",
            "path": "github.com/coreos/go-oidc/jose",
            "revision": "f828b1fc9b58b59bd70ace766bfc190216b58b01",
            "revisionTime": "2017-01-30T17:51:17Z"
        },
        {
            "checksumSHA1": "r1oC4B8T20BNrRjyhtVE0Wbavt4=",
            "path": "github.com/coreos/go-oidc/key",
            "revision": "f828b1fc9b58b59bd70ace766bfc190216b58b01",
            "revisionTime": "2017-01-30T17:51:17Z"
        },
        {
            "checksumSHA1": "VDZdX1BgnrZ1pV5hZ98xOsN7Bbg=",
            "path": "github.com/coreos/go-oidc/oauth2",
            "revision": "f828b1fc9b58b59bd70ace766bfc190216b58b01",
            "revisionTime": "2017-01-30T17:51:17Z"
        },
        {
            "checksumSHA1": "yFHNaGkWafhnOVl910YjQs0Qkfk=",
            "path": "github.com/coreos/go-oidc/oidc",
            "revision": "f828b1fc9b58b59bd70ace766bfc190216b58b01",
            "revisionTime": "2017-01-30T17:51:17Z"
        },
        {
            "checksumSHA1": "0sYnSIFxkXCVRYj3afRu8EyIl0g=",
            "path": "github.com/coreos/ignition/config/types",
            "revision": "211ab9d5a30be883c39a47642d05fdc6ce32b76e",
            "revisionTime": "2016-12-23T13:37:58Z"
        },
        {
            "checksumSHA1": "ViLVCc7CzzrGdJINAg8hv98CVkg=",
            "path": "github.com/coreos/ignition/config/validate/report",
            "revision": "211ab9d5a30be883c39a47642d05fdc6ce32b76e",
            "revisionTime": "2016-12-23T13:37:58Z"
        },
        {
            "checksumSHA1": "vhHfyZLaugP3bKfJjnZe2+5XaHc=",
            "path": "github.com/coreos/pkg/health",
            "revision": "1c941d73110817a80b9fa6e14d5d2b00d977ce2a",
            "revisionTime": "2017-02-06T20:20:45Z"
        },
        {
            "checksumSHA1": "gRHhz6qleTtTUH/UIXwGeNxBFR8=",
            "path": "github.com/coreos/pkg/httputil",
            "revision": "1c941d73110817a80b9fa6e14d5d2b00d977ce2a",
            "revisionTime": "2017-02-06T20:20:45Z"
        },
        {
            "checksumSHA1": "etBdQ0LN6ojGunfvUt6B5C3FNrQ=",
            "path": "github.com/coreos/pkg/timeutil",
            "revision": "1c941d73110817a80b9fa6e14d5d2b00d977ce2a",
            "revisionTime": "2017-02-06T20:20:45Z"
        },
        {
            "checksumSHA1": "bFj0ceSRvaFFCfmS4el1PjWhcgw=",
            "path": "github.com/creack/goselect",
            "revision": "1bd5ca702c6154bccc56ecd598932ee8b295cab2",
            "revisionTime": "2016-07-14T17:28:59Z"
        },
        {
            "checksumSHA1": "+LNqBN6tG7kPK8t4EIoNxk+VTvg=",
            "path": "github.com/cyberdelia/heroku-go/v3",
            "revision": "81c5afa1abcf69cc18ccc24fa3716b5a455c9208"
        },
        {
            "checksumSHA1": "/5cvgU+J4l7EhMXTK76KaCAfOuU=",
            "path": "github.com/davecgh/go-spew/spew",
            "revision": "346938d642f2ec3594ed81d874461961cd0faa76",
            "revisionTime": "2016-10-29T20:57:26Z"
        },
        {
            "checksumSHA1": "ADySw3nBHyzEHB6afBSeVRN2A4g=",
            "path": "github.com/denverdino/aliyungo/common",
            "revision": "d123f5d1fa71b211b70b2e9b56a62da21076884a",
            "revisionTime": "2017-01-17T10:57:15Z"
        },
        {
            "checksumSHA1": "9ZY3RlumKp5DAMfL08YwMoOOT2o=",
            "path": "github.com/denverdino/aliyungo/ecs",
            "revision": "d123f5d1fa71b211b70b2e9b56a62da21076884a",
            "revisionTime": "2017-01-17T10:57:15Z"
        },
        {
            "checksumSHA1": "QlA7zv05k7HWeR3tg4uHqIlFcg8=",
            "path": "github.com/denverdino/aliyungo/slb",
            "revision": "d123f5d1fa71b211b70b2e9b56a62da21076884a",
            "revisionTime": "2017-01-17T10:57:15Z"
        },
        {
            "checksumSHA1": "Lp0KtT7ycgq31ox3Uzhpxyw0U+Y=",
            "path": "github.com/denverdino/aliyungo/util",
            "revision": "d123f5d1fa71b211b70b2e9b56a62da21076884a",
            "revisionTime": "2017-01-17T10:57:15Z"
        },
        {
            "checksumSHA1": "yDQQpeUxwqB3C+4opweg6znWJQk=",
            "comment": "v2.4.0-11-gf219341",
            "path": "github.com/dgrijalva/jwt-go",
            "revision": "f0777076321ab64f6efc15a82d9d23b98539b943",
            "revisionTime": "2016-06-17T17:01:58Z"
        },
        {
            "checksumSHA1": "tOlmmumwQ9pCv5cQgs+W7sgPVgU=",
            "comment": "v0.9.0-20-gf75d769",
            "path": "github.com/digitalocean/godo",
            "revision": "767976000cc435d38646653b52be9be572727f30",
            "revisionTime": "2017-02-14T20:43:37Z"
        },
        {
            "checksumSHA1": "1PlWp7ZA8IBK6J6XcIwRpoSTNoc=",
            "path": "github.com/dnsimple/dnsimple-go/dnsimple",
            "revision": "84018270a30ebbdaa9b4900a4525c72d8c0b44df",
            "revisionTime": "2017-02-21T09:21:47Z"
        },
        {
            "checksumSHA1": "Gj+xR1VgFKKmFXYOJMnAczC3Znk=",
            "path": "github.com/docker/distribution/digestset",
            "revision": "50133d63723f8fa376e632a853739990a133be16",
            "revisionTime": "2017-02-21T19:08:14Z"
        },
        {
            "checksumSHA1": "m4wEFD0Mh+ClfprUqgl0GyNmk7Q=",
            "path": "github.com/docker/distribution/reference",
            "revision": "50133d63723f8fa376e632a853739990a133be16",
            "revisionTime": "2017-02-21T19:08:14Z"
        },
        {
            "checksumSHA1": "zkENTbOfU8YoxPfFwVAhTz516Dg=",
            "path": "github.com/dustin/go-humanize",
            "revision": "7a41df006ff9af79a29f0ffa9c5f21fbe6314a2d",
            "revisionTime": "2017-01-10T07:11:07Z"
        },
        {
            "checksumSHA1": "GCskdwYAPW2S34918Z5CgNMJ2Wc=",
            "path": "github.com/dylanmei/iso8601",
            "revision": "2075bf119b58e5576c6ed9f867b8f3d17f2e54d4"
        },
        {
            "checksumSHA1": "by8KnjbSvP58haObPorGWR2CJfk=",
            "path": "github.com/dylanmei/winrmtest",
            "revision": "025617847eb2cf9bd1d851bc3b22ed28e6245ce5"
        },
        {
            "checksumSHA1": "C0xVFfC4PLAx0WKgeDk7fQdj9NU=",
            "path": "github.com/emicklei/go-restful",
            "revision": "cf834cf8da5b681af81bde6fa32304e6ce8eec71",
            "revisionTime": "2017-02-16T14:03:32Z",
            "version": "1.0.0"
        },
        {
            "checksumSHA1": "rmsBHtFpV3osid71XnTZBo/b3bU=",
            "path": "github.com/emicklei/go-restful/log",
            "revision": "cf834cf8da5b681af81bde6fa32304e6ce8eec71",
            "revisionTime": "2017-02-16T14:03:32Z",
            "version": "1.0.0"
        },
        {
            "checksumSHA1": "8YXII1Wxu1nb5IUEndvrRCi4CX4=",
            "path": "github.com/emicklei/go-restful/swagger",
            "revision": "ad3e7d5a0a11fbbead57cc9353720a60a0a2793f",
            "revisionTime": "2017-01-29T11:47:09Z",
            "version": "1.0.0",
            "versionExact": "1.0.0"
        },
        {
            "checksumSHA1": "xPPXsop1MasrinvYYmMBeuwDu9c=",
            "path": "github.com/exponent-io/jsonpath",
            "revision": "d6023ce2651d8eafb5c75bb0c7167536102ec9f5",
            "revisionTime": "2015-10-13T19:33:12Z"
        },
        {
            "checksumSHA1": "40Ns85VYa4smQPcewZ7SOdfLnKU=",
            "path": "github.com/fatih/structs",
            "revision": "a720dfa8df582c51dee1b36feabb906bde1588bd",
            "revisionTime": "2017-01-03T08:10:50Z"
        },
        {
            "checksumSHA1": "n25vuAkZbpXDMGrutoefN+b4g+M=",
            "path": "github.com/franela/goreq",
            "revision": "fc08df6ca2d4a0d1a5ae24739aa268863943e723",
            "revisionTime": "2016-05-08T00:03:57Z"
        },
        {
            "checksumSHA1": "zKO4Yu8oaruG1xC9jkKRm9ywZvI=",
            "path": "github.com/fsouza/go-dockerclient",
            "revision": "1d4f4ae73768d3ca16a6fb964694f58dc5eba601",
            "revisionTime": "2016-04-27T17:25:47Z",
            "tree": true
        },
        {
            "checksumSHA1": "SYxDN6l6j6OJ9f9BQDzneaJBd0k=",
            "path": "github.com/gedex/inflector",
            "revision": "046f2c31204676e3623730ee70fd0964e05822e7",
            "revisionTime": "2016-11-03T04:27:56Z"
        },
        {
            "checksumSHA1": "muGVyM8mY3/gcap6kr4Ib3F5Xn4=",
            "path": "github.com/ghodss/yaml",
            "revision": "04f313413ffd65ce25f2541bfd2b2ceec5c0908c",
            "revisionTime": "2016-12-07T00:33:20Z"
        },
        {
            "checksumSHA1": "JKjnR1ApU6NcC79xcGaT7QRMx3A=",
            "comment": "0.0.1-42-gea19666",
            "path": "github.com/go-chef/chef",
            "revision": "bf4e81635329d7a0fc8d7c858a899a72cdb69b9e",
            "revisionTime": "2016-06-30T18:09:21Z"
        },
        {
            "checksumSHA1": "1K+xrZ1PBez190iGt5OnMtGdih4=",
            "comment": "v1.8.6",
            "path": "github.com/go-ini/ini",
            "revision": "766e555c68dc8bda90d197ee8946c37519c19409",
            "revisionTime": "2017-01-17T13:00:17Z"
        },
        {
            "checksumSHA1": "6dTGC5A1Y1xnv+JSi9z8S6JfnH0=",
            "path": "github.com/go-openapi/jsonpointer",
            "revision": "779f45308c19820f1a69e9a4cd965f496e0da10f",
            "revisionTime": "2017-01-02T17:42:23Z"
        },
        {
            "checksumSHA1": "YMNc0I/ifBw9TsnF13NTpIN9yu4=",
            "path": "github.com/go-openapi/jsonreference",
            "revision": "36d33bfe519efae5632669801b180bf1a245da3b",
            "revisionTime": "2016-11-05T16:21:50Z"
        },
        {
            "checksumSHA1": "m4Hv3utLm095Tmjo0XfLQxTtzcc=",
            "path": "github.com/go-openapi/spec",
            "revision": "02fb9cd3430ed0581e0ceb4804d5d4b3cc702694",
            "revisionTime": "2017-02-03T15:16:51Z"
        },
        {
            "checksumSHA1": "AmuDvoqYpodvT8mzy+IEnKg9HFg=",
            "path": "github.com/go-openapi/swag",
            "revision": "d5f8ebc3b1c55a4cf6489eeae7354f338cfe299e",
            "revisionTime": "2017-01-29T22:26:39Z"
        },
        {
            "checksumSHA1": "XwDm1VMyZA/MLAK4Fst0yI7lyCE=",
            "path": "github.com/gogo/protobuf/proto",
            "revision": "3ea128ab69017b2bb9720f38a32e2dcfc22c0546",
            "revisionTime": "2017-02-20T12:55:46Z"
        },
        {
            "checksumSHA1": "HPVQZu059/Rfw2bAWM538bVTcUc=",
            "path": "github.com/gogo/protobuf/sortkeys",
            "revision": "3ea128ab69017b2bb9720f38a32e2dcfc22c0546",
            "revisionTime": "2017-02-20T12:55:46Z"
        },
        {
            "checksumSHA1": "HmbftipkadrLlCfzzVQ+iFHbl6g=",
            "path": "github.com/golang/glog",
            "revision": "23def4e6c14b4da8ac2ed8007337bc5eb5007998",
            "revisionTime": "2016-01-25T20:49:56Z"
        },
        {
            "checksumSHA1": "q3Bc7JpLWBqhZ4M7oreGo34RSkc=",
            "path": "github.com/golang/protobuf/proto",
            "revision": "8ee79997227bf9b34611aee7946ae64735e6fd93",
            "revisionTime": "2016-11-17T03:31:26Z"
        },
        {
            "checksumSHA1": "ov+6gzPH5YDff0pSit5Zolkh2gQ=",
            "path": "github.com/google/go-github/github",
            "revision": "ac4445ca1c9dfacf5c0bbf34b712b23a3bb59b6c"
        },
        {
            "checksumSHA1": "Evpv9y6iPdy+8FeAVDmKrqV1sqo=",
            "path": "github.com/google/go-querystring/query",
            "revision": "2a60fc2ba6c19de80291203597d752e9ba58e4c0"
        },
        {
            "checksumSHA1": "fgPBEKvm7D7y4IMxGaxHsPmtYtU=",
            "path": "github.com/google/gofuzz",
            "revision": "44d81051d367757e1c7c6a5a86423ece9afcf63c",
            "revisionTime": "2016-11-22T19:10:42Z"
        },
        {
            "checksumSHA1": "V/53BpqgOkSDZCX6snQCAkdO2fM=",
            "path": "github.com/googleapis/gax-go",
            "revision": "da06d194a00e19ce00d9011a13931c3f6f6887c7",
            "revisionTime": "2016-11-07T00:24:06Z"
        },
        {
            "checksumSHA1": "xKB/9qxVhWxAERkjZLYfuUBR4P8=",
            "path": "github.com/gophercloud/gophercloud",
            "revision": "b06120d13e262ceaf890ef38ee30898813696af0",
            "revisionTime": "2017-02-14T04:36:15Z"
        },
        {
            "checksumSHA1": "S3zTth9INyj1RfyHkQEvJAvRWvw=",
            "path": "github.com/gophercloud/gophercloud/openstack",
            "revision": "b06120d13e262ceaf890ef38ee30898813696af0",
            "revisionTime": "2017-02-14T04:36:15Z"
        },
        {
            "checksumSHA1": "XAKLUSwXSMGtbp+U874qU4MzT/A=",
            "path": "github.com/gophercloud/gophercloud/openstack/blockstorage/extensions/volumeactions",
            "revision": "b06120d13e262ceaf890ef38ee30898813696af0",
            "revisionTime": "2017-02-14T04:36:15Z"
        },
        {
            "checksumSHA1": "9DTfNt/B4aZWXEmTNqXU5rNrrDc=",
            "path": "github.com/gophercloud/gophercloud/openstack/blockstorage/v1/volumes",
            "revision": "b06120d13e262ceaf890ef38ee30898813696af0",
            "revisionTime": "2017-02-14T04:36:15Z"
        },
        {
            "checksumSHA1": "B4IXSmq364HcBruvvV0QjDFxZgc=",
            "path": "github.com/gophercloud/gophercloud/openstack/blockstorage/v2/volumes",
            "revision": "b06120d13e262ceaf890ef38ee30898813696af0",
            "revisionTime": "2017-02-14T04:36:15Z"
        },
        {
            "checksumSHA1": "w2wHF5eEBE89ZYlkS9GAJsSIq9U=",
            "path": "github.com/gophercloud/gophercloud/openstack/compute/v2/extensions/bootfromvolume",
            "revision": "b06120d13e262ceaf890ef38ee30898813696af0",
            "revisionTime": "2017-02-14T04:36:15Z"
        },
        {
            "checksumSHA1": "e7AW3YDVYJPKUjpqsB4AL9RRlTw=",
            "path": "github.com/gophercloud/gophercloud/openstack/compute/v2/extensions/floatingips",
            "revision": "b06120d13e262ceaf890ef38ee30898813696af0",
            "revisionTime": "2017-02-14T04:36:15Z"
        },
        {
            "checksumSHA1": "RWwUliHD65cWApdEo4ckOcPSArg=",
            "path": "github.com/gophercloud/gophercloud/openstack/compute/v2/extensions/keypairs",
            "revision": "b06120d13e262ceaf890ef38ee30898813696af0",
            "revisionTime": "2017-02-14T04:36:15Z"
        },
        {
            "checksumSHA1": "tOmntqlmZ/r8aObUChNloddLhwk=",
            "path": "github.com/gophercloud/gophercloud/openstack/compute/v2/extensions/schedulerhints",
            "revision": "b06120d13e262ceaf890ef38ee30898813696af0",
            "revisionTime": "2017-02-14T04:36:15Z"
        },
        {
            "checksumSHA1": "jNrUTQf+9dYfaD7YqvKwC+kGvyY=",
            "path": "github.com/gophercloud/gophercloud/openstack/compute/v2/extensions/secgroups",
            "revision": "b06120d13e262ceaf890ef38ee30898813696af0",
            "revisionTime": "2017-02-14T04:36:15Z"
        },
        {
            "checksumSHA1": "ci4gzd7Uy9JC4NcQ2ms19pjtW6s=",
            "path": "github.com/gophercloud/gophercloud/openstack/compute/v2/extensions/servergroups",
            "revision": "b06120d13e262ceaf890ef38ee30898813696af0",
            "revisionTime": "2017-02-14T04:36:15Z"
        },
        {
            "checksumSHA1": "qBpGbX7LQMPATdO8XyQmU7IXDiI=",
            "path": "github.com/gophercloud/gophercloud/openstack/compute/v2/extensions/startstop",
            "revision": "b06120d13e262ceaf890ef38ee30898813696af0",
            "revisionTime": "2017-02-14T04:36:15Z"
        },
        {
            "checksumSHA1": "5JuziAp9BSRA/z+8pTjVLTWeTw4=",
            "path": "github.com/gophercloud/gophercloud/openstack/compute/v2/extensions/tenantnetworks",
            "revision": "b06120d13e262ceaf890ef38ee30898813696af0",
            "revisionTime": "2017-02-14T04:36:15Z"
        },
        {
            "checksumSHA1": "2VNgU0F9PDax5VKClvMLmbzuksw=",
            "path": "github.com/gophercloud/gophercloud/openstack/compute/v2/extensions/volumeattach",
            "revision": "b06120d13e262ceaf890ef38ee30898813696af0",
            "revisionTime": "2017-02-14T04:36:15Z"
        },
        {
            "checksumSHA1": "a9xDFPigDjHlPlthknKlBduGvKY=",
            "path": "github.com/gophercloud/gophercloud/openstack/compute/v2/flavors",
            "revision": "b06120d13e262ceaf890ef38ee30898813696af0",
            "revisionTime": "2017-02-14T04:36:15Z"
        },
        {
            "checksumSHA1": "UGeqrw3KdPNRwDxl315MAYyy/uY=",
            "path": "github.com/gophercloud/gophercloud/openstack/compute/v2/images",
            "revision": "b06120d13e262ceaf890ef38ee30898813696af0",
            "revisionTime": "2017-02-14T04:36:15Z"
        },
        {
            "checksumSHA1": "S8zR7Y8Yf6dz5+m5jyWYu5ar+vk=",
            "path": "github.com/gophercloud/gophercloud/openstack/compute/v2/servers",
            "revision": "b06120d13e262ceaf890ef38ee30898813696af0",
            "revisionTime": "2017-02-14T04:36:15Z"
        },
        {
            "checksumSHA1": "1sVqsZBZBNhDXLY9XzjMkcOkcbg=",
            "path": "github.com/gophercloud/gophercloud/openstack/identity/v2/tenants",
            "revision": "b06120d13e262ceaf890ef38ee30898813696af0",
            "revisionTime": "2017-02-14T04:36:15Z"
        },
        {
            "checksumSHA1": "AvUU5En9YpG25iLlcAPDgcQODjI=",
            "path": "github.com/gophercloud/gophercloud/openstack/identity/v2/tokens",
            "revision": "b06120d13e262ceaf890ef38ee30898813696af0",
            "revisionTime": "2017-02-14T04:36:15Z"
        },
        {
            "checksumSHA1": "ZKyEbJuIlvuZ9aUushINCXJHF4w=",
            "path": "github.com/gophercloud/gophercloud/openstack/identity/v3/tokens",
            "revision": "b06120d13e262ceaf890ef38ee30898813696af0",
            "revisionTime": "2017-02-14T04:36:15Z"
        },
        {
            "checksumSHA1": "5+wNKnxGvSGV8lHS+7km0ZiNEts=",
            "path": "github.com/gophercloud/gophercloud/openstack/imageservice/v2/imagedata",
            "revision": "f47ca3a2d457dd4601b823eb17ecc3094baf5fab",
            "revisionTime": "2017-02-17T17:23:12Z"
        },
        {
            "checksumSHA1": "TG1z1hNllqjUgBpNnqZTxHqXBTs=",
            "path": "github.com/gophercloud/gophercloud/openstack/imageservice/v2/images",
            "revision": "f47ca3a2d457dd4601b823eb17ecc3094baf5fab",
            "revisionTime": "2017-02-17T17:23:12Z"
        },
        {
            "checksumSHA1": "aTHxjMlfNXFJ3l2TZyvIwqt/3kM=",
            "path": "github.com/gophercloud/gophercloud/openstack/networking/v2/extensions/fwaas/firewalls",
            "revision": "b06120d13e262ceaf890ef38ee30898813696af0",
            "revisionTime": "2017-02-14T04:36:15Z"
        },
        {
            "checksumSHA1": "14ZhP0wE/WCL/6oujcML755AaH4=",
            "path": "github.com/gophercloud/gophercloud/openstack/networking/v2/extensions/fwaas/policies",
            "revision": "b06120d13e262ceaf890ef38ee30898813696af0",
            "revisionTime": "2017-02-14T04:36:15Z"
        },
        {
            "checksumSHA1": "sYET5A7WTyJ7dpuxR/VXYoReldw=",
            "path": "github.com/gophercloud/gophercloud/openstack/networking/v2/extensions/fwaas/rules",
            "revision": "b06120d13e262ceaf890ef38ee30898813696af0",
            "revisionTime": "2017-02-14T04:36:15Z"
        },
        {
            "checksumSHA1": "0UcU/7oQbhlnYKoT+I+T403U8MQ=",
            "path": "github.com/gophercloud/gophercloud/openstack/networking/v2/extensions/layer3/floatingips",
            "revision": "b06120d13e262ceaf890ef38ee30898813696af0",
            "revisionTime": "2017-02-14T04:36:15Z"
        },
        {
            "checksumSHA1": "Mjt7GwFygyqPxygY8xZZnUasHmk=",
            "path": "github.com/gophercloud/gophercloud/openstack/networking/v2/extensions/layer3/routers",
            "revision": "b06120d13e262ceaf890ef38ee30898813696af0",
            "revisionTime": "2017-02-14T04:36:15Z"
        },
        {
            "checksumSHA1": "mCTz2rnyVfhjJ+AD/WihCNcYWiY=",
            "path": "github.com/gophercloud/gophercloud/openstack/networking/v2/extensions/lbaas/members",
            "revision": "b06120d13e262ceaf890ef38ee30898813696af0",
            "revisionTime": "2017-02-14T04:36:15Z"
        },
        {
            "checksumSHA1": "B2mtHvADREtFLam72wyijyQh/Ds=",
            "path": "github.com/gophercloud/gophercloud/openstack/networking/v2/extensions/lbaas/monitors",
            "revision": "b06120d13e262ceaf890ef38ee30898813696af0",
            "revisionTime": "2017-02-14T04:36:15Z"
        },
        {
            "checksumSHA1": "pTr22CKKJ26yvhgd0SRxFF4jkEs=",
            "path": "github.com/gophercloud/gophercloud/openstack/networking/v2/extensions/lbaas/pools",
            "revision": "b06120d13e262ceaf890ef38ee30898813696af0",
            "revisionTime": "2017-02-14T04:36:15Z"
        },
        {
            "checksumSHA1": "E7/Z7g5O9o+ge+8YklheTpKgWNw=",
            "path": "github.com/gophercloud/gophercloud/openstack/networking/v2/extensions/lbaas/vips",
            "revision": "b06120d13e262ceaf890ef38ee30898813696af0",
            "revisionTime": "2017-02-14T04:36:15Z"
        },
        {
            "checksumSHA1": "mhpwj5tPv7Uw5aUfC55fhLPBcKo=",
            "path": "github.com/gophercloud/gophercloud/openstack/networking/v2/extensions/lbaas_v2/listeners",
            "revision": "b06120d13e262ceaf890ef38ee30898813696af0",
            "revisionTime": "2017-02-14T04:36:15Z"
        },
        {
            "checksumSHA1": "5efJz6UH7JCFeav5ZCCzicXCFTU=",
            "path": "github.com/gophercloud/gophercloud/openstack/networking/v2/extensions/lbaas_v2/loadbalancers",
            "revision": "b06120d13e262ceaf890ef38ee30898813696af0",
            "revisionTime": "2017-02-14T04:36:15Z"
        },
        {
            "checksumSHA1": "TVFgBTz7B6bb1R4TWdgAkbE1/fk=",
            "path": "github.com/gophercloud/gophercloud/openstack/networking/v2/extensions/lbaas_v2/monitors",
            "revision": "b06120d13e262ceaf890ef38ee30898813696af0",
            "revisionTime": "2017-02-14T04:36:15Z"
        },
        {
            "checksumSHA1": "xirjw9vJIN6rmkT3T56bfPfOLUM=",
            "path": "github.com/gophercloud/gophercloud/openstack/networking/v2/extensions/lbaas_v2/pools",
            "revision": "b06120d13e262ceaf890ef38ee30898813696af0",
            "revisionTime": "2017-02-14T04:36:15Z"
        },
        {
            "checksumSHA1": "FKwSMrpQf7b3TcCOQfh+ovoBShA=",
            "path": "github.com/gophercloud/gophercloud/openstack/networking/v2/extensions/security/groups",
            "revision": "b06120d13e262ceaf890ef38ee30898813696af0",
            "revisionTime": "2017-02-14T04:36:15Z"
        },
        {
            "checksumSHA1": "CsS/kI3VeLcSHzMKviFVDwqwgvk=",
            "path": "github.com/gophercloud/gophercloud/openstack/networking/v2/extensions/security/rules",
            "revision": "b06120d13e262ceaf890ef38ee30898813696af0",
            "revisionTime": "2017-02-14T04:36:15Z"
        },
        {
            "checksumSHA1": "zKOhFTL5BDZPMC58ZzZkryjskno=",
            "path": "github.com/gophercloud/gophercloud/openstack/networking/v2/networks",
            "revision": "b06120d13e262ceaf890ef38ee30898813696af0",
            "revisionTime": "2017-02-14T04:36:15Z"
        },
        {
            "checksumSHA1": "Lx257Qaf6y2weNwHTx6lm3OY7a8=",
            "path": "github.com/gophercloud/gophercloud/openstack/networking/v2/ports",
            "revision": "b06120d13e262ceaf890ef38ee30898813696af0",
            "revisionTime": "2017-02-14T04:36:15Z"
        },
        {
            "checksumSHA1": "wY0MY7RpX0Z2Y0rMmrAuYS6cHYA=",
            "path": "github.com/gophercloud/gophercloud/openstack/networking/v2/subnets",
            "revision": "b06120d13e262ceaf890ef38ee30898813696af0",
            "revisionTime": "2017-02-14T04:36:15Z"
        },
        {
            "checksumSHA1": "LtdQKIKKRKe6FOGdBvrBz/bg1Gc=",
            "path": "github.com/gophercloud/gophercloud/openstack/objectstorage/v1/accounts",
            "revision": "b06120d13e262ceaf890ef38ee30898813696af0",
            "revisionTime": "2017-02-14T04:36:15Z"
        },
        {
            "checksumSHA1": "1lwXcRrM5A7iCfekbn3bpfNLe3g=",
            "path": "github.com/gophercloud/gophercloud/openstack/objectstorage/v1/containers",
            "revision": "b06120d13e262ceaf890ef38ee30898813696af0",
            "revisionTime": "2017-02-14T04:36:15Z"
        },
        {
            "checksumSHA1": "dotTh+ZsNiyv8e9Z4e0chPEZDKE=",
            "path": "github.com/gophercloud/gophercloud/openstack/objectstorage/v1/objects",
            "revision": "b06120d13e262ceaf890ef38ee30898813696af0",
            "revisionTime": "2017-02-14T04:36:15Z"
        },
        {
            "checksumSHA1": "roxPPVwS2CjJhf0CApHNQxAX7EA=",
            "path": "github.com/gophercloud/gophercloud/openstack/objectstorage/v1/swauth",
            "revision": "b06120d13e262ceaf890ef38ee30898813696af0",
            "revisionTime": "2017-02-14T04:36:15Z"
        },
        {
            "checksumSHA1": "TDOZnaS0TO0NirpxV1QwPerAQTY=",
            "path": "github.com/gophercloud/gophercloud/openstack/utils",
            "revision": "b06120d13e262ceaf890ef38ee30898813696af0",
            "revisionTime": "2017-02-14T04:36:15Z"
        },
        {
            "checksumSHA1": "pmpLcbUZ+EgLUmTbzMtGRq3haOU=",
            "path": "github.com/gophercloud/gophercloud/pagination",
            "revision": "b06120d13e262ceaf890ef38ee30898813696af0",
            "revisionTime": "2017-02-14T04:36:15Z"
        },
        {
            "checksumSHA1": "6tvhO5ieOvX9R6o0vtl19s0lr8E=",
            "path": "github.com/gorhill/cronexpr",
            "revision": "f0984319b44273e83de132089ae42b1810f4933b",
            "revisionTime": "2016-03-18T12:17:24Z"
        },
        {
            "checksumSHA1": "paYJOejUxCHLctah6T6p7yL7rp8=",
            "path": "github.com/gosimple/slug",
            "revision": "32efb997950eba210b1880d8cf52b601c1b5abe3",
            "revisionTime": "2016-11-16T05:51:26Z"
        },
        {
            "checksumSHA1": "IOQgarlTHv7eWt7WTJtIRtOjBJE=",
            "comment": "v2.6.0-179-gc0cf0cb",
            "path": "github.com/grafana/grafana/pkg/api/dtos",
            "revision": "c0cf0cb802adad24252ce1307c4c896edd566870"
        },
        {
            "checksumSHA1": "pWdGoxomlwGko+46JQsgFs21HaA=",
            "comment": "v2.6.0-179-gc0cf0cb",
            "path": "github.com/grafana/grafana/pkg/log",
            "revision": "c0cf0cb802adad24252ce1307c4c896edd566870"
        },
        {
            "checksumSHA1": "WGg+qCGCqnChiTpGAwiILSWNhXw=",
            "comment": "v2.6.0-179-gc0cf0cb",
            "path": "github.com/grafana/grafana/pkg/models",
            "revision": "c0cf0cb802adad24252ce1307c4c896edd566870"
        },
        {
            "checksumSHA1": "mFox3xXsY9KPHjVVEpY3W+DiZI4=",
            "comment": "v2.6.0-179-gc0cf0cb",
            "path": "github.com/grafana/grafana/pkg/setting",
            "revision": "c0cf0cb802adad24252ce1307c4c896edd566870"
        },
        {
            "checksumSHA1": "ztG7bgHYM1eDa6dKxj2eqRSQAbU=",
            "comment": "v2.6.0-179-gc0cf0cb",
            "path": "github.com/grafana/grafana/pkg/util",
            "revision": "c0cf0cb802adad24252ce1307c4c896edd566870"
        },
        {
            "checksumSHA1": "FUiF2WLrih0JdHsUTMMDz3DRokw=",
            "comment": "20141209094003-92-g95fa852",
            "path": "github.com/hashicorp/atlas-go/archive",
            "revision": "1792bd8de119ba49b17fd8d3c3c1f488ec613e62",
            "revisionTime": "2016-11-07T20:49:10Z"
        },
        {
            "checksumSHA1": "lrfddRS4/LDKnF0sAbyZ59eUSjo=",
            "comment": "20141209094003-92-g95fa852",
            "path": "github.com/hashicorp/atlas-go/v1",
            "revision": "1792bd8de119ba49b17fd8d3c3c1f488ec613e62",
            "revisionTime": "2016-11-07T20:49:10Z"
        },
        {
            "checksumSHA1": "ygEjA1d52B1RDmZu8+1WTwkrYDQ=",
            "comment": "v0.6.3-28-g3215b87",
            "path": "github.com/hashicorp/consul/api",
            "revision": "48d7b069ad443a48ffa93364048ff8909b5d1fa2",
            "revisionTime": "2017-02-07T15:38:46Z"
        },
        {
            "checksumSHA1": "cdOCt0Yb+hdErz8NAQqayxPmRsY=",
            "path": "github.com/hashicorp/errwrap",
            "revision": "7554cd9344cec97297fa6649b055a8c98c2a1e55"
        },
        {
            "checksumSHA1": "nd3S1qkFv7zZxA9be0bw4nT0pe0=",
            "path": "github.com/hashicorp/go-checkpoint",
            "revision": "e4b2dc34c0f698ee04750bf2035d8b9384233e1b"
        },
        {
            "checksumSHA1": "b8F628srIitj5p7Y130xc9k0QWs=",
            "path": "github.com/hashicorp/go-cleanhttp",
            "revision": "3573b8b52aa7b37b9358d966a898feb387f62437",
            "revisionTime": "2017-02-11T01:34:15Z"
        },
        {
            "checksumSHA1": "nsL2kI426RMuq1jw15e7igFqdIY=",
            "path": "github.com/hashicorp/go-getter",
            "revision": "c3d66e76678dce180a7b452653472f949aedfbcd",
            "revisionTime": "2017-02-07T21:55:32Z"
        },
        {
            "checksumSHA1": "9J+kDr29yDrwsdu2ULzewmqGjpA=",
            "path": "github.com/hashicorp/go-getter/helper/url",
            "revision": "c3d66e76678dce180a7b452653472f949aedfbcd",
            "revisionTime": "2017-02-07T21:55:32Z"
        },
        {
            "checksumSHA1": "TNlVzNR1OaajcNi3CbQ3bGbaLGU=",
            "path": "github.com/hashicorp/go-msgpack/codec",
            "revision": "fa3f63826f7c23912c15263591e65d54d080b458",
            "revisionTime": "2015-05-18T23:42:57Z"
        },
        {
            "checksumSHA1": "lrSl49G23l6NhfilxPM0XFs5rZo=",
            "path": "github.com/hashicorp/go-multierror",
            "revision": "d30f09973e19c1dfcd120b2d9c4f168e68d6b5d5"
        },
        {
            "checksumSHA1": "b0nQutPMJHeUmz4SjpreotAo6Yk=",
            "path": "github.com/hashicorp/go-plugin",
            "revision": "f72692aebca2008343a9deb06ddb4b17f7051c15",
            "revisionTime": "2017-02-17T16:27:05Z"
        },
        {
            "checksumSHA1": "GBDE1KDl/7c5hlRPYRZ7+C0WQ0g=",
            "path": "github.com/hashicorp/go-retryablehttp",
            "revision": "f4ed9b0fa01a2ac614afe7c897ed2e3d8208f3e8",
            "revisionTime": "2016-08-10T17:22:55Z"
        },
        {
            "checksumSHA1": "A1PcINvF3UiwHRKn8UcgARgvGRs=",
            "path": "github.com/hashicorp/go-rootcerts",
            "revision": "6bb64b370b90e7ef1fa532be9e591a81c3493e00",
            "revisionTime": "2016-05-03T14:34:40Z"
        },
        {
            "checksumSHA1": "85XUnluYJL7F55ptcwdmN8eSOsk=",
            "path": "github.com/hashicorp/go-uuid",
            "revision": "36289988d83ca270bc07c234c36f364b0dd9c9a7"
        },
        {
            "checksumSHA1": "EcZfls6vcqjasWV/nBlu+C+EFmc=",
            "path": "github.com/hashicorp/go-version",
            "revision": "e96d3840402619007766590ecea8dd7af1292276",
            "revisionTime": "2016-10-31T18:26:05Z"
        },
        {
            "checksumSHA1": "Ok3Csn6Voou7pQT6Dv2mkwpqFtw=",
            "path": "github.com/hashicorp/hcl",
            "revision": "630949a3c5fa3c613328e1b8256052cbc2327c9b",
            "revisionTime": "2017-02-17T16:47:38Z"
        },
        {
            "checksumSHA1": "XQmjDva9JCGGkIecOgwtBEMCJhU=",
            "path": "github.com/hashicorp/hcl/hcl/ast",
            "revision": "630949a3c5fa3c613328e1b8256052cbc2327c9b",
            "revisionTime": "2017-02-17T16:47:38Z"
        },
        {
            "checksumSHA1": "DaQmLi48oUAwctWcX6A6DNN61UY=",
            "path": "github.com/hashicorp/hcl/hcl/fmtcmd",
            "revision": "630949a3c5fa3c613328e1b8256052cbc2327c9b",
            "revisionTime": "2017-02-17T16:47:38Z"
        },
        {
            "checksumSHA1": "MGYzZActhzSs9AnCx3wrEYVbKFg=",
            "path": "github.com/hashicorp/hcl/hcl/parser",
            "revision": "630949a3c5fa3c613328e1b8256052cbc2327c9b",
            "revisionTime": "2017-02-17T16:47:38Z"
        },
        {
            "checksumSHA1": "gKCHLG3j2CNs2iADkvSKSNkni+8=",
            "path": "github.com/hashicorp/hcl/hcl/printer",
            "revision": "630949a3c5fa3c613328e1b8256052cbc2327c9b",
            "revisionTime": "2017-02-17T16:47:38Z"
        },
        {
            "checksumSHA1": "z6wdP4mRw4GVjShkNHDaOWkbxS0=",
            "path": "github.com/hashicorp/hcl/hcl/scanner",
            "revision": "630949a3c5fa3c613328e1b8256052cbc2327c9b",
            "revisionTime": "2017-02-17T16:47:38Z"
        },
        {
            "checksumSHA1": "oS3SCN9Wd6D8/LG0Yx1fu84a7gI=",
            "path": "github.com/hashicorp/hcl/hcl/strconv",
            "revision": "630949a3c5fa3c613328e1b8256052cbc2327c9b",
            "revisionTime": "2017-02-17T16:47:38Z"
        },
        {
            "checksumSHA1": "c6yprzj06ASwCo18TtbbNNBHljA=",
            "path": "github.com/hashicorp/hcl/hcl/token",
            "revision": "630949a3c5fa3c613328e1b8256052cbc2327c9b",
            "revisionTime": "2017-02-17T16:47:38Z"
        },
        {
            "checksumSHA1": "138aCV5n8n7tkGYMsMVQQnnLq+0=",
            "path": "github.com/hashicorp/hcl/json/parser",
            "revision": "630949a3c5fa3c613328e1b8256052cbc2327c9b",
            "revisionTime": "2017-02-17T16:47:38Z"
        },
        {
            "checksumSHA1": "YdvFsNOMSWMLnY6fcliWQa0O5Fw=",
            "path": "github.com/hashicorp/hcl/json/scanner",
            "revision": "630949a3c5fa3c613328e1b8256052cbc2327c9b",
            "revisionTime": "2017-02-17T16:47:38Z"
        },
        {
            "checksumSHA1": "fNlXQCQEnb+B3k5UDL/r15xtSJY=",
            "path": "github.com/hashicorp/hcl/json/token",
            "revision": "630949a3c5fa3c613328e1b8256052cbc2327c9b",
            "revisionTime": "2017-02-17T16:47:38Z"
        },
        {
            "checksumSHA1": "2Nrl/YKrmowkRgCDLhA6UTFgYEY=",
            "path": "github.com/hashicorp/hil",
            "revision": "5b8d13c8c5c2753e109fab25392a1dbfa2db93d2",
            "revisionTime": "2016-12-21T19:20:42Z"
        },
        {
            "checksumSHA1": "oZ2a2x9qyHqvqJdv/Du3LGeaFdA=",
            "path": "github.com/hashicorp/hil/ast",
            "revision": "5b8d13c8c5c2753e109fab25392a1dbfa2db93d2",
            "revisionTime": "2016-12-21T19:20:42Z"
        },
        {
            "checksumSHA1": "P5PZ3k7SmqWmxgJ8Q0gLzeNpGhE=",
            "path": "github.com/hashicorp/hil/parser",
            "revision": "5b8d13c8c5c2753e109fab25392a1dbfa2db93d2",
            "revisionTime": "2016-12-21T19:20:42Z"
        },
        {
            "checksumSHA1": "DC1k5kOua4oFqmo+JRt0YzfP44o=",
            "path": "github.com/hashicorp/hil/scanner",
            "revision": "5b8d13c8c5c2753e109fab25392a1dbfa2db93d2",
            "revisionTime": "2016-12-21T19:20:42Z"
        },
        {
            "checksumSHA1": "vt+P9D2yWDO3gdvdgCzwqunlhxU=",
            "path": "github.com/hashicorp/logutils",
            "revision": "0dc08b1671f34c4250ce212759ebd880f743d883",
            "revisionTime": "2015-06-09T07:04:31Z"
        },
        {
            "checksumSHA1": "o8In5byYGDCY/mnTuV4Tfmci+3w=",
            "comment": "v0.7.0-12-ge4ec8cc",
            "path": "github.com/hashicorp/serf/coordinate",
            "revision": "e4ec8cc423bbe20d26584b96efbeb9102e16d05f"
        },
        {
            "checksumSHA1": "2fkVZIzvxIGBLhSiVnkTgGiqpQ4=",
            "path": "github.com/hashicorp/vault/api",
            "revision": "9a60bf2a50e4dd1ba4b929a3ccf8072435cbdd0a",
            "revisionTime": "2016-10-29T21:01:49Z"
        },
        {
            "checksumSHA1": "ft77GtqeZEeCXioGpF/s6DlGm/U=",
            "path": "github.com/hashicorp/vault/helper/compressutil",
            "revision": "9a60bf2a50e4dd1ba4b929a3ccf8072435cbdd0a",
            "revisionTime": "2016-10-29T21:01:49Z"
        },
        {
            "checksumSHA1": "yUiSTPf0QUuL2r/81sjuytqBoeQ=",
            "path": "github.com/hashicorp/vault/helper/jsonutil",
            "revision": "9a60bf2a50e4dd1ba4b929a3ccf8072435cbdd0a",
            "revisionTime": "2016-10-29T21:01:49Z"
        },
        {
            "checksumSHA1": "YmXAnTwbzhLLBZM+1tQrJiG3qpc=",
            "path": "github.com/hashicorp/vault/helper/pgpkeys",
            "revision": "9a60bf2a50e4dd1ba4b929a3ccf8072435cbdd0a",
            "revisionTime": "2016-10-29T21:01:49Z"
        },
        {
            "checksumSHA1": "ZhK6IO2XN81Y+3RAjTcVm1Ic7oU=",
            "path": "github.com/hashicorp/yamux",
            "revision": "d1caa6c97c9fc1cc9e83bbe34d0603f9ff0ce8bd",
            "revisionTime": "2016-07-20T23:31:40Z"
        },
        {
            "checksumSHA1": "jq2E42bB0kwKaerHXwJslUea4eM=",
            "path": "github.com/henrikhodne/go-librato/librato",
            "revision": "6e9aa4b1a8a8b735ad14b4f1c9542ef183e82dc2",
            "revisionTime": "2016-08-11T07:26:26Z"
        },
        {
            "checksumSHA1": "K6exl2ouL7d8cR2i378EzZOdRVI=",
            "path": "github.com/howeyc/gopass",
            "revision": "bf9dde6d0d2c004a008c27aaee91170c786f6db8",
            "revisionTime": "2017-01-09T16:22:49Z"
        },
        {
            "checksumSHA1": "hwGdeQbcfc2RvIQS5wAaYRKJDd4=",
            "comment": "0.2.1-3-gb1859b1",
            "path": "github.com/imdario/mergo",
            "revision": "50d4dbd4eb0e84778abe37cefef140271d96fade",
            "revisionTime": "2016-05-17T06:44:35Z"
        },
        {
            "checksumSHA1": "xkm7xQlJN/byUPkh+Y2MTwzcxGE=",
            "comment": "v0.10.0-617-gf233a8b",
            "path": "github.com/influxdata/influxdb/client",
            "revision": "8e0bf700f82cf7a218d3772bf6b6a8a8364b89d5",
            "revisionTime": "2017-01-19T03:28:24Z"
        },
        {
            "checksumSHA1": "8GnQ2feMQs4mqrs/OgxPyHeLgJ8=",
            "comment": "v0.10.0-617-gf233a8b",
            "path": "github.com/influxdata/influxdb/models",
            "revision": "8e0bf700f82cf7a218d3772bf6b6a8a8364b89d5",
            "revisionTime": "2017-01-19T03:28:24Z"
        },
        {
            "checksumSHA1": "H/J/qLqzUONXIecHHKtVZmxJZZA=",
            "comment": "v0.10.0-617-gf233a8b",
            "path": "github.com/influxdata/influxdb/pkg/escape",
            "revision": "8e0bf700f82cf7a218d3772bf6b6a8a8364b89d5",
            "revisionTime": "2017-01-19T03:28:24Z"
        },
        {
            "checksumSHA1": "rixrz9zVpq9gss5jHqc/nGNpSw0=",
            "path": "github.com/jen20/awspolicyequivalence",
            "revision": "ed4c14ea400d756059e9312e409477a9ebf448f4",
            "revisionTime": "2017-01-03T19:23:32Z"
        },
        {
            "checksumSHA1": "hD8LA+lIAv6MB82Db29L71c2Jjc=",
            "path": "github.com/jen20/riviera/azure",
            "revision": "7ee711f4d8cc27b811bde3907614ecd86e98c9bc",
            "revisionTime": "2017-01-04T10:03:54Z"
        },
        {
            "checksumSHA1": "ncdT+1PFEF5ly0niXuQc9/pKzT0=",
            "path": "github.com/jen20/riviera/dns",
            "revision": "7ee711f4d8cc27b811bde3907614ecd86e98c9bc",
            "revisionTime": "2017-01-04T10:03:54Z"
        },
        {
            "checksumSHA1": "zVXx6ha3bt0N4ukRbRHXjSl91S4=",
            "path": "github.com/jen20/riviera/search",
            "revision": "7ee711f4d8cc27b811bde3907614ecd86e98c9bc",
            "revisionTime": "2017-01-04T10:03:54Z"
        },
        {
            "checksumSHA1": "mD+brnqSfkLheYdGzTUqUi6VWgw=",
            "path": "github.com/jen20/riviera/sql",
            "revision": "7ee711f4d8cc27b811bde3907614ecd86e98c9bc",
            "revisionTime": "2017-01-04T10:03:54Z"
        },
        {
            "checksumSHA1": "nKUCquNpJ9ifHgkXoT4K3Xar6R8=",
            "path": "github.com/jen20/riviera/storage",
            "revision": "7ee711f4d8cc27b811bde3907614ecd86e98c9bc",
            "revisionTime": "2017-01-04T10:03:54Z"
        },
        {
            "checksumSHA1": "0ZrwvB6KoGPj2PoDNSEJwxQ6Mog=",
            "comment": "0.2.2-2-gc01cf91",
            "path": "github.com/jmespath/go-jmespath",
            "revision": "bd40a432e4c76585ef6b72d3fd96fb9b6dc7b68d",
            "revisionTime": "2016-08-03T19:07:31Z"
        },
        {
            "checksumSHA1": "SGc5vSs9tXhrGJ5ncymDyMvTg24=",
            "path": "github.com/jonboulle/clockwork",
            "revision": "bcac9884e7502bb2b474c0339d889cb981a2f27f",
            "revisionTime": "2016-09-07T12:20:59Z"
        },
        {
            "checksumSHA1": "NOwNdnb70M6s9LvhaPFabBVwlBs=",
            "path": "github.com/joyent/gocommon",
            "revision": "b78708995d1c2ebdb64a3061b0bca5d8ccdf0fc2",
            "revisionTime": "2016-12-02T19:23:17Z"
        },
        {
            "checksumSHA1": "O0WFPpYSMzeDL11yO84IYBSXrmk=",
            "path": "github.com/joyent/gocommon/client",
            "revision": "ade826b8b54e81a779ccb29d358a45ba24b7809c"
        },
        {
            "checksumSHA1": "zH2ph01RwbvMcrHs721PxcrPKAE=",
            "path": "github.com/joyent/gocommon/errors",
            "revision": "ade826b8b54e81a779ccb29d358a45ba24b7809c"
        },
        {
            "checksumSHA1": "cz4amcSofbyq0dH1sdOHNUvznWw=",
            "path": "github.com/joyent/gocommon/http",
            "revision": "ade826b8b54e81a779ccb29d358a45ba24b7809c"
        },
        {
            "checksumSHA1": "+nMoWlInlUEf1EOzKmUwd8E/qf4=",
            "path": "github.com/joyent/gocommon/jpc",
            "revision": "ade826b8b54e81a779ccb29d358a45ba24b7809c"
        },
        {
            "checksumSHA1": "ysHPYOB/xV0dMIAES8ZOQu9KwQQ=",
            "path": "github.com/joyent/gomanta/manta",
            "revision": "ece4f0cbe61f600794bbcff71d8f9ee86909b2dc",
            "revisionTime": "2016-09-13T20:25:01Z"
        },
        {
            "checksumSHA1": "PDzjpRNeytdYU39/PByzwCMvKQ8=",
            "path": "github.com/joyent/gosdc/cloudapi",
            "revision": "042c6e9de2b48a646d310e70cc0050c83fe18200",
            "revisionTime": "2016-04-26T05:09:12Z"
        },
        {
            "checksumSHA1": "N0NRIcJF7aj1wd56DA1N9GpYq/4=",
            "path": "github.com/joyent/gosign/auth",
            "revision": "8978c75ffefb3f63a977ad9cbfce40caeb40177e",
            "revisionTime": "2016-06-16T18:50:15Z"
        },
        {
            "checksumSHA1": "YhQcOsGx8r2S/jkJ0Qt4cZ5BLCU=",
            "comment": "v0.3.0-33-g53d1c0a",
            "path": "github.com/jtopjian/cobblerclient",
            "revision": "3b306e0a196ac0dc04751ad27130601a4533cce9",
            "revisionTime": "2017-03-05T20:21:00Z"
        },
        {
            "checksumSHA1": "sKheT5xw89Tbu2Q071FQO27CVmE=",
            "path": "github.com/juju/ratelimit",
            "revision": "77ed1c8a01217656d2080ad51981f6e99adaa177",
            "revisionTime": "2015-11-25T20:19:25Z"
        },
        {
            "checksumSHA1": "g+afVQQVopBLiLB5pFZp/8s6aBs=",
            "path": "github.com/kardianos/osext",
            "revision": "c2c54e542fb797ad986b31721e1baedf214ca413",
            "revisionTime": "2016-08-11T00:15:26Z"
        },
        {
            "checksumSHA1": "VJk3rOWfxEV9Ilig5lgzH1qg8Ss=",
            "path": "github.com/keybase/go-crypto/brainpool",
            "revision": "93f5b35093ba15e0f86e412cc5c767d5c10c15fd",
            "revisionTime": "2016-10-04T15:35:44Z"
        },
        {
            "checksumSHA1": "rnRjEJs5luF+DIXp2J6LFcQk8Gg=",
            "path": "github.com/keybase/go-crypto/cast5",
            "revision": "93f5b35093ba15e0f86e412cc5c767d5c10c15fd",
            "revisionTime": "2016-10-04T15:35:44Z"
        },
        {
            "checksumSHA1": "RKwVWtzsYFaWX8gw0/LVrDGt2uw=",
            "path": "github.com/keybase/go-crypto/openpgp",
            "revision": "93f5b35093ba15e0f86e412cc5c767d5c10c15fd",
            "revisionTime": "2016-10-04T15:35:44Z"
        },
        {
            "checksumSHA1": "y61I7+hCekP1Rk0qxgUQ+iozXak=",
            "path": "github.com/keybase/go-crypto/openpgp/armor",
            "revision": "93f5b35093ba15e0f86e412cc5c767d5c10c15fd",
            "revisionTime": "2016-10-04T15:35:44Z"
        },
        {
            "checksumSHA1": "uxXG9IC/XF8jwwvZUbW65+x8/+M=",
            "path": "github.com/keybase/go-crypto/openpgp/elgamal",
            "revision": "93f5b35093ba15e0f86e412cc5c767d5c10c15fd",
            "revisionTime": "2016-10-04T15:35:44Z"
        },
        {
            "checksumSHA1": "EyUf82Yknzc75m8RcA21CNQINw0=",
            "path": "github.com/keybase/go-crypto/openpgp/errors",
            "revision": "93f5b35093ba15e0f86e412cc5c767d5c10c15fd",
            "revisionTime": "2016-10-04T15:35:44Z"
        },
        {
            "checksumSHA1": "8JashgD7DyCk3ZIzk69PGmbwbFs=",
            "path": "github.com/keybase/go-crypto/openpgp/packet",
            "revision": "93f5b35093ba15e0f86e412cc5c767d5c10c15fd",
            "revisionTime": "2016-10-04T15:35:44Z"
        },
        {
            "checksumSHA1": "BGDxg1Xtsz0DSPzdQGJLLQqfYc8=",
            "path": "github.com/keybase/go-crypto/openpgp/s2k",
            "revision": "93f5b35093ba15e0f86e412cc5c767d5c10c15fd",
            "revisionTime": "2016-10-04T15:35:44Z"
        },
        {
            "checksumSHA1": "rE3pp7b3gfcmBregzpIvN5IdFhY=",
            "path": "github.com/keybase/go-crypto/rsa",
            "revision": "93f5b35093ba15e0f86e412cc5c767d5c10c15fd",
            "revisionTime": "2016-10-04T15:35:44Z"
        },
        {
            "checksumSHA1": "tw3ocqSpa9ikzUV6qhcKBAAO6WU=",
            "path": "github.com/kolo/xmlrpc",
            "revision": "0826b98aaa29c0766956cb40d45cf7482a597671"
        },
        {
            "checksumSHA1": "tvimR1R9mxvCDSUxlnKgIXjJBus=",
            "comment": "go1.0-cutoff-74-g8ad2b29",
            "path": "github.com/lib/pq",
            "revision": "67c3f2a8884c9b1aac5503c8d42ae4f73a93511c",
            "revisionTime": "2017-01-17T20:56:33Z"
        },
        {
            "checksumSHA1": "xppHi82MLqVx1eyQmbhTesAEjx8=",
            "comment": "go1.0-cutoff-74-g8ad2b29",
            "path": "github.com/lib/pq/oid",
            "revision": "8ad2b298cadd691a77015666a5372eae5dbfac8f"
        },
        {
            "checksumSHA1": "KoB26db2df078Y2UClT7twI+dxg=",
            "path": "github.com/logentries/le_goclient",
            "revision": "f6d02e2fca401d3550e08a292f54b0efb6a578f0",
            "revisionTime": "2016-07-04T14:48:39Z"
        },
        {
            "checksumSHA1": "8fIVetxvijD+9nPT5TEl2OeDHxg=",
            "path": "github.com/lrsmith/go-icinga2-api/iapi",
            "revision": "ba9eccb088d652b05154765828ad78345bc36f14",
            "revisionTime": "2016-12-10T04:55:21Z"
        },
        {
            "checksumSHA1": "7iMOW6SxJFNH0/m1tjjCXVZl+Z8=",
            "path": "github.com/lusis/go-artifactory/src/artifactory.v401",
            "revision": "7e4ce345df825841661d1b3ffbb1327083d4a22f"
        },
        {
            "checksumSHA1": "6htWDm1/gDrbSMmEid7x6fhrYNs=",
            "path": "github.com/macaron-contrib/session",
            "revision": "d392059301313eee8059c85a4e698f22c664ef78",
            "revisionTime": "2015-10-10T02:14:09Z"
        },
        {
            "checksumSHA1": "401nRca5/N7U0e+MD2RisEhoyQk=",
            "path": "github.com/mailru/easyjson/buffer",
            "revision": "d89c33ca38a143e5190297c6252fcc75f01694ed",
            "revisionTime": "2017-02-19T11:33:54Z"
        },
        {
            "checksumSHA1": "sMe0VhO/hoSxuLrLLnQgwXvQnDQ=",
            "path": "github.com/mailru/easyjson/jlexer",
            "revision": "d89c33ca38a143e5190297c6252fcc75f01694ed",
            "revisionTime": "2017-02-19T11:33:54Z"
        },
        {
            "checksumSHA1": "n+xcHJ3Ds6rixHBuS7e1fZcvUSM=",
            "path": "github.com/mailru/easyjson/jwriter",
            "revision": "d89c33ca38a143e5190297c6252fcc75f01694ed",
            "revisionTime": "2017-02-19T11:33:54Z"
        },
        {
            "checksumSHA1": "BMxNUz0/EaTvexw9Vxm5jPG3w60=",
            "path": "github.com/manyminds/api2go/jsonapi",
            "revision": "dc368bb579c1a582faed50768e7fbcc463954c89",
            "revisionTime": "2016-12-29T20:22:12Z"
        },
        {
            "checksumSHA1": "yg57Q4J8Ob0LoYvqDxsWZ6AHffE=",
            "path": "github.com/masterzen/simplexml/dom",
            "revision": "4572e39b1ab9fe03ee513ce6fc7e289e98482190",
            "revisionTime": "2016-06-08T18:30:07Z"
        },
        {
            "checksumSHA1": "S9h7TFYtCXLDiyCj6jSl2ZY7whs=",
            "path": "github.com/masterzen/winrm/soap",
            "revision": "54ea5d01478cfc2afccec1504bd0dfcd8c260cfa"
        },
        {
            "checksumSHA1": "EDLx+ahJK3YagaYTnbE+VqE0ePs=",
            "path": "github.com/masterzen/winrm/winrm",
            "revision": "54ea5d01478cfc2afccec1504bd0dfcd8c260cfa"
        },
        {
            "checksumSHA1": "bx+egnFe0OB0BZBcgZcaqsvcmS4=",
            "path": "github.com/masterzen/xmlpath",
            "revision": "13f4951698adc0fa9c1dda3e275d489a24201161"
        },
        {
            "checksumSHA1": "rCffFCN6TpDAN3Jylyo8RFzhQ9E=",
            "path": "github.com/mattn/go-colorable",
            "revision": "9cbef7c35391cca05f15f8181dc0b18bc9736dbb"
        },
        {
            "checksumSHA1": "1otkAg+0Q9NksNSuQ3ijCW0xHxE=",
            "path": "github.com/mattn/go-isatty",
            "revision": "30a891c33c7cde7b02a981314b4228ec99380cca",
            "revisionTime": "2016-11-23T14:36:37Z"
        },
        {
            "checksumSHA1": "7OHq2KeND82oDITMEa+Mx4RmOaU=",
            "path": "github.com/mattn/go-shellwords",
            "revision": "753a2322a99f87c0eff284980e77f53041555bc6",
            "revisionTime": "2017-01-23T01:43:24Z"
        },
        {
            "checksumSHA1": "A0PtnlAbuZA6kKfuVkM8GSx2SSI=",
            "comment": "v0.6.0",
            "path": "github.com/maximilien/softlayer-go/client",
            "revision": "85659debe44fab5792fc92cf755c04b115b9dc19"
        },
        {
            "checksumSHA1": "nPaYMMjIl21a30j9R2lURjb8Nts=",
            "comment": "v0.6.0",
            "path": "github.com/maximilien/softlayer-go/common",
            "revision": "85659debe44fab5792fc92cf755c04b115b9dc19"
        },
        {
            "checksumSHA1": "J9MXh+NVSWVZHQkLnQrJL3HHAG4=",
            "comment": "v0.6.0",
            "path": "github.com/maximilien/softlayer-go/data_types",
            "revision": "85659debe44fab5792fc92cf755c04b115b9dc19"
        },
        {
            "checksumSHA1": "MVqLTXEP7VP8gC3V+HXg0/q6XhA=",
            "comment": "v0.6.0",
            "path": "github.com/maximilien/softlayer-go/services",
            "revision": "85659debe44fab5792fc92cf755c04b115b9dc19"
        },
        {
            "checksumSHA1": "A0hQecQYo8bTh7ButqzPLw8ckes=",
            "comment": "v0.6.0",
            "path": "github.com/maximilien/softlayer-go/softlayer",
            "revision": "85659debe44fab5792fc92cf755c04b115b9dc19"
        },
        {
            "checksumSHA1": "GSum+utW01N3KeMdvAPnsW0TemM=",
            "path": "github.com/michaelklishin/rabbit-hole",
            "revision": "88550829bcdcf614361c73459c903578eb44074e",
            "revisionTime": "2016-07-06T11:10:56Z"
        },
        {
            "checksumSHA1": "OUZ1FFXyKs+Cfg9M9rmXqqweQck=",
            "path": "github.com/miekg/dns",
            "revision": "db96a2b759cdef4f11a34506a42eb8d1290c598e",
            "revisionTime": "2016-07-26T03:20:27Z"
        },
        {
            "checksumSHA1": "7niW29CvYceZ6zbia6b/LT+yD/M=",
            "path": "github.com/mitchellh/cli",
            "revision": "fcf521421aa29bde1d93b6920dfce826d7932208",
            "revisionTime": "2016-08-15T18:46:15Z"
        },
        {
            "checksumSHA1": "ttEN1Aupb7xpPMkQLqb3tzLFdXs=",
            "path": "github.com/mitchellh/colorstring",
            "revision": "8631ce90f28644f54aeedcb3e389a85174e067d1",
            "revisionTime": "2015-09-17T21:48:07Z"
        },
        {
            "checksumSHA1": "guxbLo8KHHBeM0rzou4OTzzpDNs=",
            "path": "github.com/mitchellh/copystructure",
            "revision": "5af94aef99f597e6a9e1f6ac6be6ce0f3c96b49d",
            "revisionTime": "2016-10-13T19:53:42Z"
        },
        {
            "checksumSHA1": "V/quM7+em2ByJbWBLOsEwnY3j/Q=",
            "path": "github.com/mitchellh/go-homedir",
            "revision": "b8bc1bf767474819792c23f32d8286a45736f1c6",
            "revisionTime": "2016-12-03T19:45:07Z"
        },
        {
            "checksumSHA1": "y7Az37mGuIJ4q0I8yDFKJjYj+E0=",
            "path": "github.com/mitchellh/go-linereader",
            "revision": "07bab5fdd9580500aea6ada0e09df4aa28e68abd"
        },
        {
            "checksumSHA1": "DVXnx4zyb0wkeIdIRjwjvR7Dslo=",
            "path": "github.com/mitchellh/go-ps",
            "revision": "e2d21980687ce16e58469d98dcee92d27fbbd7fb",
            "revisionTime": "2016-08-22T16:54:47Z"
        },
        {
            "checksumSHA1": "xyoJKalfQwTUN1qzZGQKWYAwl0A=",
            "path": "github.com/mitchellh/hashstructure",
            "revision": "6b17d669fac5e2f71c16658d781ec3fdd3802b69"
        },
        {
            "checksumSHA1": "4Js6Jlu93Wa0o6Kjt393L9Z7diE=",
            "path": "github.com/mitchellh/mapstructure",
            "revision": "281073eb9eb092240d33ef253c404f1cca550309"
        },
        {
            "checksumSHA1": "e/MV3GL8ZOpqyNSKVPtMeqTRR/w=",
            "comment": "v0.8.6-411-g314aad3",
            "path": "github.com/mitchellh/packer/common/uuid",
            "revision": "314aad379a39f6ad5bcca278e6757d9abbb3a52e"
        },
        {
            "checksumSHA1": "AykrbOR+O+Yp6DQHfwe31+iyFi0=",
            "path": "github.com/mitchellh/panicwrap",
            "revision": "ba9e1a65e0f7975f055d50a2c0201c50d941c24c",
            "revisionTime": "2016-12-08T17:03:02Z"
        },
        {
            "checksumSHA1": "h+ODp7a8Vj8XMUsORLbhtQMWOO4=",
            "path": "github.com/mitchellh/prefixedio",
            "revision": "6e6954073784f7ee67b28f2d22749d6479151ed7"
        },
        {
            "checksumSHA1": "vBpuqNfSTZcAR/0tP8tNYacySGs=",
            "path": "github.com/mitchellh/reflectwalk",
            "revision": "92573fe8d000a145bfebc03a16bc22b34945867f",
            "revisionTime": "2016-10-03T17:45:16Z"
        },
        {
            "checksumSHA1": "KhOVzKefFYORHdIVe+/gNAHB23A=",
            "path": "github.com/moul/anonuuid",
            "revision": "609b752a95effbbef26d134ac18ed6f57e01b98e",
            "revisionTime": "2016-02-22T16:21:17Z"
        },
        {
            "checksumSHA1": "/iig5lYSPCL3C8J7e4nTAevYNDE=",
            "comment": "v0.2.0-8-g841842b",
            "path": "github.com/nesv/go-dynect/dynect",
            "revision": "2dc6a86cf75ce4b33516d2a13c9c0c378310cf3b",
            "revisionTime": "2016-04-25T23:31:34Z"
        },
        {
            "checksumSHA1": "WQJBP9v20jr44RiZ1YbfrpGaEqk=",
            "path": "github.com/newrelic/go-agent",
            "revision": "7d12ae2201fc160e486197614a6f65afcf3f8170",
            "revisionTime": "2016-11-16T22:44:47Z"
        },
        {
            "checksumSHA1": "lLXXIL0C/ZzMDqN2BlQRZInhot0=",
            "path": "github.com/newrelic/go-agent/internal",
            "revision": "7d12ae2201fc160e486197614a6f65afcf3f8170",
            "revisionTime": "2016-11-16T22:44:47Z"
        },
        {
            "checksumSHA1": "mkbupMdy+cF7xyo8xW0A6Bq15k4=",
            "path": "github.com/newrelic/go-agent/internal/jsonx",
            "revision": "7d12ae2201fc160e486197614a6f65afcf3f8170",
            "revisionTime": "2016-11-16T22:44:47Z"
        },
        {
            "checksumSHA1": "ywxlVKtGArJ2vDfH1rAqEFwSGds=",
            "path": "github.com/newrelic/go-agent/internal/logger",
            "revision": "7d12ae2201fc160e486197614a6f65afcf3f8170",
            "revisionTime": "2016-11-16T22:44:47Z"
        },
        {
            "checksumSHA1": "S7CiHO7EblgZt9q7wgiXMv/j/ao=",
            "path": "github.com/newrelic/go-agent/internal/sysinfo",
            "revision": "7d12ae2201fc160e486197614a6f65afcf3f8170",
            "revisionTime": "2016-11-16T22:44:47Z"
        },
        {
            "checksumSHA1": "c2JSKesj3tHYgzIF3QL37WfHWG8=",
            "path": "github.com/newrelic/go-agent/internal/utilization",
            "revision": "7d12ae2201fc160e486197614a6f65afcf3f8170",
            "revisionTime": "2016-11-16T22:44:47Z"
        },
        {
            "checksumSHA1": "gcLub3oB+u4QrOJZcYmk/y2AP4k=",
            "path": "github.com/nu7hatch/gouuid",
            "revision": "179d4d0c4d8d407a32af483c2354df1d2c91e6c3",
            "revisionTime": "2013-12-21T20:05:32Z"
        },
        {
            "checksumSHA1": "qj7IAU2RRq99oaIEGH0eLfX/UcM=",
            "path": "github.com/opencontainers/go-digest",
            "revision": "aa2ec055abd10d26d539eb630a92241b781ce4bc",
            "revisionTime": "2017-01-31T01:35:07Z"
        },
        {
            "checksumSHA1": "0/RftERTKDVmV2jHzq7+vtmAgfk=",
            "path": "github.com/opsgenie/opsgenie-go-sdk/alerts",
            "revision": "2654b36ec837f913b546aec27f7717b5ac664cc8",
            "revisionTime": "2017-01-24T12:11:56Z"
        },
        {
            "checksumSHA1": "hKn7WCXZXfVmwI20A6yoqpe0Mks=",
            "path": "github.com/opsgenie/opsgenie-go-sdk/client",
            "revision": "2654b36ec837f913b546aec27f7717b5ac664cc8",
            "revisionTime": "2017-01-24T12:11:56Z"
        },
        {
            "checksumSHA1": "/qEw2SLQwcT3dTbBUaHvyRszM3U=",
            "path": "github.com/opsgenie/opsgenie-go-sdk/escalation",
            "revision": "2654b36ec837f913b546aec27f7717b5ac664cc8",
            "revisionTime": "2017-01-24T12:11:56Z"
        },
        {
            "checksumSHA1": "SHhmCqu+9Hh5e0Tyo6NtP+ofAuU=",
            "path": "github.com/opsgenie/opsgenie-go-sdk/heartbeat",
            "revision": "2654b36ec837f913b546aec27f7717b5ac664cc8",
            "revisionTime": "2017-01-24T12:11:56Z"
        },
        {
            "checksumSHA1": "Z4UBwcb/EmhF2dSrxJs9r7pI6w8=",
            "path": "github.com/opsgenie/opsgenie-go-sdk/integration",
            "revision": "2654b36ec837f913b546aec27f7717b5ac664cc8",
            "revisionTime": "2017-01-24T12:11:56Z"
        },
        {
            "checksumSHA1": "JI6oDq30yyH+Y1C4xfcKWfDMq/A=",
            "path": "github.com/opsgenie/opsgenie-go-sdk/logging",
            "revision": "2654b36ec837f913b546aec27f7717b5ac664cc8",
            "revisionTime": "2017-01-24T12:11:56Z"
        },
        {
            "checksumSHA1": "ON63VXFhw2kb9XTDRzN9AgPCmIc=",
            "path": "github.com/opsgenie/opsgenie-go-sdk/policy",
            "revision": "2654b36ec837f913b546aec27f7717b5ac664cc8",
            "revisionTime": "2017-01-24T12:11:56Z"
        },
        {
            "checksumSHA1": "xhOHMc+dJEFYhFSGZBGsKV/AYBc=",
            "path": "github.com/opsgenie/opsgenie-go-sdk/schedule",
            "revision": "2654b36ec837f913b546aec27f7717b5ac664cc8",
            "revisionTime": "2017-01-24T12:11:56Z"
        },
        {
            "checksumSHA1": "TGsrNGsuIejIWfSWoFiWBGdYrFs=",
            "path": "github.com/opsgenie/opsgenie-go-sdk/team",
            "revision": "2654b36ec837f913b546aec27f7717b5ac664cc8",
            "revisionTime": "2017-01-24T12:11:56Z"
        },
        {
            "checksumSHA1": "1O5b+oyDYkjze5MVH8YMBV3+FHI=",
            "path": "github.com/opsgenie/opsgenie-go-sdk/user",
            "revision": "2654b36ec837f913b546aec27f7717b5ac664cc8",
            "revisionTime": "2017-01-24T12:11:56Z"
        },
        {
            "checksumSHA1": "d1VHczIGt2bhYR0BNkTedIS/9uk=",
            "path": "github.com/packer-community/winrmcp/winrmcp",
            "revision": "3d184cea22ee1c41ec1697e0d830ff0c78f7ea97"
        },
        {
            "checksumSHA1": "MexE5QPVAwVfQcJBnMGMgD+s9L0=",
            "path": "github.com/packethost/packngo",
            "revision": "7cd5fed006859e86dd5641a6cf9812e855b7574a",
            "revisionTime": "2016-08-11T16:27:25Z"
        },
        {
            "checksumSHA1": "lOEkLP94OsQSLFp+38rY1GjnMtk=",
            "path": "github.com/paultyng/go-newrelic/api",
            "revision": "81a8e05b0e494285f1322f99f3c6f93c8f1192b1",
            "revisionTime": "2016-11-29T00:49:55Z"
        },
        {
            "checksumSHA1": "mUb0GqsJK4UDh3Kx8TobjzvDUG4=",
            "path": "github.com/pborman/uuid",
            "revision": "dee7705ef7b324f27ceb85a121c61f2c2e8ce988"
        },
        {
            "checksumSHA1": "/MD+L6YZ45L3llJvG/LVUxi/BdA=",
            "path": "github.com/pearkes/mailgun",
            "revision": "b88605989c4141d22a6d874f78800399e5bb7ac2",
            "revisionTime": "2015-10-22T18:22:18Z"
        },
        {
            "checksumSHA1": "ynJSWoF6v+3zMnh9R0QmmG6iGV8=",
            "comment": "v0.3.0",
            "path": "github.com/pkg/errors",
            "revision": "248dadf4e9068a0b3e79f02ed0a610d935de5302",
            "revisionTime": "2016-10-29T09:36:37Z"
        },
        {
            "checksumSHA1": "WPDz/Ed0OwaP7F/HvzZQ8OwT3fM=",
            "path": "github.com/profitbricks/profitbricks-sdk-go",
            "revision": "b279e1adcaf1c9cae4d6520c1bdbbf4674e7806e",
            "revisionTime": "2017-01-11T22:35:15Z"
        },
        {
            "checksumSHA1": "hcyoctYs0NjsvAXXVRc4mVt+FBg=",
            "path": "github.com/rackspace/gophercloud",
            "revision": "e00690e87603abe613e9f02c816c7c4bef82e063",
            "revisionTime": "2016-10-13T23:24:34Z"
        },
        {
            "checksumSHA1": "TgJKqqBm+zrGHbSJYLhQhvUhWWI=",
            "path": "github.com/rackspace/gophercloud/openstack",
            "revision": "e00690e87603abe613e9f02c816c7c4bef82e063",
            "revisionTime": "2016-10-13T23:24:34Z"
        },
        {
            "checksumSHA1": "gmzAuay4zJhVck2kZaPgKGZ8rLU=",
            "path": "github.com/rackspace/gophercloud/openstack/blockstorage/v1/volumes",
            "revision": "e00690e87603abe613e9f02c816c7c4bef82e063",
            "revisionTime": "2016-10-13T23:24:34Z"
        },
        {
            "checksumSHA1": "uh4DrOO+91jmxNlamBoloURUPO0=",
            "path": "github.com/rackspace/gophercloud/openstack/blockstorage/v1/volumes/testing",
            "revision": "e00690e87603abe613e9f02c816c7c4bef82e063",
            "revisionTime": "2016-10-13T23:24:34Z"
        },
        {
            "checksumSHA1": "/CUwRPw3GTR4kDDyhlevEJOz8VM=",
            "path": "github.com/rackspace/gophercloud/openstack/compute/v2/extensions/volumeattach/testing",
            "revision": "e00690e87603abe613e9f02c816c7c4bef82e063",
            "revisionTime": "2016-10-13T23:24:34Z"
        },
        {
            "checksumSHA1": "EMdUpMYV9vQAEtBkpUdSqYaYBVc=",
            "path": "github.com/rackspace/gophercloud/openstack/networking/v2/common",
            "revision": "e00690e87603abe613e9f02c816c7c4bef82e063",
            "revisionTime": "2016-10-13T23:24:34Z"
        },
        {
            "checksumSHA1": "pvg8L4xN+zO9HLJislpVeHPPLjM=",
            "path": "github.com/rainycape/unidecode",
            "revision": "cb7f23ec59bec0d61b19c56cd88cee3d0cc1870c",
            "revisionTime": "2015-09-07T02:38:54Z"
        },
        {
            "checksumSHA1": "qn7N2kqSpKKi3YglZNyoQxp4aKs=",
            "path": "github.com/rancher/go-rancher/client",
            "revision": "bdb84801f2cf82be73e210ff586c531b07c83c42",
            "revisionTime": "2016-07-27T23:27:26Z"
        },
        {
            "checksumSHA1": "3GxN1UayE1AG4mG+Cg+MlzqoWT8=",
            "path": "github.com/raphink/go-rancher/catalog",
            "revision": "49b8414f0a18a3a8054adda704eddddbbfd6fbe2",
            "revisionTime": "2016-09-28T08:39:49Z"
        },
        {
            "checksumSHA1": "pjBPgV7Vsah79nFWOvWHZ3PkTIc=",
            "path": "github.com/renier/xmlrpc",
            "revision": "79afb7136fd5637ee1ad13754a90005a49fce713",
            "revisionTime": "2016-10-26T21:33:56Z"
        },
        {
            "checksumSHA1": "Yqr9OQ7AuIB1N0HMbSxqEoVQG+k=",
            "comment": "v2.0.1-8-g983d3a5",
            "path": "github.com/ryanuber/columnize",
            "revision": "0fbbb3f0e3fbdc5bae7c6cd5f6c1887ebfb76360",
            "revisionTime": "2016-12-20T21:49:20Z"
        },
        {
            "checksumSHA1": "zmC8/3V4ls53DJlNTKDZwPSC/dA=",
            "path": "github.com/satori/go.uuid",
            "revision": "b061729afc07e77a8aa4fad0a2fd840958f1942a",
            "revisionTime": "2016-09-27T10:08:44Z"
        },
        {
            "checksumSHA1": "iqUXcP3VA+G1/gVLRpQpBUt/BuA=",
            "path": "github.com/satori/uuid",
            "revision": "b061729afc07e77a8aa4fad0a2fd840958f1942a",
            "revisionTime": "2016-09-27T10:08:44Z"
        },
        {
            "checksumSHA1": "6NyHxCamdKavA6RYSRuCEG3MtKA=",
            "path": "github.com/scaleway/scaleway-cli/pkg/api",
            "revision": "2938313569b7f6cee34fdaae2a23c0daa7de5f3c",
            "revisionTime": "2017-02-07T21:56:28Z"
        },
        {
            "checksumSHA1": "puRmTVCmWrk+Qq6/yeHjNC3uvy0=",
            "path": "github.com/scaleway/scaleway-cli/pkg/scwversion",
            "revision": "2938313569b7f6cee34fdaae2a23c0daa7de5f3c",
            "revisionTime": "2017-02-07T21:56:28Z"
        },
        {
            "checksumSHA1": "kveaAmNlnvmIIuEkFcMlB+N7TqY=",
            "path": "github.com/scaleway/scaleway-cli/pkg/sshcommand",
            "revision": "2938313569b7f6cee34fdaae2a23c0daa7de5f3c",
            "revisionTime": "2017-02-07T21:56:28Z"
        },
        {
            "checksumSHA1": "tEKRyau4iRjmq2iwJbduD9RhN5s=",
            "path": "github.com/sean-/postgresql-acl",
            "revision": "d10489e5d217ebe9c23470c4d0ba7081a6d1e799",
            "revisionTime": "2016-12-25T12:04:19Z"
        },
        {
            "checksumSHA1": "ySSmShoczI/i/5PzurH8Uhi/dbA=",
            "path": "github.com/sethvargo/go-fastly",
            "revision": "247f42f7ecc6677aa1b6e30978d06fcc38f5f769",
            "revisionTime": "2017-02-06T18:56:52Z"
        },
        {
            "checksumSHA1": "KeNIYJQUdE6o196SaYuLMmjEPZM=",
            "path": "github.com/softlayer/softlayer-go/config",
            "revision": "60469c3c1d9c00998d5b7f948da46f9132b27497",
            "revisionTime": "2017-02-10T12:45:36Z"
        },
        {
            "checksumSHA1": "yCIryelA4K1pdLqbV0btM0XSp94=",
            "path": "github.com/softlayer/softlayer-go/datatypes",
            "revision": "60469c3c1d9c00998d5b7f948da46f9132b27497",
            "revisionTime": "2017-02-10T12:45:36Z"
        },
        {
            "checksumSHA1": "tZ3W1bwC/B9lAGW7007CwaZl6C4=",
            "path": "github.com/softlayer/softlayer-go/filter",
            "revision": "60469c3c1d9c00998d5b7f948da46f9132b27497",
            "revisionTime": "2017-02-10T12:45:36Z"
        },
        {
            "checksumSHA1": "8w7mbrWkcP0yCAdX3BpPr1vndrY=",
            "path": "github.com/softlayer/softlayer-go/helpers/hardware",
            "revision": "60469c3c1d9c00998d5b7f948da46f9132b27497",
            "revisionTime": "2017-02-10T12:45:36Z"
        },
        {
            "checksumSHA1": "iIil9KYj6J7ZEK4dG9UirsFuq1Y=",
            "path": "github.com/softlayer/softlayer-go/helpers/location",
            "revision": "60469c3c1d9c00998d5b7f948da46f9132b27497",
            "revisionTime": "2017-02-10T12:45:36Z"
        },
        {
            "checksumSHA1": "r0ijpEVlR3yuirWa/4b6yCDIjEE=",
            "path": "github.com/softlayer/softlayer-go/helpers/network",
            "revision": "60469c3c1d9c00998d5b7f948da46f9132b27497",
            "revisionTime": "2017-02-10T12:45:36Z"
        },
        {
            "checksumSHA1": "bGG9wihg55FY7q/kHVE5KQV8XmE=",
            "path": "github.com/softlayer/softlayer-go/helpers/order",
            "revision": "60469c3c1d9c00998d5b7f948da46f9132b27497",
            "revisionTime": "2017-02-10T12:45:36Z"
        },
        {
            "checksumSHA1": "3pXDrCqMd7e7Xb0TCQDsvkIWPIs=",
            "path": "github.com/softlayer/softlayer-go/helpers/product",
            "revision": "60469c3c1d9c00998d5b7f948da46f9132b27497",
            "revisionTime": "2017-02-10T12:45:36Z"
        },
        {
            "checksumSHA1": "6PpeMwmz39rCvqqn1a/xrNb6ER4=",
            "path": "github.com/softlayer/softlayer-go/helpers/virtual",
            "revision": "60469c3c1d9c00998d5b7f948da46f9132b27497",
            "revisionTime": "2017-02-10T12:45:36Z"
        },
        {
            "checksumSHA1": "1GZ3vJI1qXV76b931naR1RU6LAQ=",
            "path": "github.com/softlayer/softlayer-go/services",
            "revision": "60469c3c1d9c00998d5b7f948da46f9132b27497",
            "revisionTime": "2017-02-10T12:45:36Z"
        },
        {
            "checksumSHA1": "yUFrUwbCFPdJ0P1E6KBb3BU+mxU=",
            "path": "github.com/softlayer/softlayer-go/session",
            "revision": "60469c3c1d9c00998d5b7f948da46f9132b27497",
            "revisionTime": "2017-02-10T12:45:36Z"
        },
        {
            "checksumSHA1": "ezx/hLd9la9B/UwbBLCmq7LPobU=",
            "path": "github.com/softlayer/softlayer-go/sl",
            "revision": "60469c3c1d9c00998d5b7f948da46f9132b27497",
            "revisionTime": "2017-02-10T12:45:36Z"
        },
        {
            "checksumSHA1": "8tEiK6vhVXuUbnWME5XNWLgvtSo=",
            "comment": "v1.1-2-g5578a8c",
            "path": "github.com/soniah/dnsmadeeasy",
            "revision": "5578a8c15e33958c61cf7db720b6181af65f4a9e",
            "revisionTime": "2015-01-08T08:49:52Z"
        },
        {
            "checksumSHA1": "5KvHyB1CImtwZT3fwNkNUlc8R0k=",
            "path": "github.com/spf13/pflag",
            "revision": "9ff6c6923cfffbcd502984b8e0c80539a94968b7",
            "revisionTime": "2017-01-30T21:42:45Z"
        },
        {
            "checksumSHA1": "bxWb+Qr/L8+ju1G0KvPAjYHy8cM=",
            "path": "github.com/spotinst/spotinst-sdk-go/spotinst",
            "revision": "e9a0995904e38e1ed662fbd559760e11db8c2a0b",
            "revisionTime": "2017-02-13T08:20:48Z"
        },
        {
            "checksumSHA1": "/oApHzKZwKYrVFEosDhHV4y3sbQ=",
            "path": "github.com/spotinst/spotinst-sdk-go/spotinst/util/stringutil",
            "revision": "16e2840b013b6b365431813bcccd9800de350d79",
            "revisionTime": "2017-01-31T14:42:13Z"
        },
        {
            "checksumSHA1": "F8PDlBY72o5HHNLXpB4X1itP70w=",
            "path": "github.com/spotinst/spotinst-sdk-go/spotinst/util/uritemplates",
            "revision": "e9a0995904e38e1ed662fbd559760e11db8c2a0b",
            "revisionTime": "2017-02-13T08:20:48Z"
        },
        {
            "checksumSHA1": "GQ9bu6PuydK3Yor1JgtVKUfEJm8=",
            "path": "github.com/tent/http-link-go",
            "revision": "ac974c61c2f990f4115b119354b5e0b47550e888",
            "revisionTime": "2013-07-02T22:55:49Z"
        },
        {
            "checksumSHA1": "y1hkty5dgBN9elK4gP1TtVjT4e8=",
            "path": "github.com/tomnomnom/linkheader",
            "revision": "236df730ed7334edb33cb10ba79407491fb4e147",
            "revisionTime": "2016-06-19T23:20:27Z"
        },
        {
            "checksumSHA1": "jfIUoeCY4uLz1zCgnCxndi5/UNE=",
            "path": "github.com/ugorji/go/codec",
            "revision": "faddd6128c66c4708f45fdc007f575f75e592a3c",
            "revisionTime": "2016-09-28T01:52:44Z"
        },
        {
            "checksumSHA1": "y4ihcZrjJdyQDnsKLelo9/1MjqE=",
            "path": "github.com/ukcloud/govcloudair",
            "revision": "9076b4221ebf430944c716c798e904e00cbaa89d",
            "revisionTime": "2017-01-31T00:00:54Z"
        },
        {
            "checksumSHA1": "CridJfrpcrjMdXnf7PbqA/+7wuY=",
            "path": "github.com/ukcloud/govcloudair/types/v56",
            "revision": "9076b4221ebf430944c716c798e904e00cbaa89d",
            "revisionTime": "2017-01-31T00:00:54Z"
        },
        {
            "checksumSHA1": "CdE9OUEGLn2pAv1UMuM5rSlaUpM=",
            "path": "github.com/vincent-petithory/dataurl",
            "revision": "9a301d65acbb728fcc3ace14f45f511a4cfeea9c",
            "revisionTime": "2016-03-30T18:21:26Z"
        },
        {
            "checksumSHA1": "8d+wc4Ac7P97qfrQlthgb4tkYd8=",
            "comment": "v0.6.2",
            "path": "github.com/vmware/govmomi",
            "revision": "733acc9e4cb9ce9e867734f298fdfc89ab05f771",
            "revisionTime": "2017-01-08T05:01:35Z"
        },
        {
            "checksumSHA1": "xyxo9nWPro79ae/TGNZOlWKSPUk=",
            "comment": "v0.6.2",
            "path": "github.com/vmware/govmomi/find",
            "revision": "9051bd6b44125d9472e0c148b5965692ab283d4a"
        },
        {
            "checksumSHA1": "lHxDz/33BD9IKrlJ3lRUicXWVfg=",
            "comment": "v0.6.2",
            "path": "github.com/vmware/govmomi/list",
            "revision": "9051bd6b44125d9472e0c148b5965692ab283d4a"
        },
        {
            "checksumSHA1": "Tu98nr2K8FL8Bz/88ufPBWYR1xQ=",
            "comment": "v0.6.2",
            "path": "github.com/vmware/govmomi/object",
            "revision": "9051bd6b44125d9472e0c148b5965692ab283d4a"
        },
        {
            "checksumSHA1": "+QicEDJib9U9fSb1yc1qjW4m8/E=",
            "comment": "v0.6.2",
            "path": "github.com/vmware/govmomi/property",
            "revision": "9051bd6b44125d9472e0c148b5965692ab283d4a"
        },
        {
            "checksumSHA1": "LTzDdLTnB4UyquP6wGQs8Q7QBH0=",
            "comment": "v0.6.2",
            "path": "github.com/vmware/govmomi/session",
            "revision": "9051bd6b44125d9472e0c148b5965692ab283d4a"
        },
        {
            "checksumSHA1": "JtZUMXRXiFOaV8akUh+kbnLaf+E=",
            "comment": "v0.6.2",
            "path": "github.com/vmware/govmomi/task",
            "revision": "9051bd6b44125d9472e0c148b5965692ab283d4a"
        },
        {
            "checksumSHA1": "orm8PDSa1meFBKxuM6ovnKiu6IY=",
            "comment": "v0.6.2",
            "path": "github.com/vmware/govmomi/vim25",
            "revision": "9051bd6b44125d9472e0c148b5965692ab283d4a"
        },
        {
            "checksumSHA1": "xLvppq0NUD6Hv2GIx1gh75xUzyM=",
            "comment": "v0.6.2",
            "path": "github.com/vmware/govmomi/vim25/debug",
            "revision": "9051bd6b44125d9472e0c148b5965692ab283d4a"
        },
        {
            "checksumSHA1": "cyrEb8IV+N+fZ6tSjIkyhG+QQzQ=",
            "comment": "v0.6.2",
            "path": "github.com/vmware/govmomi/vim25/methods",
            "revision": "9051bd6b44125d9472e0c148b5965692ab283d4a"
        },
        {
            "checksumSHA1": "aBToDYIEBraV9oXPUL+HRSuL8Ps=",
            "comment": "v0.6.2",
            "path": "github.com/vmware/govmomi/vim25/mo",
            "revision": "9051bd6b44125d9472e0c148b5965692ab283d4a"
        },
        {
            "checksumSHA1": "tN9fHudMKhR3LjGw/V0fM4xXUJw=",
            "comment": "v0.6.2",
            "path": "github.com/vmware/govmomi/vim25/progress",
            "revision": "9051bd6b44125d9472e0c148b5965692ab283d4a"
        },
        {
            "checksumSHA1": "cNKLcag/tzBN8RWCb6YA3sOPheM=",
            "comment": "v0.6.2",
            "path": "github.com/vmware/govmomi/vim25/soap",
            "revision": "9051bd6b44125d9472e0c148b5965692ab283d4a"
        },
        {
            "checksumSHA1": "9EB6HeTmYV08T5XDY/0rbEgJmPY=",
            "comment": "v0.6.2",
            "path": "github.com/vmware/govmomi/vim25/types",
            "revision": "9051bd6b44125d9472e0c148b5965692ab283d4a"
        },
        {
            "checksumSHA1": "70jUW1y/xwsFhw6Wku+wBWo5F7c=",
            "comment": "v0.6.2",
            "path": "github.com/vmware/govmomi/vim25/xml",
            "revision": "9051bd6b44125d9472e0c148b5965692ab283d4a"
        },
        {
            "checksumSHA1": "tWnkfXhmDWitjF0TMHY7gy3Kt0k=",
            "comment": "v2.1.3",
            "path": "github.com/xanzy/go-cloudstack/cloudstack",
            "revision": "deca6e17c056012b540aa2d2eae3ea1e63203b85",
            "revisionTime": "2016-10-26T18:16:49Z"
        },
        {
            "checksumSHA1": "iHiMTBffQvWYlOLu3130JXuQpgQ=",
            "path": "github.com/xanzy/ssh-agent",
            "revision": "ba9c9e33906f58169366275e3450db66139a31a9",
            "revisionTime": "2015-12-15T15:34:51Z"
        },
        {
            "checksumSHA1": "eXEiPlpDRaamJQ4vPX/9t333kQc=",
            "comment": "v1.5.4-13-g75ce5fb",
            "path": "github.com/ziutek/mymysql/mysql",
            "revision": "75ce5fbba34b1912a3641adbd58cf317d7315821"
        },
        {
            "checksumSHA1": "gsr2Hefl2uwZd95XjCqkZv8fx0o=",
            "comment": "v1.5.4-13-g75ce5fb",
            "path": "github.com/ziutek/mymysql/native",
            "revision": "75ce5fbba34b1912a3641adbd58cf317d7315821"
        },
        {
            "checksumSHA1": "863coSE2EA3pCXVYMEw0csIiqI8=",
            "comment": "v1.5.4-13-g75ce5fb",
            "path": "github.com/ziutek/mymysql/thrsafe",
            "revision": "75ce5fbba34b1912a3641adbd58cf317d7315821"
        },
        {
            "checksumSHA1": "C1KKOxFoW7/W/NFNpiXK+boguNo=",
            "path": "golang.org/x/crypto/curve25519",
            "revision": "453249f01cfeb54c3d549ddb75ff152ca243f9d8",
            "revisionTime": "2017-02-08T20:51:15Z"
        },
        {
            "checksumSHA1": "wGb//LjBPNxYHqk+dcLo7BjPXK8=",
            "path": "golang.org/x/crypto/ed25519",
            "revision": "b8a2a83acfe6e6770b75de42d5ff4c67596675c0",
            "revisionTime": "2017-01-13T19:21:00Z"
        },
        {
            "checksumSHA1": "LXFcVx8I587SnWmKycSDEq9yvK8=",
            "path": "golang.org/x/crypto/ed25519/internal/edwards25519",
            "revision": "b8a2a83acfe6e6770b75de42d5ff4c67596675c0",
            "revisionTime": "2017-01-13T19:21:00Z"
        },
        {
            "checksumSHA1": "fsrFs762jlaILyqqQImS1GfvIvw=",
            "path": "golang.org/x/crypto/ssh",
            "revision": "453249f01cfeb54c3d549ddb75ff152ca243f9d8",
            "revisionTime": "2017-02-08T20:51:15Z"
        },
        {
            "checksumSHA1": "SJ3Ma3Ozavxpbh1usZWBCnzMKIc=",
            "path": "golang.org/x/crypto/ssh/agent",
            "revision": "453249f01cfeb54c3d549ddb75ff152ca243f9d8",
            "revisionTime": "2017-02-08T20:51:15Z"
        },
        {
            "checksumSHA1": "xiderUuvye8Kpn7yX3niiJg32bE=",
            "path": "golang.org/x/crypto/ssh/terminal",
            "revision": "453249f01cfeb54c3d549ddb75ff152ca243f9d8",
            "revisionTime": "2017-02-08T20:51:15Z"
        },
        {
            "checksumSHA1": "9jjO5GjLa0XF/nfWihF02RoH4qc=",
            "path": "golang.org/x/net/context",
            "revision": "f2499483f923065a842d38eb4c7f1927e6fc6e6d",
            "revisionTime": "2017-01-14T04:22:49Z"
        },
        {
            "checksumSHA1": "WHc3uByvGaMcnSoI21fhzYgbOgg=",
            "path": "golang.org/x/net/context/ctxhttp",
            "revision": "f2499483f923065a842d38eb4c7f1927e6fc6e6d",
            "revisionTime": "2017-01-14T04:22:49Z"
        },
        {
            "checksumSHA1": "N1akwAdrHVfPPrsFOhG2ouP21VA=",
            "path": "golang.org/x/net/http2",
            "revision": "f2499483f923065a842d38eb4c7f1927e6fc6e6d",
            "revisionTime": "2017-01-14T04:22:49Z"
        },
        {
            "checksumSHA1": "HzuGD7AwgC0p1az1WAQnEFnEk98=",
            "path": "golang.org/x/net/http2/hpack",
            "revision": "f2499483f923065a842d38eb4c7f1927e6fc6e6d",
            "revisionTime": "2017-01-14T04:22:49Z"
        },
        {
            "checksumSHA1": "GIGmSrYACByf5JDIP9ByBZksY80=",
            "path": "golang.org/x/net/idna",
            "revision": "4971afdc2f162e82d185353533d3cf16188a9f4e",
            "revisionTime": "2016-11-15T21:05:04Z"
        },
        {
            "checksumSHA1": "/k7k6eJDkxXx6K9Zpo/OwNm58XM=",
            "path": "golang.org/x/net/internal/timeseries",
            "revision": "f2499483f923065a842d38eb4c7f1927e6fc6e6d",
            "revisionTime": "2017-01-14T04:22:49Z"
        },
        {
            "checksumSHA1": "3xyuaSNmClqG4YWC7g0isQIbUTc=",
            "path": "golang.org/x/net/lex/httplex",
            "revision": "f2499483f923065a842d38eb4c7f1927e6fc6e6d",
            "revisionTime": "2017-01-14T04:22:49Z"
        },
        {
            "checksumSHA1": "AmZIW67T/HUlTTflTmOIy6jdq74=",
            "path": "golang.org/x/net/publicsuffix",
            "revision": "4971afdc2f162e82d185353533d3cf16188a9f4e",
            "revisionTime": "2016-11-15T21:05:04Z"
        },
        {
            "checksumSHA1": "GQHKESPeCcAsnerZPtHadvKUIzs=",
            "path": "golang.org/x/net/trace",
            "revision": "f2499483f923065a842d38eb4c7f1927e6fc6e6d",
            "revisionTime": "2017-01-14T04:22:49Z"
        },
        {
            "checksumSHA1": "hyK05cmzm+vPH1OO+F1AkvES3sw=",
            "path": "golang.org/x/oauth2",
            "revision": "314dd2c0bf3ebd592ec0d20847d27e79d0dbe8dd",
            "revisionTime": "2016-12-14T09:25:55Z"
        },
        {
            "checksumSHA1": "rEzA1cW2NdfF9ndGQHTNzE5+mF4=",
            "path": "golang.org/x/oauth2/google",
            "revision": "314dd2c0bf3ebd592ec0d20847d27e79d0dbe8dd",
            "revisionTime": "2016-12-14T09:25:55Z"
        },
        {
            "checksumSHA1": "2/1PJ6nxegIPdmFoqugDSlpjEfQ=",
            "path": "golang.org/x/oauth2/internal",
            "revision": "2897dcade18a126645f1368de827f1e613a60049"
        },
        {
            "checksumSHA1": "huVltYnXdRFDJLgp/ZP9IALzG7g=",
            "path": "golang.org/x/oauth2/jws",
            "revision": "314dd2c0bf3ebd592ec0d20847d27e79d0dbe8dd",
            "revisionTime": "2016-12-14T09:25:55Z"
        },
        {
            "checksumSHA1": "/eV4E08BY+f1ZikiR7OOMJAj3m0=",
            "path": "golang.org/x/oauth2/jwt",
            "revision": "314dd2c0bf3ebd592ec0d20847d27e79d0dbe8dd",
            "revisionTime": "2016-12-14T09:25:55Z"
        },
        {
            "checksumSHA1": "uTQtOqR0ePMMcvuvAIksiIZxhqU=",
            "path": "golang.org/x/sys/unix",
            "revision": "d75a52659825e75fff6158388dddc6a5b04f9ba5",
            "revisionTime": "2016-12-14T18:38:57Z"
        },
        {
            "checksumSHA1": "fpW2dhGFC6SrVzipJx7fjg2DIH8=",
            "path": "golang.org/x/sys/windows",
            "revision": "b699b7032584f0953262cb2788a0ca19bb494703",
            "revisionTime": "2016-11-10T11:58:56Z"
        },
        {
            "checksumSHA1": "Mr4ur60bgQJnQFfJY0dGtwWwMPE=",
            "path": "golang.org/x/text/encoding",
            "revision": "506f9d5c962f284575e88337e7d9296d27e729d3",
            "revisionTime": "2017-01-31T20:38:18Z"
        },
        {
            "checksumSHA1": "3VrGQv2Z1t3JhwzGDLCz7DvnowA=",
            "path": "golang.org/x/text/encoding/charmap",
            "revision": "506f9d5c962f284575e88337e7d9296d27e729d3",
            "revisionTime": "2017-01-31T20:38:18Z"
        },
        {
            "checksumSHA1": "zeHyHebIZl1tGuwGllIhjfci+wI=",
            "path": "golang.org/x/text/encoding/internal",
            "revision": "506f9d5c962f284575e88337e7d9296d27e729d3",
            "revisionTime": "2017-01-31T20:38:18Z"
        },
        {
            "checksumSHA1": "/108BuAIqv6xdIw1mi27RnopKak=",
            "path": "golang.org/x/text/encoding/internal/identifier",
            "revision": "506f9d5c962f284575e88337e7d9296d27e729d3",
            "revisionTime": "2017-01-31T20:38:18Z"
        },
        {
            "checksumSHA1": "kv3jbPJGCczHVQ7g51am1MxlD1c=",
            "path": "golang.org/x/text/internal/gen",
            "revision": "4687d739464a2d0af89a25be0318456e0776f3ef",
            "revisionTime": "2017-02-23T06:09:55Z"
        },
        {
            "checksumSHA1": "47nwiUyVBY2RKoEGXmCSvusY4Js=",
            "path": "golang.org/x/text/internal/triegen",
            "revision": "4687d739464a2d0af89a25be0318456e0776f3ef",
            "revisionTime": "2017-02-23T06:09:55Z"
        },
        {
            "checksumSHA1": "Yd5wMObzagIfCiKLpZbtBIrOUA4=",
            "path": "golang.org/x/text/internal/ucd",
            "revision": "4687d739464a2d0af89a25be0318456e0776f3ef",
            "revisionTime": "2017-02-23T06:09:55Z"
        },
        {
            "checksumSHA1": "ziMb9+ANGRJSSIuxYdRbA+cDRBQ=",
            "path": "golang.org/x/text/transform",
            "revision": "4687d739464a2d0af89a25be0318456e0776f3ef",
            "revisionTime": "2017-02-23T06:09:55Z"
        },
        {
            "checksumSHA1": "i14IZXKECObKRUNvTr7xivSL1IU=",
            "path": "golang.org/x/text/unicode/cldr",
            "revision": "4687d739464a2d0af89a25be0318456e0776f3ef",
            "revisionTime": "2017-02-23T06:09:55Z"
        },
        {
            "checksumSHA1": "7Hjtgu1Yu+Ks0cKf2ldRhXAu/LE=",
            "path": "golang.org/x/text/unicode/norm",
            "revision": "4687d739464a2d0af89a25be0318456e0776f3ef",
            "revisionTime": "2017-02-23T06:09:55Z"
        },
        {
            "checksumSHA1": "DVLYAo9qL2EilduyXwBKMqL44U4=",
            "path": "golang.org/x/text/width",
            "revision": "4687d739464a2d0af89a25be0318456e0776f3ef",
            "revisionTime": "2017-02-23T06:09:55Z"
        },
        {
            "checksumSHA1": "I9nlJJGeNBvWlH7FLtRscT6NJhw=",
            "path": "google.golang.org/api/cloudbilling/v1",
            "revision": "c8d75a8ec737f9b8b1ed2676c28feedbe21f543f",
            "revisionTime": "2016-11-21T18:05:46Z"
        },
        {
            "checksumSHA1": "SIsWfZXQERRErpy9TD1ETop72uU=",
            "path": "google.golang.org/api/cloudresourcemanager/v1",
            "revision": "3cc2e591b550923a2c5f0ab5a803feda924d5823",
            "revisionTime": "2016-11-27T23:54:21Z"
        },
        {
            "checksumSHA1": "a3xBCGUHttHW7+VrTk8bqxU6pOY=",
            "path": "google.golang.org/api/compute/v1",
            "revision": "8840436417f044055c16fc7e4018f08484f52839",
            "revisionTime": "2017-01-13T00:03:17Z"
        },
        {
            "checksumSHA1": "qt8Mg1hYm0ApdGODreQxBh30FDU=",
            "path": "google.golang.org/api/container/v1",
            "revision": "3cc2e591b550923a2c5f0ab5a803feda924d5823",
            "revisionTime": "2016-11-27T23:54:21Z"
        },
        {
            "checksumSHA1": "JYl35km48fLrIx7YUtzcgd4J7Rk=",
            "path": "google.golang.org/api/dns/v1",
            "revision": "3cc2e591b550923a2c5f0ab5a803feda924d5823",
            "revisionTime": "2016-11-27T23:54:21Z"
        },
        {
            "checksumSHA1": "a1NkriuA/uk+Wv6yCFzxz4LIaDg=",
            "path": "google.golang.org/api/gensupport",
            "revision": "8840436417f044055c16fc7e4018f08484f52839",
            "revisionTime": "2017-01-13T00:03:17Z"
        },
        {
            "checksumSHA1": "yQREK/OWrz9PLljbr127+xFk6J0=",
            "path": "google.golang.org/api/googleapi",
            "revision": "3f131f305a2ae45080e71fdb780128cc92e8745e",
            "revisionTime": "2016-08-05T04:28:55Z"
        },
        {
            "checksumSHA1": "ii4ET3JHk3vkMUEcg+9t/1RZSUU=",
            "path": "google.golang.org/api/googleapi/internal/uritemplates",
            "revision": "3f131f305a2ae45080e71fdb780128cc92e8745e",
            "revisionTime": "2016-08-05T04:28:55Z"
        },
        {
            "checksumSHA1": "+u3FeHSXeRJZzw52OZsT3wUPb24=",
            "path": "google.golang.org/api/iam/v1",
            "revision": "3cc2e591b550923a2c5f0ab5a803feda924d5823",
            "revisionTime": "2016-11-27T23:54:21Z"
        },
        {
            "checksumSHA1": "34BpqXixb+aV4iuOioQeSej255Y=",
            "path": "google.golang.org/api/pubsub/v1",
            "revision": "3cc2e591b550923a2c5f0ab5a803feda924d5823",
            "revisionTime": "2016-11-27T23:54:21Z"
        },
        {
            "checksumSHA1": "4xiJmsULiSTn2iO4zUYtMgJqJSQ=",
            "path": "google.golang.org/api/servicemanagement/v1",
            "revision": "c8d75a8ec737f9b8b1ed2676c28feedbe21f543f",
            "revisionTime": "2016-11-21T18:05:46Z"
        },
        {
            "checksumSHA1": "moKPpECJZQR/mANGD26E7Pbxn4I=",
            "path": "google.golang.org/api/sqladmin/v1beta4",
            "revision": "3cc2e591b550923a2c5f0ab5a803feda924d5823",
            "revisionTime": "2016-11-27T23:54:21Z"
        },
        {
            "checksumSHA1": "xygm9BwoCg7vc0PPgAPdxNKJ38c=",
            "path": "google.golang.org/api/storage/v1",
            "revision": "3cc2e591b550923a2c5f0ab5a803feda924d5823",
            "revisionTime": "2016-11-27T23:54:21Z"
        },
        {
            "checksumSHA1": "NU7Al7Ud5MQZxti3Pv6YgVrzLrM=",
            "path": "google.golang.org/appengine",
            "revision": "b667a5000b082e49c6c6d16867d376a12e9490cd"
        },
        {
            "checksumSHA1": "Zua2XgndHWwG0TzbTuWEIN3MNFM=",
            "path": "google.golang.org/appengine/internal",
            "revision": "b667a5000b082e49c6c6d16867d376a12e9490cd"
        },
        {
            "checksumSHA1": "Hw61H0EXl+UjZDOEWTHroG1if98=",
            "path": "google.golang.org/appengine/internal/app_identity",
            "revision": "b667a5000b082e49c6c6d16867d376a12e9490cd"
        },
        {
            "checksumSHA1": "jn1QD8l5L2prhFu4TBr5UJGWv+U=",
            "path": "google.golang.org/appengine/internal/base",
            "revision": "b667a5000b082e49c6c6d16867d376a12e9490cd"
        },
        {
            "checksumSHA1": "d7gnJPecSOiGmS5PAvkcb2H0fR8=",
            "path": "google.golang.org/appengine/internal/datastore",
            "revision": "b667a5000b082e49c6c6d16867d376a12e9490cd"
        },
        {
            "checksumSHA1": "AhjFXWn4iHHXdzrCthekxNrpSrY=",
            "path": "google.golang.org/appengine/internal/log",
            "revision": "b667a5000b082e49c6c6d16867d376a12e9490cd"
        },
        {
            "checksumSHA1": "SMX6dQeiRYDMMYgw8yTvIgzvJWU=",
            "path": "google.golang.org/appengine/internal/modules",
            "revision": "b667a5000b082e49c6c6d16867d376a12e9490cd"
        },
        {
            "checksumSHA1": "qE60x+fVEJSg88w1HjKK59aevyo=",
            "path": "google.golang.org/appengine/internal/remote_api",
            "revision": "b667a5000b082e49c6c6d16867d376a12e9490cd"
        },
        {
            "checksumSHA1": "epHwh7hDQSYzDowPIbw8vnLzPS0=",
            "path": "google.golang.org/grpc",
            "revision": "50955793b0183f9de69bd78e2ec251cf20aab121",
            "revisionTime": "2017-01-11T19:10:52Z"
        },
        {
            "checksumSHA1": "08icuA15HRkdYCt6H+Cs90RPQsY=",
            "path": "google.golang.org/grpc/codes",
            "revision": "50955793b0183f9de69bd78e2ec251cf20aab121",
            "revisionTime": "2017-01-11T19:10:52Z"
        },
        {
            "checksumSHA1": "AGkvu7gY1jWK7v5s9a8qLlH2gcQ=",
            "path": "google.golang.org/grpc/credentials",
            "revision": "50955793b0183f9de69bd78e2ec251cf20aab121",
            "revisionTime": "2017-01-11T19:10:52Z"
        },
        {
            "checksumSHA1": "3Lt5hNAG8qJAYSsNghR5uA1zQns=",
            "path": "google.golang.org/grpc/grpclog",
            "revision": "50955793b0183f9de69bd78e2ec251cf20aab121",
            "revisionTime": "2017-01-11T19:10:52Z"
        },
        {
            "checksumSHA1": "T3Q0p8kzvXFnRkMaK/G8mCv6mc0=",
            "path": "google.golang.org/grpc/internal",
            "revision": "50955793b0183f9de69bd78e2ec251cf20aab121",
            "revisionTime": "2017-01-11T19:10:52Z"
        },
        {
            "checksumSHA1": "XXpD8+S3gLrfmCLOf+RbxblOQkU=",
            "path": "google.golang.org/grpc/metadata",
            "revision": "50955793b0183f9de69bd78e2ec251cf20aab121",
            "revisionTime": "2017-01-11T19:10:52Z"
        },
        {
            "checksumSHA1": "4GSUFhOQ0kdFlBH4D5OTeKy78z0=",
            "path": "google.golang.org/grpc/naming",
            "revision": "50955793b0183f9de69bd78e2ec251cf20aab121",
            "revisionTime": "2017-01-11T19:10:52Z"
        },
        {
            "checksumSHA1": "3RRoLeH6X2//7tVClOVzxW2bY+E=",
            "path": "google.golang.org/grpc/peer",
            "revision": "50955793b0183f9de69bd78e2ec251cf20aab121",
            "revisionTime": "2017-01-11T19:10:52Z"
        },
        {
            "checksumSHA1": "wzkOAxlah+y75EpH0QVgzb8hdfc=",
            "path": "google.golang.org/grpc/stats",
            "revision": "50955793b0183f9de69bd78e2ec251cf20aab121",
            "revisionTime": "2017-01-11T19:10:52Z"
        },
        {
            "checksumSHA1": "N0TftT6/CyWqp6VRi2DqDx60+Fo=",
            "path": "google.golang.org/grpc/tap",
            "revision": "50955793b0183f9de69bd78e2ec251cf20aab121",
            "revisionTime": "2017-01-11T19:10:52Z"
        },
        {
            "checksumSHA1": "yHpUeGwKoqqwd3cbEp3lkcnvft0=",
            "path": "google.golang.org/grpc/transport",
            "revision": "50955793b0183f9de69bd78e2ec251cf20aab121",
            "revisionTime": "2017-01-11T19:10:52Z"
        },
        {
            "checksumSHA1": "6f8MEU31llHM1sLM/GGH4/Qxu0A=",
            "path": "gopkg.in/inf.v0",
            "revision": "3887ee99ecf07df5b447e9b00d9c0b2adaa9f3e4",
            "revisionTime": "2015-09-11T12:57:57Z"
        },
        {
            "checksumSHA1": "v0plVTBSyu5TvzfwHWNBe5/eZZo=",
            "comment": "v1.8.5",
            "path": "gopkg.in/ini.v1",
            "revision": "766e555c68dc8bda90d197ee8946c37519c19409",
            "revisionTime": "2017-01-17T13:00:17Z"
        },
        {
            "checksumSHA1": "IOhjrvLMN5Mw8PeiRF/xAfSxvew=",
            "path": "gopkg.in/ns1/ns1-go.v2",
            "revision": "49e3a8a0b594e847e01cdac77810ba49f9564ccf",
            "revisionTime": "2017-03-02T13:56:36Z"
        },
        {
            "checksumSHA1": "t20/HSVruhTb/TVwgc9mpw/oMTA=",
            "path": "gopkg.in/ns1/ns1-go.v2/rest",
            "revision": "49e3a8a0b594e847e01cdac77810ba49f9564ccf",
            "revisionTime": "2017-03-02T13:56:36Z"
        },
        {
            "checksumSHA1": "euh1cYwe0t2erigdvOMueyniPH0=",
            "path": "gopkg.in/ns1/ns1-go.v2/rest/model",
            "revision": "49e3a8a0b594e847e01cdac77810ba49f9564ccf",
            "revisionTime": "2017-03-02T13:56:36Z"
        },
        {
            "checksumSHA1": "tdMxXKsUHn3yZpur14ZNLMVyQJM=",
            "path": "gopkg.in/ns1/ns1-go.v2/rest/model/account",
            "revision": "49e3a8a0b594e847e01cdac77810ba49f9564ccf",
            "revisionTime": "2017-03-02T13:56:36Z"
        },
        {
            "checksumSHA1": "gBVND8veklEQV0gxF3lERV6mSZk=",
            "path": "gopkg.in/ns1/ns1-go.v2/rest/model/data",
            "revision": "49e3a8a0b594e847e01cdac77810ba49f9564ccf",
            "revisionTime": "2017-03-02T13:56:36Z"
        },
        {
            "checksumSHA1": "GbL7ThrBZfKs1lhzguxzscIynac=",
            "path": "gopkg.in/ns1/ns1-go.v2/rest/model/dns",
            "revision": "49e3a8a0b594e847e01cdac77810ba49f9564ccf",
            "revisionTime": "2017-03-02T13:56:36Z"
        },
        {
            "checksumSHA1": "CuurmNep8iMdYFodxRxAeewowsQ=",
            "path": "gopkg.in/ns1/ns1-go.v2/rest/model/filter",
            "revision": "49e3a8a0b594e847e01cdac77810ba49f9564ccf",
            "revisionTime": "2017-03-02T13:56:36Z"
        },
        {
            "checksumSHA1": "B0C8F5th11AHl1fo8k0I8+DvrjE=",
            "path": "gopkg.in/ns1/ns1-go.v2/rest/model/monitor",
            "revision": "49e3a8a0b594e847e01cdac77810ba49f9564ccf",
            "revisionTime": "2017-03-02T13:56:36Z"
        },
        {
            "checksumSHA1": "mkLQOQwQwoUc9Kr9+PaVGrKUzI4=",
            "path": "gopkg.in/resty.v0",
            "revision": "24dc7ba4bc1ef9215048b28e7248f99c42901db5",
            "revisionTime": "2016-11-01T17:03:53Z"
        },
        {
            "checksumSHA1": "12GqsW8PiRPnezDDy0v4brZrndM=",
            "path": "gopkg.in/yaml.v2",
            "revision": "a5b47d31c556af34a302ce5d659e6fea44d90de0",
            "revisionTime": "2016-09-28T15:37:09Z"
        },
        {
            "checksumSHA1": "OcJdNALtPXoFOieAZjznhm7ufuU=",
            "path": "gopkg.in/zorkian/go-datadog-api.v2",
            "revision": "f005bb24262365e93726b94d89e6cd8a26a7455e",
            "revisionTime": "2017-02-20T05:26:33Z"
        },
        {
            "checksumSHA1": "7Moak3A23GAQIGxMBNwdHng8ZUk=",
            "path": "k8s.io/apiserver/pkg/features",
            "revision": "f5134760969bc1bb7457ac717f329538208174e6",
            "revisionTime": "2017-02-23T16:14:39Z"
        },
        {
            "checksumSHA1": "eD47gRCYqFRXXw4CdIqIbGnJid8=",
            "path": "k8s.io/apiserver/pkg/util/feature",
            "revision": "f5134760969bc1bb7457ac717f329538208174e6",
            "revisionTime": "2017-02-23T16:14:39Z"
        },
        {
            "checksumSHA1": "7AJnegJy/B9YU9VnaSjbmwo7bxA=",
            "path": "k8s.io/kubernetes/pkg/api",
            "revision": "029c3a408176b55c30846f0faedf56aae5992e9b",
            "revisionTime": "2017-02-15T06:33:32Z",
            "version": "v1.5.3",
            "versionExact": "v1.5.3"
        },
        {
            "checksumSHA1": "yTgKpHz2CFFN/lMP9Evm87rvYkM=",
            "path": "k8s.io/kubernetes/pkg/api/endpoints",
            "revision": "029c3a408176b55c30846f0faedf56aae5992e9b",
            "revisionTime": "2017-02-15T06:33:32Z",
            "version": "v1.5.3",
            "versionExact": "v1.5.3"
        },
        {
            "checksumSHA1": "4X0Ov/3JS85n222SqSb9qmp3OTs=",
            "path": "k8s.io/kubernetes/pkg/api/errors",
            "revision": "029c3a408176b55c30846f0faedf56aae5992e9b",
            "revisionTime": "2017-02-15T06:33:32Z",
            "version": "v1.5.3",
            "versionExact": "v1.5.3"
        },
        {
            "checksumSHA1": "eulvkv6GAs9S2LUPse+Bya0YJUI=",
            "path": "k8s.io/kubernetes/pkg/api/install",
            "revision": "029c3a408176b55c30846f0faedf56aae5992e9b",
            "revisionTime": "2017-02-15T06:33:32Z",
            "version": "v1.5.3",
            "versionExact": "v1.5.3"
        },
        {
            "checksumSHA1": "hubZSXnm0NY2gKtcWaRSzgMIwnw=",
            "path": "k8s.io/kubernetes/pkg/api/meta",
            "revision": "029c3a408176b55c30846f0faedf56aae5992e9b",
            "revisionTime": "2017-02-15T06:33:32Z",
            "version": "v1.5.3",
            "versionExact": "v1.5.3"
        },
        {
            "checksumSHA1": "dT754PgyeJQh0g1zT9gYm8I2lFc=",
            "path": "k8s.io/kubernetes/pkg/api/meta/metatypes",
            "revision": "029c3a408176b55c30846f0faedf56aae5992e9b",
            "revisionTime": "2017-02-15T06:33:32Z",
            "version": "v1.5.3",
            "versionExact": "v1.5.3"
        },
        {
            "checksumSHA1": "YU331KDG4VxRBuD4zFoE9LNj3t4=",
            "path": "k8s.io/kubernetes/pkg/api/pod",
            "revision": "029c3a408176b55c30846f0faedf56aae5992e9b",
            "revisionTime": "2017-02-15T06:33:32Z",
            "version": "v1.5.3",
            "versionExact": "v1.5.3"
        },
        {
            "checksumSHA1": "glESePhq3u+sf13SpTzJ9ict/T4=",
            "path": "k8s.io/kubernetes/pkg/api/resource",
            "revision": "029c3a408176b55c30846f0faedf56aae5992e9b",
            "revisionTime": "2017-02-15T06:33:32Z",
            "version": "v1.5.3",
            "versionExact": "v1.5.3"
        },
        {
            "checksumSHA1": "dYhk2yrh+k3G3APFuYx5vF8Rmw0=",
            "path": "k8s.io/kubernetes/pkg/api/service",
            "revision": "029c3a408176b55c30846f0faedf56aae5992e9b",
            "revisionTime": "2017-02-15T06:33:32Z",
            "version": "v1.5.3",
            "versionExact": "v1.5.3"
        },
        {
            "checksumSHA1": "kgSrbsYhDwcpuGpFFiQClIq5I0w=",
            "path": "k8s.io/kubernetes/pkg/api/unversioned",
            "revision": "029c3a408176b55c30846f0faedf56aae5992e9b",
            "revisionTime": "2017-02-15T06:33:32Z",
            "version": "v1.5.3",
            "versionExact": "v1.5.3"
        },
        {
            "checksumSHA1": "S3bCRWM0uMVXSas9JvKQdqfH76s=",
            "path": "k8s.io/kubernetes/pkg/api/unversioned/validation",
            "revision": "029c3a408176b55c30846f0faedf56aae5992e9b",
            "revisionTime": "2017-02-15T06:33:32Z",
            "version": "v1.5.3",
            "versionExact": "v1.5.3"
        },
        {
            "checksumSHA1": "Oe4S5Bk0mR5lU5mh6WsJfS5tNMU=",
            "path": "k8s.io/kubernetes/pkg/api/util",
            "revision": "029c3a408176b55c30846f0faedf56aae5992e9b",
            "revisionTime": "2017-02-15T06:33:32Z",
            "version": "v1.5.3",
            "versionExact": "v1.5.3"
        },
        {
            "checksumSHA1": "W5U8zCxHpibrVPlVv3YtNAG6mhI=",
            "path": "k8s.io/kubernetes/pkg/api/v1",
            "revision": "029c3a408176b55c30846f0faedf56aae5992e9b",
            "revisionTime": "2017-02-15T06:33:32Z",
            "version": "v1.5.3",
            "versionExact": "v1.5.3"
        },
        {
            "checksumSHA1": "h9jLBKF7NtXnJ+GRyG6NZJMNyZA=",
            "path": "k8s.io/kubernetes/pkg/api/validation",
            "revision": "029c3a408176b55c30846f0faedf56aae5992e9b",
            "revisionTime": "2017-02-15T06:33:32Z",
            "version": "v1.5.3",
            "versionExact": "v1.5.3"
        },
        {
            "checksumSHA1": "96gUSyImHFoeCmgTSNeupC3La5s=",
            "path": "k8s.io/kubernetes/pkg/api/validation/path",
            "revision": "029c3a408176b55c30846f0faedf56aae5992e9b",
            "revisionTime": "2017-02-15T06:33:32Z",
            "version": "v1.5.3",
            "versionExact": "v1.5.3"
        },
        {
            "checksumSHA1": "kebPD6fP95uyqKE5kb+n9ppRHBY=",
            "path": "k8s.io/kubernetes/pkg/apimachinery",
            "revision": "029c3a408176b55c30846f0faedf56aae5992e9b",
            "revisionTime": "2017-02-15T06:33:32Z",
            "version": "v1.5.3",
            "versionExact": "v1.5.3"
        },
        {
            "checksumSHA1": "cY+vtinP66O1oFwallVIVC7JhBA=",
            "path": "k8s.io/kubernetes/pkg/apimachinery/announced",
            "revision": "029c3a408176b55c30846f0faedf56aae5992e9b",
            "revisionTime": "2017-02-15T06:33:32Z",
            "version": "v1.5.3",
            "versionExact": "v1.5.3"
        },
        {
            "checksumSHA1": "JMipbmV7P7dVHbFeBtBHLNoj+o0=",
            "path": "k8s.io/kubernetes/pkg/apimachinery/registered",
            "revision": "029c3a408176b55c30846f0faedf56aae5992e9b",
            "revisionTime": "2017-02-15T06:33:32Z",
            "version": "v1.5.3",
            "versionExact": "v1.5.3"
        },
        {
            "checksumSHA1": "b9XDNW3so0uIxztWPyahaOT4NVU=",
            "path": "k8s.io/kubernetes/pkg/apis/apps",
            "revision": "029c3a408176b55c30846f0faedf56aae5992e9b",
            "revisionTime": "2017-02-15T06:33:32Z",
            "version": "v1.5.3",
            "versionExact": "v1.5.3"
        },
        {
            "checksumSHA1": "+rtwZlZDZDyQVDKfrwGuO0v7rqw=",
            "path": "k8s.io/kubernetes/pkg/apis/apps/install",
            "revision": "029c3a408176b55c30846f0faedf56aae5992e9b",
            "revisionTime": "2017-02-15T06:33:32Z",
            "version": "v1.5.3",
            "versionExact": "v1.5.3"
        },
        {
            "checksumSHA1": "dIyiFism++cFYEUlI5NnEIXH2X4=",
            "path": "k8s.io/kubernetes/pkg/apis/apps/v1beta1",
            "revision": "029c3a408176b55c30846f0faedf56aae5992e9b",
            "revisionTime": "2017-02-15T06:33:32Z",
            "version": "v1.5.3",
            "versionExact": "v1.5.3"
        },
        {
            "checksumSHA1": "yRU+r9RmQKz4Nk2lSFi3qkIcYAo=",
            "path": "k8s.io/kubernetes/pkg/apis/authentication",
            "revision": "029c3a408176b55c30846f0faedf56aae5992e9b",
            "revisionTime": "2017-02-15T06:33:32Z",
            "version": "v1.5.3",
            "versionExact": "v1.5.3"
        },
        {
            "checksumSHA1": "4pBWWMtBdo7mZM5KyX0isIdemEk=",
            "path": "k8s.io/kubernetes/pkg/apis/authentication/install",
            "revision": "029c3a408176b55c30846f0faedf56aae5992e9b",
            "revisionTime": "2017-02-15T06:33:32Z",
            "version": "v1.5.3",
            "versionExact": "v1.5.3"
        },
        {
            "checksumSHA1": "75Ylq9uIGBifEw5A/udLOaW+FFw=",
            "path": "k8s.io/kubernetes/pkg/apis/authentication/v1beta1",
            "revision": "029c3a408176b55c30846f0faedf56aae5992e9b",
            "revisionTime": "2017-02-15T06:33:32Z",
            "version": "v1.5.3",
            "versionExact": "v1.5.3"
        },
        {
            "checksumSHA1": "5ZmB/+5VnSmNS2SwXL3Qs/XIpm8=",
            "path": "k8s.io/kubernetes/pkg/apis/authorization",
            "revision": "029c3a408176b55c30846f0faedf56aae5992e9b",
            "revisionTime": "2017-02-15T06:33:32Z",
            "version": "v1.5.3",
            "versionExact": "v1.5.3"
        },
        {
            "checksumSHA1": "J71VEkijIPWe6qpvaJeRIzgUiVw=",
            "path": "k8s.io/kubernetes/pkg/apis/authorization/install",
            "revision": "029c3a408176b55c30846f0faedf56aae5992e9b",
            "revisionTime": "2017-02-15T06:33:32Z",
            "version": "v1.5.3",
            "versionExact": "v1.5.3"
        },
        {
            "checksumSHA1": "hZOdl8UePLafmty13eI4hD5/Me0=",
            "path": "k8s.io/kubernetes/pkg/apis/authorization/v1beta1",
            "revision": "029c3a408176b55c30846f0faedf56aae5992e9b",
            "revisionTime": "2017-02-15T06:33:32Z",
            "version": "v1.5.3",
            "versionExact": "v1.5.3"
        },
        {
            "checksumSHA1": "y6HGoYtslX6rGJS7pZRceWgt7uY=",
            "path": "k8s.io/kubernetes/pkg/apis/autoscaling",
            "revision": "029c3a408176b55c30846f0faedf56aae5992e9b",
            "revisionTime": "2017-02-15T06:33:32Z",
            "version": "v1.5.3",
            "versionExact": "v1.5.3"
        },
        {
            "checksumSHA1": "dCI5HE3zSEbgY90EntllTMzpc3Y=",
            "path": "k8s.io/kubernetes/pkg/apis/autoscaling/install",
            "revision": "029c3a408176b55c30846f0faedf56aae5992e9b",
            "revisionTime": "2017-02-15T06:33:32Z",
            "version": "v1.5.3",
            "versionExact": "v1.5.3"
        },
        {
            "checksumSHA1": "6xb90aZ14Tyc0CTAYayAFvFpj/w=",
            "path": "k8s.io/kubernetes/pkg/apis/autoscaling/v1",
            "revision": "029c3a408176b55c30846f0faedf56aae5992e9b",
            "revisionTime": "2017-02-15T06:33:32Z",
            "version": "v1.5.3",
            "versionExact": "v1.5.3"
        },
        {
            "checksumSHA1": "g5bWGy3Fs0vDBPB4UF61lKXlWOU=",
            "path": "k8s.io/kubernetes/pkg/apis/batch",
            "revision": "029c3a408176b55c30846f0faedf56aae5992e9b",
            "revisionTime": "2017-02-15T06:33:32Z",
            "version": "v1.5.3",
            "versionExact": "v1.5.3"
        },
        {
            "checksumSHA1": "roV3Ai9b/LL7gm1wIGl2dBa7ihU=",
            "path": "k8s.io/kubernetes/pkg/apis/batch/install",
            "revision": "029c3a408176b55c30846f0faedf56aae5992e9b",
            "revisionTime": "2017-02-15T06:33:32Z",
            "version": "v1.5.3",
            "versionExact": "v1.5.3"
        },
        {
            "checksumSHA1": "Oev93LX7yq6LoFCmc5FnZYvtWac=",
            "path": "k8s.io/kubernetes/pkg/apis/batch/v1",
            "revision": "029c3a408176b55c30846f0faedf56aae5992e9b",
            "revisionTime": "2017-02-15T06:33:32Z",
            "version": "v1.5.3",
            "versionExact": "v1.5.3"
        },
        {
            "checksumSHA1": "Kd2xP3NTZQgHI5tYaP58fi5rar4=",
            "path": "k8s.io/kubernetes/pkg/apis/batch/v2alpha1",
            "revision": "029c3a408176b55c30846f0faedf56aae5992e9b",
            "revisionTime": "2017-02-15T06:33:32Z",
            "version": "v1.5.3",
            "versionExact": "v1.5.3"
        },
        {
            "checksumSHA1": "JVI8K9CS6kKf/euBY1qfZ4FXZu0=",
            "path": "k8s.io/kubernetes/pkg/apis/certificates",
            "revision": "029c3a408176b55c30846f0faedf56aae5992e9b",
            "revisionTime": "2017-02-15T06:33:32Z",
            "version": "v1.5.3",
            "versionExact": "v1.5.3"
        },
        {
            "checksumSHA1": "pJm01Ms+ADr1eHNzmOeq8QOwxd8=",
            "path": "k8s.io/kubernetes/pkg/apis/certificates/install",
            "revision": "029c3a408176b55c30846f0faedf56aae5992e9b",
            "revisionTime": "2017-02-15T06:33:32Z",
            "version": "v1.5.3",
            "versionExact": "v1.5.3"
        },
        {
            "checksumSHA1": "uvMThbn4PJqiZEcKXfXXv7vpm0E=",
            "path": "k8s.io/kubernetes/pkg/apis/certificates/v1alpha1",
            "revision": "029c3a408176b55c30846f0faedf56aae5992e9b",
            "revisionTime": "2017-02-15T06:33:32Z",
            "version": "v1.5.3",
            "versionExact": "v1.5.3"
        },
        {
            "checksumSHA1": "4RG5Dn16LrMWQASLnW2rE5n9NPY=",
            "path": "k8s.io/kubernetes/pkg/apis/extensions",
            "revision": "029c3a408176b55c30846f0faedf56aae5992e9b",
            "revisionTime": "2017-02-15T06:33:32Z",
            "version": "v1.5.3",
            "versionExact": "v1.5.3"
        },
        {
            "checksumSHA1": "YGEWAJzIkw+Rt7cnCxTtWYAadYA=",
            "path": "k8s.io/kubernetes/pkg/apis/extensions/install",
            "revision": "029c3a408176b55c30846f0faedf56aae5992e9b",
            "revisionTime": "2017-02-15T06:33:32Z",
            "version": "v1.5.3",
            "versionExact": "v1.5.3"
        },
        {
            "checksumSHA1": "GiLeVPTUAr3xCPXZlX3vBqC7Hgg=",
            "path": "k8s.io/kubernetes/pkg/apis/extensions/v1beta1",
            "revision": "029c3a408176b55c30846f0faedf56aae5992e9b",
            "revisionTime": "2017-02-15T06:33:32Z",
            "version": "v1.5.3",
            "versionExact": "v1.5.3"
        },
        {
            "checksumSHA1": "wUqUriLNs8q6mgRbjPrEdwWirAg=",
            "path": "k8s.io/kubernetes/pkg/apis/policy",
            "revision": "029c3a408176b55c30846f0faedf56aae5992e9b",
            "revisionTime": "2017-02-15T06:33:32Z",
            "version": "v1.5.3",
            "versionExact": "v1.5.3"
        },
        {
            "checksumSHA1": "+7K/CgzXokYP7mgj0bIgmlPbo/Y=",
            "path": "k8s.io/kubernetes/pkg/apis/policy/install",
            "revision": "029c3a408176b55c30846f0faedf56aae5992e9b",
            "revisionTime": "2017-02-15T06:33:32Z",
            "version": "v1.5.3",
            "versionExact": "v1.5.3"
        },
        {
            "checksumSHA1": "crxYn8smM6TPeDO6PuePiyTWcJ8=",
            "path": "k8s.io/kubernetes/pkg/apis/policy/v1beta1",
            "revision": "029c3a408176b55c30846f0faedf56aae5992e9b",
            "revisionTime": "2017-02-15T06:33:32Z",
            "version": "v1.5.3",
            "versionExact": "v1.5.3"
        },
        {
            "checksumSHA1": "6IPSRaNwKcv24l3jGYtZblN3p14=",
            "path": "k8s.io/kubernetes/pkg/apis/rbac",
            "revision": "029c3a408176b55c30846f0faedf56aae5992e9b",
            "revisionTime": "2017-02-15T06:33:32Z",
            "version": "v1.5.3",
            "versionExact": "v1.5.3"
        },
        {
            "checksumSHA1": "DMJzOf1662i3l0xwbNNyk6+8Kqs=",
            "path": "k8s.io/kubernetes/pkg/apis/rbac/install",
            "revision": "029c3a408176b55c30846f0faedf56aae5992e9b",
            "revisionTime": "2017-02-15T06:33:32Z",
            "version": "v1.5.3",
            "versionExact": "v1.5.3"
        },
        {
            "checksumSHA1": "OxNoYmd4n+7Obcvx/RPaRBjNauk=",
            "path": "k8s.io/kubernetes/pkg/apis/rbac/v1alpha1",
            "revision": "029c3a408176b55c30846f0faedf56aae5992e9b",
            "revisionTime": "2017-02-15T06:33:32Z",
            "version": "v1.5.3",
            "versionExact": "v1.5.3"
        },
        {
            "checksumSHA1": "kMO+B8BEiJwIEnUkOZ7ecjdfquU=",
            "path": "k8s.io/kubernetes/pkg/apis/storage",
            "revision": "029c3a408176b55c30846f0faedf56aae5992e9b",
            "revisionTime": "2017-02-15T06:33:32Z",
            "version": "v1.5.3",
            "versionExact": "v1.5.3"
        },
        {
            "checksumSHA1": "vX1UwueMeofRBpxG6Pal6b/B+KE=",
            "path": "k8s.io/kubernetes/pkg/apis/storage/install",
            "revision": "029c3a408176b55c30846f0faedf56aae5992e9b",
            "revisionTime": "2017-02-15T06:33:32Z",
            "version": "v1.5.3",
            "versionExact": "v1.5.3"
        },
        {
            "checksumSHA1": "BAZ81+xDafBt230fQewAdozFvOo=",
            "path": "k8s.io/kubernetes/pkg/apis/storage/v1beta1",
            "revision": "029c3a408176b55c30846f0faedf56aae5992e9b",
            "revisionTime": "2017-02-15T06:33:32Z",
            "version": "v1.5.3",
            "versionExact": "v1.5.3"
        },
        {
            "checksumSHA1": "1vZA24cUk1EktHxbwGoVlPh2MXM=",
            "path": "k8s.io/kubernetes/pkg/auth/user",
            "revision": "029c3a408176b55c30846f0faedf56aae5992e9b",
            "revisionTime": "2017-02-15T06:33:32Z",
            "version": "v1.5.3",
            "versionExact": "v1.5.3"
        },
        {
            "checksumSHA1": "DwUkQeGOyctoYMqg/QbdEuTzLWE=",
            "path": "k8s.io/kubernetes/pkg/capabilities",
            "revision": "cff3c99613fda9d4b1dc0d959cb528326ee4416c",
            "revisionTime": "2017-02-26T16:10:02Z"
        },
        {
            "checksumSHA1": "QNBGekG5aiFIkuaTHX0DTgKLyiE=",
            "path": "k8s.io/kubernetes/pkg/client/clientset_generated/release_1_5",
            "revision": "029c3a408176b55c30846f0faedf56aae5992e9b",
            "revisionTime": "2017-02-15T06:33:32Z",
            "version": "v1.5.3",
            "versionExact": "v1.5.3"
        },
        {
            "checksumSHA1": "e99/FZcIDFyWWq4ATDS3IDf7Msc=",
            "path": "k8s.io/kubernetes/pkg/client/clientset_generated/release_1_5/typed/apps/v1beta1",
            "revision": "029c3a408176b55c30846f0faedf56aae5992e9b",
            "revisionTime": "2017-02-15T06:33:32Z",
            "version": "v1.5.3",
            "versionExact": "v1.5.3"
        },
        {
            "checksumSHA1": "YKgwno9UFJBBs0XeQ0Wq1o3TVPU=",
            "path": "k8s.io/kubernetes/pkg/client/clientset_generated/release_1_5/typed/authentication/v1beta1",
            "revision": "029c3a408176b55c30846f0faedf56aae5992e9b",
            "revisionTime": "2017-02-15T06:33:32Z",
            "version": "v1.5.3",
            "versionExact": "v1.5.3"
        },
        {
            "checksumSHA1": "d7fg4pr1Qq6I+cNJg0R8dJGeqVM=",
            "path": "k8s.io/kubernetes/pkg/client/clientset_generated/release_1_5/typed/authorization/v1beta1",
            "revision": "029c3a408176b55c30846f0faedf56aae5992e9b",
            "revisionTime": "2017-02-15T06:33:32Z",
            "version": "v1.5.3",
            "versionExact": "v1.5.3"
        },
        {
            "checksumSHA1": "vy/bC4bgegT54GkVO5C0OvMktLA=",
            "path": "k8s.io/kubernetes/pkg/client/clientset_generated/release_1_5/typed/autoscaling/v1",
            "revision": "029c3a408176b55c30846f0faedf56aae5992e9b",
            "revisionTime": "2017-02-15T06:33:32Z",
            "version": "v1.5.3",
            "versionExact": "v1.5.3"
        },
        {
            "checksumSHA1": "ARP5umoiwXm+l08s16OuBMAr5hs=",
            "path": "k8s.io/kubernetes/pkg/client/clientset_generated/release_1_5/typed/batch/v1",
            "revision": "029c3a408176b55c30846f0faedf56aae5992e9b",
            "revisionTime": "2017-02-15T06:33:32Z",
            "version": "v1.5.3",
            "versionExact": "v1.5.3"
        },
        {
            "checksumSHA1": "1tU06j4nkkttL5mX/t25fQoiNmU=",
            "path": "k8s.io/kubernetes/pkg/client/clientset_generated/release_1_5/typed/batch/v2alpha1",
            "revision": "029c3a408176b55c30846f0faedf56aae5992e9b",
            "revisionTime": "2017-02-15T06:33:32Z",
            "version": "v1.5.3",
            "versionExact": "v1.5.3"
        },
        {
            "checksumSHA1": "G6m+NwqpnxLYT2br4heNwxSwdLc=",
            "path": "k8s.io/kubernetes/pkg/client/clientset_generated/release_1_5/typed/certificates/v1alpha1",
            "revision": "029c3a408176b55c30846f0faedf56aae5992e9b",
            "revisionTime": "2017-02-15T06:33:32Z",
            "version": "v1.5.3",
            "versionExact": "v1.5.3"
        },
        {
            "checksumSHA1": "6lbMI/6RRvPQNTCjSFGXR2DqRgk=",
            "path": "k8s.io/kubernetes/pkg/client/clientset_generated/release_1_5/typed/core/v1",
            "revision": "029c3a408176b55c30846f0faedf56aae5992e9b",
            "revisionTime": "2017-02-15T06:33:32Z",
            "version": "v1.5.3",
            "versionExact": "v1.5.3"
        },
        {
            "checksumSHA1": "enLcY34rEH8hNlov1ir3gIZwRAk=",
            "path": "k8s.io/kubernetes/pkg/client/clientset_generated/release_1_5/typed/extensions/v1beta1",
            "revision": "029c3a408176b55c30846f0faedf56aae5992e9b",
            "revisionTime": "2017-02-15T06:33:32Z",
            "version": "v1.5.3",
            "versionExact": "v1.5.3"
        },
        {
            "checksumSHA1": "HbEQjJa4TKq+EU3bTQSpNW+DlhM=",
            "path": "k8s.io/kubernetes/pkg/client/clientset_generated/release_1_5/typed/policy/v1beta1",
            "revision": "029c3a408176b55c30846f0faedf56aae5992e9b",
            "revisionTime": "2017-02-15T06:33:32Z",
            "version": "v1.5.3",
            "versionExact": "v1.5.3"
        },
        {
            "checksumSHA1": "y2SKfILjgw1kBA8N2rWaGWisMag=",
            "path": "k8s.io/kubernetes/pkg/client/clientset_generated/release_1_5/typed/rbac/v1alpha1",
            "revision": "029c3a408176b55c30846f0faedf56aae5992e9b",
            "revisionTime": "2017-02-15T06:33:32Z",
            "version": "v1.5.3",
            "versionExact": "v1.5.3"
        },
        {
            "checksumSHA1": "dTaOV07V742bjFTDmpdJ/wWQ+2k=",
            "path": "k8s.io/kubernetes/pkg/client/clientset_generated/release_1_5/typed/storage/v1beta1",
            "revision": "029c3a408176b55c30846f0faedf56aae5992e9b",
            "revisionTime": "2017-02-15T06:33:32Z",
            "version": "v1.5.3",
            "versionExact": "v1.5.3"
        },
        {
            "checksumSHA1": "GRRsJl3XxY6S3ei+59Yj5Wg5LBo=",
            "path": "k8s.io/kubernetes/pkg/client/metrics",
            "revision": "029c3a408176b55c30846f0faedf56aae5992e9b",
            "revisionTime": "2017-02-15T06:33:32Z",
            "version": "v1.5.3",
            "versionExact": "v1.5.3"
        },
        {
            "checksumSHA1": "GoA+qh6v6qEmfd+QaeCb4nb3X3k=",
            "path": "k8s.io/kubernetes/pkg/client/restclient",
            "revision": "029c3a408176b55c30846f0faedf56aae5992e9b",
            "revisionTime": "2017-02-15T06:33:32Z",
            "version": "v1.5.3",
            "versionExact": "v1.5.3"
        },
        {
            "checksumSHA1": "/AKVotG5erAtWdqyI4i+16Uo7/I=",
            "path": "k8s.io/kubernetes/pkg/client/transport",
            "revision": "029c3a408176b55c30846f0faedf56aae5992e9b",
            "revisionTime": "2017-02-15T06:33:32Z",
            "version": "v1.5.3",
            "versionExact": "v1.5.3"
        },
        {
            "checksumSHA1": "BRmxBw/kUCrKtoJh51uvbJCRL7k=",
            "path": "k8s.io/kubernetes/pkg/client/typed/discovery",
            "revision": "029c3a408176b55c30846f0faedf56aae5992e9b",
            "revisionTime": "2017-02-15T06:33:32Z",
            "version": "v1.5.3",
            "versionExact": "v1.5.3"
        },
        {
            "checksumSHA1": "jg3QKZSDEh/UzRitEDanjxxdK6s=",
            "path": "k8s.io/kubernetes/pkg/client/unversioned/auth",
            "revision": ""
        },
        {
            "checksumSHA1": "T6wgLVdE/Sq32UEZ3pmmu5+VPqk=",
            "path": "k8s.io/kubernetes/pkg/client/unversioned/clientcmd",
            "revision": "029c3a408176b55c30846f0faedf56aae5992e9b",
            "revisionTime": "2017-02-15T06:33:32Z",
            "version": "v1.5.3",
            "versionExact": "v1.5.3"
        },
        {
            "checksumSHA1": "eQy5UHvKznEPCSeieLg06mYpChA=",
            "path": "k8s.io/kubernetes/pkg/client/unversioned/clientcmd/api",
            "revision": "029c3a408176b55c30846f0faedf56aae5992e9b",
            "revisionTime": "2017-02-15T06:33:32Z",
            "version": "v1.5.3",
            "versionExact": "v1.5.3"
        },
        {
            "checksumSHA1": "udfCxx4Sv09vhMsTZ4zbP51DD60=",
            "path": "k8s.io/kubernetes/pkg/client/unversioned/clientcmd/api/latest",
            "revision": "029c3a408176b55c30846f0faedf56aae5992e9b",
            "revisionTime": "2017-02-15T06:33:32Z",
            "version": "v1.5.3",
            "versionExact": "v1.5.3"
        },
        {
            "checksumSHA1": "+zDtokxOo1x0pkrYjPDNa5pjc/I=",
            "path": "k8s.io/kubernetes/pkg/client/unversioned/clientcmd/api/v1",
            "revision": "029c3a408176b55c30846f0faedf56aae5992e9b",
            "revisionTime": "2017-02-15T06:33:32Z",
            "version": "v1.5.3",
            "versionExact": "v1.5.3"
        },
        {
            "checksumSHA1": "PQLAsIqGt/oTxlJSS+HTPY+Ur4M=",
            "path": "k8s.io/kubernetes/pkg/conversion",
            "revision": "029c3a408176b55c30846f0faedf56aae5992e9b",
            "revisionTime": "2017-02-15T06:33:32Z",
            "version": "v1.5.3",
            "versionExact": "v1.5.3"
        },
        {
            "checksumSHA1": "KlxtGxQmQ8SrxZoFkByb4qs10Cc=",
            "path": "k8s.io/kubernetes/pkg/conversion/queryparams",
            "revision": "029c3a408176b55c30846f0faedf56aae5992e9b",
            "revisionTime": "2017-02-15T06:33:32Z",
            "version": "v1.5.3",
            "versionExact": "v1.5.3"
        },
        {
            "checksumSHA1": "tJOdN7PyF09mHrpWplVYO609sI8=",
            "path": "k8s.io/kubernetes/pkg/features",
            "revision": "cff3c99613fda9d4b1dc0d959cb528326ee4416c",
            "revisionTime": "2017-02-26T16:10:02Z"
        },
        {
            "checksumSHA1": "n22dqZqoIzhpTiW7WsteC+Zd4ww=",
            "path": "k8s.io/kubernetes/pkg/fields",
            "revision": "029c3a408176b55c30846f0faedf56aae5992e9b",
            "revisionTime": "2017-02-15T06:33:32Z",
            "version": "v1.5.3",
            "versionExact": "v1.5.3"
        },
        {
            "checksumSHA1": "eRvJw9o4AyfOAb18EiKZg4B4cDQ=",
            "path": "k8s.io/kubernetes/pkg/genericapiserver/openapi/common",
            "revision": "029c3a408176b55c30846f0faedf56aae5992e9b",
            "revisionTime": "2017-02-15T06:33:32Z",
            "version": "v1.5.3",
            "versionExact": "v1.5.3"
        },
        {
            "checksumSHA1": "sRbcqVjJnJOM79SwKpVGzb0cOME=",
            "path": "k8s.io/kubernetes/pkg/labels",
            "revision": "029c3a408176b55c30846f0faedf56aae5992e9b",
            "revisionTime": "2017-02-15T06:33:32Z",
            "version": "v1.5.3",
            "versionExact": "v1.5.3"
        },
        {
            "checksumSHA1": "1uuJcE5Q2tZgHHI3TQag4Ec+j30=",
            "path": "k8s.io/kubernetes/pkg/runtime",
            "revision": "029c3a408176b55c30846f0faedf56aae5992e9b",
            "revisionTime": "2017-02-15T06:33:32Z",
            "version": "v1.5.3",
            "versionExact": "v1.5.3"
        },
        {
            "checksumSHA1": "gpOm77qmaOvi7jYurOPuvjTJKJA=",
            "path": "k8s.io/kubernetes/pkg/runtime/serializer",
            "revision": "029c3a408176b55c30846f0faedf56aae5992e9b",
            "revisionTime": "2017-02-15T06:33:32Z",
            "version": "v1.5.3",
            "versionExact": "v1.5.3"
        },
        {
            "checksumSHA1": "Dc6iBuqxocyQVfr3EMSABEwzVEY=",
            "path": "k8s.io/kubernetes/pkg/runtime/serializer/json",
            "revision": "029c3a408176b55c30846f0faedf56aae5992e9b",
            "revisionTime": "2017-02-15T06:33:32Z",
            "version": "v1.5.3",
            "versionExact": "v1.5.3"
        },
        {
            "checksumSHA1": "AFN+1FP9Sof1Dl2QankaQw43Jnk=",
            "path": "k8s.io/kubernetes/pkg/runtime/serializer/protobuf",
            "revision": "029c3a408176b55c30846f0faedf56aae5992e9b",
            "revisionTime": "2017-02-15T06:33:32Z",
            "version": "v1.5.3",
            "versionExact": "v1.5.3"
        },
        {
            "checksumSHA1": "4K9j3WfJqsYxqQ6x9jWQi3vfK0A=",
            "path": "k8s.io/kubernetes/pkg/runtime/serializer/recognizer",
            "revision": "029c3a408176b55c30846f0faedf56aae5992e9b",
            "revisionTime": "2017-02-15T06:33:32Z",
            "version": "v1.5.3",
            "versionExact": "v1.5.3"
        },
        {
            "checksumSHA1": "XGDTXfLcUInGp81zJMGBo7NyZPo=",
            "path": "k8s.io/kubernetes/pkg/runtime/serializer/streaming",
            "revision": "029c3a408176b55c30846f0faedf56aae5992e9b",
            "revisionTime": "2017-02-15T06:33:32Z",
            "version": "v1.5.3",
            "versionExact": "v1.5.3"
        },
        {
            "checksumSHA1": "kQ9qkXWUosv+kp2W5YLhcEgdE+g=",
            "path": "k8s.io/kubernetes/pkg/runtime/serializer/versioning",
            "revision": "029c3a408176b55c30846f0faedf56aae5992e9b",
            "revisionTime": "2017-02-15T06:33:32Z",
            "version": "v1.5.3",
            "versionExact": "v1.5.3"
        },
        {
            "checksumSHA1": "JS1foKD2+ytR+8ioRzb894EGHBw=",
            "path": "k8s.io/kubernetes/pkg/security/apparmor",
            "revision": "cff3c99613fda9d4b1dc0d959cb528326ee4416c",
            "revisionTime": "2017-02-26T16:10:02Z"
        },
        {
            "checksumSHA1": "JoovLtllozmF5E6V55//mtxkS3U=",
            "path": "k8s.io/kubernetes/pkg/selection",
            "revision": "029c3a408176b55c30846f0faedf56aae5992e9b",
            "revisionTime": "2017-02-15T06:33:32Z",
            "version": "v1.5.3",
            "versionExact": "v1.5.3"
        },
        {
            "checksumSHA1": "bnRIAffIfBHVDKyXGjJyWhgsSwQ=",
            "path": "k8s.io/kubernetes/pkg/types",
            "revision": "029c3a408176b55c30846f0faedf56aae5992e9b",
            "revisionTime": "2017-02-15T06:33:32Z",
            "version": "v1.5.3",
            "versionExact": "v1.5.3"
        },
        {
            "checksumSHA1": "Yo6IHc04fxDeZ0iljf/nkzzEhfY=",
            "path": "k8s.io/kubernetes/pkg/util",
            "revision": "029c3a408176b55c30846f0faedf56aae5992e9b",
            "revisionTime": "2017-02-15T06:33:32Z",
            "version": "v1.5.3",
            "versionExact": "v1.5.3"
        },
        {
            "checksumSHA1": "pDEqSC4plF3zGTHZhHTc0eom9fc=",
            "path": "k8s.io/kubernetes/pkg/util/cert",
            "revision": "029c3a408176b55c30846f0faedf56aae5992e9b",
            "revisionTime": "2017-02-15T06:33:32Z",
            "version": "v1.5.3",
            "versionExact": "v1.5.3"
        },
        {
            "checksumSHA1": "yTj76geBwH+solrvuw4eFrTBZQI=",
            "path": "k8s.io/kubernetes/pkg/util/clock",
            "revision": "029c3a408176b55c30846f0faedf56aae5992e9b",
            "revisionTime": "2017-02-15T06:33:32Z",
            "version": "v1.5.3",
            "versionExact": "v1.5.3"
        },
        {
            "checksumSHA1": "9lYagUSPgmV/iiHV/ONEXeqFblc=",
            "path": "k8s.io/kubernetes/pkg/util/config",
            "revision": "029c3a408176b55c30846f0faedf56aae5992e9b",
            "revisionTime": "2017-02-15T06:33:32Z",
            "version": "v1.5.3",
            "versionExact": "v1.5.3"
        },
        {
            "checksumSHA1": "MfaCGqPJXEj29bpJ/cDAA1K9FE4=",
            "path": "k8s.io/kubernetes/pkg/util/errors",
            "revision": "029c3a408176b55c30846f0faedf56aae5992e9b",
            "revisionTime": "2017-02-15T06:33:32Z",
            "version": "v1.5.3",
            "versionExact": "v1.5.3"
        },
        {
            "checksumSHA1": "87wcfjBo3ikEPqzKOww3VRJ4DaQ=",
            "path": "k8s.io/kubernetes/pkg/util/flowcontrol",
            "revision": "029c3a408176b55c30846f0faedf56aae5992e9b",
            "revisionTime": "2017-02-15T06:33:32Z",
            "version": "v1.5.3",
            "versionExact": "v1.5.3"
        },
        {
            "checksumSHA1": "XpodtTHIZcUfBGPY5Ce9+Th1fLc=",
            "path": "k8s.io/kubernetes/pkg/util/framer",
            "revision": "029c3a408176b55c30846f0faedf56aae5992e9b",
            "revisionTime": "2017-02-15T06:33:32Z",
            "version": "v1.5.3",
            "versionExact": "v1.5.3"
        },
        {
            "checksumSHA1": "rvkgO7Yk+ISdyFyabs3nu2e4tIs=",
            "path": "k8s.io/kubernetes/pkg/util/hash",
            "revision": "029c3a408176b55c30846f0faedf56aae5992e9b",
            "revisionTime": "2017-02-15T06:33:32Z",
            "version": "v1.5.3",
            "versionExact": "v1.5.3"
        },
        {
            "checksumSHA1": "a0hqN01LyyiMrSTNTWC4QbMvkJQ=",
            "path": "k8s.io/kubernetes/pkg/util/homedir",
            "revision": "029c3a408176b55c30846f0faedf56aae5992e9b",
            "revisionTime": "2017-02-15T06:33:32Z",
            "version": "v1.5.3",
            "versionExact": "v1.5.3"
        },
        {
            "checksumSHA1": "UbwmQSffJLY0EuCx6L1wWKUiUoI=",
            "path": "k8s.io/kubernetes/pkg/util/integer",
            "revision": "029c3a408176b55c30846f0faedf56aae5992e9b",
            "revisionTime": "2017-02-15T06:33:32Z",
            "version": "v1.5.3",
            "versionExact": "v1.5.3"
        },
        {
            "checksumSHA1": "E3zTyUEG417fctBH6pKk8WJ2sa8=",
            "path": "k8s.io/kubernetes/pkg/util/intstr",
            "revision": "029c3a408176b55c30846f0faedf56aae5992e9b",
            "revisionTime": "2017-02-15T06:33:32Z",
            "version": "v1.5.3",
            "versionExact": "v1.5.3"
        },
        {
            "checksumSHA1": "JyvoD0i0H5/7hOqudshLp1IN814=",
            "path": "k8s.io/kubernetes/pkg/util/json",
            "revision": "029c3a408176b55c30846f0faedf56aae5992e9b",
            "revisionTime": "2017-02-15T06:33:32Z",
            "version": "v1.5.3",
            "versionExact": "v1.5.3"
        },
        {
            "checksumSHA1": "6Mv59UD8lnOIY7X0eYzekoBaEUo=",
            "path": "k8s.io/kubernetes/pkg/util/jsonpath",
            "revision": "029c3a408176b55c30846f0faedf56aae5992e9b",
            "revisionTime": "2017-02-15T06:33:32Z",
            "version": "v1.5.3",
            "versionExact": "v1.5.3"
        },
        {
            "checksumSHA1": "4nGlhT2sdfno9W+TJHdDDp62bpA=",
            "path": "k8s.io/kubernetes/pkg/util/labels",
            "revision": "029c3a408176b55c30846f0faedf56aae5992e9b",
            "revisionTime": "2017-02-15T06:33:32Z",
            "version": "v1.5.3",
            "versionExact": "v1.5.3"
        },
        {
            "checksumSHA1": "/odrhTTSYqRGeWRP/MKyWYipoAw=",
            "path": "k8s.io/kubernetes/pkg/util/net",
            "revision": "029c3a408176b55c30846f0faedf56aae5992e9b",
            "revisionTime": "2017-02-15T06:33:32Z",
            "version": "v1.5.3",
            "versionExact": "v1.5.3"
        },
        {
            "checksumSHA1": "D/GHEAK824gP9AuEI3ct2dRQ1I0=",
            "path": "k8s.io/kubernetes/pkg/util/net/sets",
            "revision": "029c3a408176b55c30846f0faedf56aae5992e9b",
            "revisionTime": "2017-02-15T06:33:32Z",
            "version": "v1.5.3",
            "versionExact": "v1.5.3"
        },
        {
            "checksumSHA1": "7cnboByPrgJAdMHsdDYmMV6Hy70=",
            "path": "k8s.io/kubernetes/pkg/util/parsers",
            "revision": "029c3a408176b55c30846f0faedf56aae5992e9b",
            "revisionTime": "2017-02-15T06:33:32Z",
            "version": "v1.5.3",
            "versionExact": "v1.5.3"
        },
        {
            "checksumSHA1": "uVEeDWSD5OQG0j8SToEID1mgfPU=",
            "path": "k8s.io/kubernetes/pkg/util/rand",
            "revision": "029c3a408176b55c30846f0faedf56aae5992e9b",
            "revisionTime": "2017-02-15T06:33:32Z",
            "version": "v1.5.3",
            "versionExact": "v1.5.3"
        },
        {
            "checksumSHA1": "DD3nxx8DxXL5FOmYRqk2YUAtsjw=",
            "path": "k8s.io/kubernetes/pkg/util/runtime",
            "revision": "029c3a408176b55c30846f0faedf56aae5992e9b",
            "revisionTime": "2017-02-15T06:33:32Z",
            "version": "v1.5.3",
            "versionExact": "v1.5.3"
        },
        {
            "checksumSHA1": "uEfZfBhDJD7rEL6/QA/0Ew3tLrg=",
            "path": "k8s.io/kubernetes/pkg/util/sets",
            "revision": "029c3a408176b55c30846f0faedf56aae5992e9b",
            "revisionTime": "2017-02-15T06:33:32Z",
            "version": "v1.5.3",
            "versionExact": "v1.5.3"
        },
        {
            "checksumSHA1": "7UVngBVSDfJGnQ0ojLaBH6GVcNU=",
            "path": "k8s.io/kubernetes/pkg/util/uuid",
            "revision": "029c3a408176b55c30846f0faedf56aae5992e9b",
            "revisionTime": "2017-02-15T06:33:32Z",
            "version": "v1.5.3",
            "versionExact": "v1.5.3"
        },
        {
            "checksumSHA1": "TRAMsHtV1a4SUI3ZP7hHhqGKKDY=",
            "path": "k8s.io/kubernetes/pkg/util/validation",
            "revision": "029c3a408176b55c30846f0faedf56aae5992e9b",
            "revisionTime": "2017-02-15T06:33:32Z",
            "version": "v1.5.3",
            "versionExact": "v1.5.3"
        },
        {
            "checksumSHA1": "880gm7Cp07mtYNIGkVK2AsN8feM=",
            "path": "k8s.io/kubernetes/pkg/util/validation/field",
            "revision": "029c3a408176b55c30846f0faedf56aae5992e9b",
            "revisionTime": "2017-02-15T06:33:32Z",
            "version": "v1.5.3",
            "versionExact": "v1.5.3"
        },
        {
            "checksumSHA1": "sb+d1yjxMy2pvZIqQUKxLESAh48=",
            "path": "k8s.io/kubernetes/pkg/util/wait",
            "revision": "029c3a408176b55c30846f0faedf56aae5992e9b",
            "revisionTime": "2017-02-15T06:33:32Z",
            "version": "v1.5.3",
            "versionExact": "v1.5.3"
        },
        {
            "checksumSHA1": "wN+ZRN37eQxTaiRN8AZMh5ebARc=",
            "path": "k8s.io/kubernetes/pkg/util/yaml",
            "revision": "029c3a408176b55c30846f0faedf56aae5992e9b",
            "revisionTime": "2017-02-15T06:33:32Z",
            "version": "v1.5.3",
            "versionExact": "v1.5.3"
        },
        {
            "checksumSHA1": "ZTs29B7ofjGgRUksU6fYbHvUXcw=",
            "path": "k8s.io/kubernetes/pkg/version",
            "revision": "029c3a408176b55c30846f0faedf56aae5992e9b",
            "revisionTime": "2017-02-15T06:33:32Z",
            "version": "v1.5.3",
            "versionExact": "v1.5.3"
        },
        {
            "checksumSHA1": "6TppCo6oCGlFCa28SSWz8KoRqqU=",
            "path": "k8s.io/kubernetes/pkg/watch",
            "revision": "029c3a408176b55c30846f0faedf56aae5992e9b",
            "revisionTime": "2017-02-15T06:33:32Z",
            "version": "v1.5.3",
            "versionExact": "v1.5.3"
        },
        {
            "checksumSHA1": "Mx5aYpqc6jCEpwu5Gr6fqrmIF6E=",
            "path": "k8s.io/kubernetes/pkg/watch/versioned",
            "revision": "029c3a408176b55c30846f0faedf56aae5992e9b",
            "revisionTime": "2017-02-15T06:33:32Z",
            "version": "v1.5.3",
            "versionExact": "v1.5.3"
        },
        {
            "checksumSHA1": "C6h5K8qUdxupVmHK0neuj+jU5+4=",
            "path": "k8s.io/kubernetes/plugin/pkg/client/auth",
            "revision": "029c3a408176b55c30846f0faedf56aae5992e9b",
            "revisionTime": "2017-02-15T06:33:32Z",
            "version": "v1.5.3",
            "versionExact": "v1.5.3"
        },
        {
            "checksumSHA1": "D2KoEsy1pCvf/jagcQN+V5voAvM=",
            "path": "k8s.io/kubernetes/plugin/pkg/client/auth/gcp",
            "revision": "029c3a408176b55c30846f0faedf56aae5992e9b",
            "revisionTime": "2017-02-15T06:33:32Z",
            "version": "v1.5.3",
            "versionExact": "v1.5.3"
        },
        {
            "checksumSHA1": "QP8OldDBFVJq4lMb+dSTIAEx74M=",
            "path": "k8s.io/kubernetes/plugin/pkg/client/auth/oidc",
            "revision": "029c3a408176b55c30846f0faedf56aae5992e9b",
            "revisionTime": "2017-02-15T06:33:32Z",
            "version": "v1.5.3",
            "versionExact": "v1.5.3"
        },
        {
            "checksumSHA1": "haFMs2C/F7XhP2+qGv9ljTUr0+E=",
            "path": "k8s.io/kubernetes/third_party/forked/golang/reflect",
            "revision": "17375fc59fff39135af63bd1750bb07c36ef873b",
            "revisionTime": "2017-02-23T17:37:09Z"
        },
        {
            "checksumSHA1": "zp6nzaQzlsBbK4+EycXD9seJPy0=",
            "path": "k8s.io/kubernetes/third_party/forked/golang/template",
            "revision": "17375fc59fff39135af63bd1750bb07c36ef873b",
            "revisionTime": "2017-02-23T17:37:09Z"
        }
    ],
    "rootPath": "github.com/hashicorp/terraform"
=======
	"comment": "",
	"ignore": "appengine test github.com/hashicorp/nomad/",
	"package": [
		{
			"checksumSHA1": "ZLRh6zW4/DnVsGpgtt+ZiIaEFKc=",
			"path": "cloud.google.com/go/compute/metadata",
			"revision": "81b7822b1e798e8f17bf64b59512a5be4097e966",
			"revisionTime": "2017-01-18T16:13:56Z"
		},
		{
			"checksumSHA1": "4iounbuF7SMZdx/MlKSUuhnV848=",
			"path": "cloud.google.com/go/internal",
			"revision": "81b7822b1e798e8f17bf64b59512a5be4097e966",
			"revisionTime": "2017-01-18T16:13:56Z"
		},
		{
			"checksumSHA1": "N92Zji40JkCHAnsCNHTP4iKPz88=",
			"comment": "v2.1.1-beta-8-gca4d906",
			"path": "github.com/Azure/azure-sdk-for-go/arm/cdn",
			"revision": "ecf40e315d5ab0ca6d7b3b7f7fbb5c1577814813",
			"revisionTime": "2017-03-02T00:14:02Z",
			"version": "v8.1.0-beta",
			"versionExact": "v8.1.0-beta"
		},
		{
			"checksumSHA1": "xOt4xQmO/KFcJYjQ678DL5ynub4=",
			"comment": "v2.1.1-beta-8-gca4d906",
			"path": "github.com/Azure/azure-sdk-for-go/arm/compute",
			"revision": "ecf40e315d5ab0ca6d7b3b7f7fbb5c1577814813",
			"revisionTime": "2017-03-02T00:14:02Z",
			"version": "v8.1.0-beta",
			"versionExact": "v8.1.0-beta"
		},
		{
			"checksumSHA1": "JaUx70JMD/d/AwSed7dZAboFfZs=",
			"comment": "v2.1.1-beta-8-gca4d906",
			"path": "github.com/Azure/azure-sdk-for-go/arm/containerregistry",
			"revision": "ecf40e315d5ab0ca6d7b3b7f7fbb5c1577814813",
			"revisionTime": "2017-03-02T00:14:02Z",
			"version": "v8.1.0-beta",
			"versionExact": "v8.1.0-beta"
		},
		{
			"checksumSHA1": "G4hj0/ClTgXCDjKupxZ0Ii1VWtI=",
			"comment": "v2.1.1-beta-8-gca4d906",
			"path": "github.com/Azure/azure-sdk-for-go/arm/containerservice",
			"revision": "ecf40e315d5ab0ca6d7b3b7f7fbb5c1577814813",
			"revisionTime": "2017-03-02T00:14:02Z",
			"version": "v8.1.0-beta",
			"versionExact": "v8.1.0-beta"
		},
		{
			"checksumSHA1": "ro1i9qoJcSgbWgV7D93wXhBwoL8=",
			"comment": "v2.1.1-beta-8-gca4d906",
			"path": "github.com/Azure/azure-sdk-for-go/arm/eventhub",
			"revision": "ecf40e315d5ab0ca6d7b3b7f7fbb5c1577814813",
			"revisionTime": "2017-03-02T00:14:02Z",
			"version": "v8.1.0-beta",
			"versionExact": "v8.1.0-beta"
		},
		{
			"checksumSHA1": "t/W6hTKBQzHfV1vXxqprTGZYeSI=",
			"comment": "v2.1.1-beta-8-gca4d906",
			"path": "github.com/Azure/azure-sdk-for-go/arm/keyvault",
			"revision": "ecf40e315d5ab0ca6d7b3b7f7fbb5c1577814813",
			"revisionTime": "2017-03-02T00:14:02Z",
			"version": "v8.1.0-beta",
			"versionExact": "v8.1.0-beta"
		},
		{
			"checksumSHA1": "ZT+e2iMSXAsKCuJ3BNYpOzDaSmk=",
			"comment": "v2.1.1-beta-8-gca4d906",
			"path": "github.com/Azure/azure-sdk-for-go/arm/network",
			"revision": "ecf40e315d5ab0ca6d7b3b7f7fbb5c1577814813",
			"revisionTime": "2017-03-02T00:14:02Z",
			"version": "v8.1.0-beta",
			"versionExact": "v8.1.0-beta"
		},
		{
			"checksumSHA1": "AC1CTs+pQQncMAaEOSkiO8uMjng=",
			"comment": "v2.1.1-beta-8-gca4d906",
			"path": "github.com/Azure/azure-sdk-for-go/arm/redis",
			"revision": "ecf40e315d5ab0ca6d7b3b7f7fbb5c1577814813",
			"revisionTime": "2017-03-02T00:14:02Z",
			"version": "v8.1.0-beta",
			"versionExact": "v8.1.0-beta"
		},
		{
			"checksumSHA1": "A7vV2JtR1aTZrQNWqjQdR5Dssh4=",
			"comment": "v2.1.1-beta-8-gca4d906",
			"path": "github.com/Azure/azure-sdk-for-go/arm/resources/resources",
			"revision": "ecf40e315d5ab0ca6d7b3b7f7fbb5c1577814813",
			"revisionTime": "2017-03-02T00:14:02Z",
			"version": "v8.1.0-beta",
			"versionExact": "v8.1.0-beta"
		},
		{
			"checksumSHA1": "8Sa2kkdH3tdZ7kvyTR3l6fTJ66I=",
			"comment": "v2.1.1-beta-8-gca4d906",
			"path": "github.com/Azure/azure-sdk-for-go/arm/scheduler",
			"revision": "ecf40e315d5ab0ca6d7b3b7f7fbb5c1577814813",
			"revisionTime": "2017-03-02T00:14:02Z",
			"version": "v8.1.0-beta",
			"versionExact": "v8.1.0-beta"
		},
		{
			"checksumSHA1": "UgfDDACkeEz/Tn7fUQ+ofCm4kcI=",
			"path": "github.com/Azure/azure-sdk-for-go/arm/servicebus",
			"revision": "ecf40e315d5ab0ca6d7b3b7f7fbb5c1577814813",
			"revisionTime": "2017-03-02T00:14:02Z",
			"version": "v8.1.0-beta",
			"versionExact": "v8.1.0-beta"
		},
		{
			"checksumSHA1": "m1KzBritgIsQ+s4tAlBGz02iIKo=",
			"comment": "v2.1.1-beta-8-gca4d906",
			"path": "github.com/Azure/azure-sdk-for-go/arm/storage",
			"revision": "ecf40e315d5ab0ca6d7b3b7f7fbb5c1577814813",
			"revisionTime": "2017-03-02T00:14:02Z",
			"version": "v8.1.0-beta",
			"versionExact": "v8.1.0-beta"
		},
		{
			"checksumSHA1": "tRas0uLjthfwj+9OiGzVKs1br6g=",
			"path": "github.com/Azure/azure-sdk-for-go/arm/trafficmanager",
			"revision": "ecf40e315d5ab0ca6d7b3b7f7fbb5c1577814813",
			"revisionTime": "2017-03-02T00:14:02Z",
			"version": "v8.1.0-beta",
			"versionExact": "v8.1.0-beta"
		},
		{
			"checksumSHA1": "JUEQrLvmfuxKwX/s89mFnzg7jc0=",
			"comment": "v2.1.1-beta-8-gca4d906",
			"path": "github.com/Azure/azure-sdk-for-go/management",
			"revision": "ecf40e315d5ab0ca6d7b3b7f7fbb5c1577814813",
			"revisionTime": "2017-03-02T00:14:02Z",
			"version": "v8.1.0-beta",
			"versionExact": "v8.1.0-beta"
		},
		{
			"checksumSHA1": "BiKKFwRpXzrRxa2odOMYAZZ5xU8=",
			"comment": "v2.1.1-beta-8-gca4d906",
			"path": "github.com/Azure/azure-sdk-for-go/management/affinitygroup",
			"revision": "ecf40e315d5ab0ca6d7b3b7f7fbb5c1577814813",
			"revisionTime": "2017-03-02T00:14:02Z",
			"version": "v8.1.0-beta",
			"versionExact": "v8.1.0-beta"
		},
		{
			"checksumSHA1": "HfjyhRfmKBsVgWLTOfWVcxe8Z88=",
			"comment": "v2.1.1-beta-8-gca4d906",
			"path": "github.com/Azure/azure-sdk-for-go/management/hostedservice",
			"revision": "ecf40e315d5ab0ca6d7b3b7f7fbb5c1577814813",
			"revisionTime": "2017-03-02T00:14:02Z",
			"version": "v8.1.0-beta",
			"versionExact": "v8.1.0-beta"
		},
		{
			"checksumSHA1": "4otMhU6xZ41HfmiGZFYtV93GdcI=",
			"comment": "v2.1.1-beta-8-gca4d906",
			"path": "github.com/Azure/azure-sdk-for-go/management/location",
			"revision": "ecf40e315d5ab0ca6d7b3b7f7fbb5c1577814813",
			"revisionTime": "2017-03-02T00:14:02Z",
			"version": "v8.1.0-beta",
			"versionExact": "v8.1.0-beta"
		},
		{
			"checksumSHA1": "hxivwm3D13cqFGOlOS3q8HD7DN0=",
			"comment": "v2.1.1-beta-8-gca4d906",
			"path": "github.com/Azure/azure-sdk-for-go/management/networksecuritygroup",
			"revision": "ecf40e315d5ab0ca6d7b3b7f7fbb5c1577814813",
			"revisionTime": "2017-03-02T00:14:02Z",
			"version": "v8.1.0-beta",
			"versionExact": "v8.1.0-beta"
		},
		{
			"checksumSHA1": "XzrPv8SWFBYdh5oie+NGysqnLIM=",
			"comment": "v2.1.1-beta-8-gca4d906",
			"path": "github.com/Azure/azure-sdk-for-go/management/osimage",
			"revision": "ecf40e315d5ab0ca6d7b3b7f7fbb5c1577814813",
			"revisionTime": "2017-03-02T00:14:02Z",
			"version": "v8.1.0-beta",
			"versionExact": "v8.1.0-beta"
		},
		{
			"checksumSHA1": "aTvFD5aYYXC1bLaVMlHWJImkHDg=",
			"comment": "v2.1.1-beta-8-gca4d906",
			"path": "github.com/Azure/azure-sdk-for-go/management/sql",
			"revision": "ecf40e315d5ab0ca6d7b3b7f7fbb5c1577814813",
			"revisionTime": "2017-03-02T00:14:02Z",
			"version": "v8.1.0-beta",
			"versionExact": "v8.1.0-beta"
		},
		{
			"checksumSHA1": "YoAhDE0X6hSFuPpXbpfqcTC0Zvw=",
			"comment": "v2.1.1-beta-8-gca4d906",
			"path": "github.com/Azure/azure-sdk-for-go/management/storageservice",
			"revision": "ecf40e315d5ab0ca6d7b3b7f7fbb5c1577814813",
			"revisionTime": "2017-03-02T00:14:02Z",
			"version": "v8.1.0-beta",
			"versionExact": "v8.1.0-beta"
		},
		{
			"checksumSHA1": "6xEiZL4a9rr5YbnY0RdzuzhEF1Q=",
			"comment": "v2.1.1-beta-8-gca4d906",
			"path": "github.com/Azure/azure-sdk-for-go/management/virtualmachine",
			"revision": "ecf40e315d5ab0ca6d7b3b7f7fbb5c1577814813",
			"revisionTime": "2017-03-02T00:14:02Z",
			"version": "v8.1.0-beta",
			"versionExact": "v8.1.0-beta"
		},
		{
			"checksumSHA1": "xcBM3zQtfcE3VHNBACJJGEesCBI=",
			"comment": "v2.1.1-beta-8-gca4d906",
			"path": "github.com/Azure/azure-sdk-for-go/management/virtualmachinedisk",
			"revision": "ecf40e315d5ab0ca6d7b3b7f7fbb5c1577814813",
			"revisionTime": "2017-03-02T00:14:02Z",
			"version": "v8.1.0-beta",
			"versionExact": "v8.1.0-beta"
		},
		{
			"checksumSHA1": "0bfdkDZ2JFV7bol6GQFfC0g+lP4=",
			"comment": "v2.1.1-beta-8-gca4d906",
			"path": "github.com/Azure/azure-sdk-for-go/management/virtualmachineimage",
			"revision": "ecf40e315d5ab0ca6d7b3b7f7fbb5c1577814813",
			"revisionTime": "2017-03-02T00:14:02Z",
			"version": "v8.1.0-beta",
			"versionExact": "v8.1.0-beta"
		},
		{
			"checksumSHA1": "IhjDqm84VDVSIoHyiGvUzuljG3s=",
			"comment": "v2.1.1-beta-8-gca4d906",
			"path": "github.com/Azure/azure-sdk-for-go/management/virtualnetwork",
			"revision": "ecf40e315d5ab0ca6d7b3b7f7fbb5c1577814813",
			"revisionTime": "2017-03-02T00:14:02Z",
			"version": "v8.1.0-beta",
			"versionExact": "v8.1.0-beta"
		},
		{
			"checksumSHA1": "Tb6BY70kI9ZclWIjjMhGzkdJbn0=",
			"comment": "v2.1.1-beta-8-gca4d906",
			"path": "github.com/Azure/azure-sdk-for-go/management/vmutils",
			"revision": "ecf40e315d5ab0ca6d7b3b7f7fbb5c1577814813",
			"revisionTime": "2017-03-02T00:14:02Z",
			"version": "v8.1.0-beta",
			"versionExact": "v8.1.0-beta"
		},
		{
			"checksumSHA1": "tnwIjZc1ZOFuilMWKptLnhEURls=",
			"comment": "v2.1.1-beta-8-gca4d906",
			"path": "github.com/Azure/azure-sdk-for-go/storage",
			"revision": "ecf40e315d5ab0ca6d7b3b7f7fbb5c1577814813",
			"revisionTime": "2017-03-02T00:14:02Z",
			"version": "v8.1.0-beta",
			"versionExact": "v8.1.0-beta"
		},
		{
			"checksumSHA1": "23FJUX+AInYeEM2hoUMvYZtXZd4=",
			"path": "github.com/Azure/go-ansiterm",
			"revision": "fa152c58bc15761d0200cb75fe958b89a9d4888e",
			"revisionTime": "2016-06-22T17:32:16Z"
		},
		{
			"checksumSHA1": "jBimnggjIiFUjaImNoJhSVLtdzw=",
			"path": "github.com/Azure/go-ansiterm/winterm",
			"revision": "fa152c58bc15761d0200cb75fe958b89a9d4888e",
			"revisionTime": "2016-06-22T17:32:16Z"
		},
		{
			"checksumSHA1": "eVSHe6GIHj9/ziFrQLZ1SC7Nn6k=",
			"comment": "v7.0.5",
			"path": "github.com/Azure/go-autorest/autorest",
			"revision": "0781901f19f1e7db3034d97ec57af753db0bf808",
			"revisionTime": "2016-10-03T18:39:13Z",
			"version": "v7.2.1",
			"versionExact": "v7.2.1"
		},
		{
			"checksumSHA1": "z8FwqeLK0Pluo7FYC5k2MVBoils=",
			"comment": "v7.0.5",
			"path": "github.com/Azure/go-autorest/autorest/azure",
			"revision": "0781901f19f1e7db3034d97ec57af753db0bf808",
			"revisionTime": "2016-10-03T18:39:13Z",
			"version": "v7.2.1",
			"versionExact": "v7.2.1"
		},
		{
			"checksumSHA1": "q9Qz8PAxK5FTOZwgYKe5Lj38u4c=",
			"comment": "v7.0.5",
			"path": "github.com/Azure/go-autorest/autorest/date",
			"revision": "0781901f19f1e7db3034d97ec57af753db0bf808",
			"revisionTime": "2016-10-03T18:39:13Z",
			"version": "v7.2.1",
			"versionExact": "v7.2.1"
		},
		{
			"checksumSHA1": "Ev8qCsbFjDlMlX0N2tYAhYQFpUc=",
			"comment": "v7.0.5",
			"path": "github.com/Azure/go-autorest/autorest/to",
			"revision": "0781901f19f1e7db3034d97ec57af753db0bf808",
			"revisionTime": "2016-10-03T18:39:13Z",
			"version": "v7.2.1",
			"versionExact": "v7.2.1"
		},
		{
			"checksumSHA1": "oBixceM+55gdk47iff8DSEIh3po=",
			"path": "github.com/Azure/go-autorest/autorest/validation",
			"revision": "0781901f19f1e7db3034d97ec57af753db0bf808",
			"revisionTime": "2016-10-03T18:39:13Z",
			"version": "v7.2.1",
			"versionExact": "v7.2.1"
		},
		{
			"checksumSHA1": "ICScouhAqYHoJEpJlJMYg7EzgyY=",
			"comment": "0.0.2-27-gedd0930",
			"path": "github.com/CenturyLinkCloud/clc-sdk",
			"revision": "f62483cfb14defc08e6de8ae223fa75f9f95f264",
			"revisionTime": "2016-10-04T17:17:29Z"
		},
		{
			"checksumSHA1": "6PmfFhX5YwpzD7YVaC3tO8RV2NE=",
			"comment": "0.0.2-27-gedd0930",
			"path": "github.com/CenturyLinkCloud/clc-sdk/aa",
			"revision": "edd0930276e7f1a5f2cf3e7835b5dc42a3217669"
		},
		{
			"checksumSHA1": "b1mPi5zS0xRMOewslHGrMBv+Z1Y=",
			"comment": "0.0.2-27-gedd0930",
			"path": "github.com/CenturyLinkCloud/clc-sdk/alert",
			"revision": "edd0930276e7f1a5f2cf3e7835b5dc42a3217669"
		},
		{
			"checksumSHA1": "5xu6IMFKH9GNLSKRgVfIFQQ9Hnw=",
			"comment": "0.0.2-27-gedd0930",
			"path": "github.com/CenturyLinkCloud/clc-sdk/api",
			"revision": "edd0930276e7f1a5f2cf3e7835b5dc42a3217669"
		},
		{
			"checksumSHA1": "TWffSjF3LfoHD0fiZTWyNKXU8To=",
			"comment": "0.0.2-27-gedd0930",
			"path": "github.com/CenturyLinkCloud/clc-sdk/dc",
			"revision": "edd0930276e7f1a5f2cf3e7835b5dc42a3217669"
		},
		{
			"checksumSHA1": "1Wx5cs1C4EffZ2Wf/0XWJMAhNaQ=",
			"comment": "0.0.2-27-gedd0930",
			"path": "github.com/CenturyLinkCloud/clc-sdk/group",
			"revision": "edd0930276e7f1a5f2cf3e7835b5dc42a3217669"
		},
		{
			"checksumSHA1": "I5KBgGwEUB3qId3Uxy1TcEu/394=",
			"comment": "0.0.2-27-gedd0930",
			"path": "github.com/CenturyLinkCloud/clc-sdk/lb",
			"revision": "edd0930276e7f1a5f2cf3e7835b5dc42a3217669"
		},
		{
			"checksumSHA1": "wtKvlV1qjGhk9eB+zfnbnlGo4Ac=",
			"comment": "0.0.2-27-gedd0930",
			"path": "github.com/CenturyLinkCloud/clc-sdk/server",
			"revision": "edd0930276e7f1a5f2cf3e7835b5dc42a3217669"
		},
		{
			"checksumSHA1": "+dH0LCzco4D8rjXsLcFIkOht560=",
			"comment": "0.0.2-27-gedd0930",
			"path": "github.com/CenturyLinkCloud/clc-sdk/status",
			"revision": "edd0930276e7f1a5f2cf3e7835b5dc42a3217669"
		},
		{
			"checksumSHA1": "oHtkxzPF9DIWqua2uA5MiVFRq+Q=",
			"path": "github.com/DreamItGetIT/statuscake",
			"revision": "93fe653ce590267167708b20d7f49e0cc7021d99",
			"revisionTime": "2017-02-15T23:13:05Z"
		},
		{
			"checksumSHA1": "nomT+8bvze/Qmc0tK0r0mwgHV6M=",
			"path": "github.com/Ensighten/udnssdk",
			"revision": "9f1218928b30c6dec7f2c184c47286abc325deb9",
			"revisionTime": "2016-06-13T20:05:45Z"
		},
		{
			"checksumSHA1": "B+GonfgNwOAJMEe0WUHQGATRtMA=",
			"path": "github.com/Microsoft/go-winio",
			"revision": "562bb09f6612d9a4e91597184709d1cdba95af93",
			"revisionTime": "2016-11-03T18:56:17Z"
		},
		{
			"checksumSHA1": "iysTPYhDNP3x2reGLTMgNHw+iL0=",
			"path": "github.com/PagerDuty/go-pagerduty",
			"revision": "cc53abe550274c2dec666e7f44cefc9ee10e429d",
			"revisionTime": "2017-03-09T00:45:39Z"
		},
		{
			"checksumSHA1": "NX4v3cbkXAJxFlrncqT9yEUBuoA=",
			"path": "github.com/PuerkitoBio/purell",
			"revision": "0bcb03f4b4d0a9428594752bd2a3b9aa0a9d4bd4",
			"revisionTime": "2016-11-15T02:49:42Z"
		},
		{
			"checksumSHA1": "pvmScnaMFuAVLTxxOWjhGZBgPkg=",
			"path": "github.com/PuerkitoBio/urlesc",
			"revision": "5bd2802263f21d8788851d5305584c82a5c75d7e",
			"revisionTime": "2016-07-26T15:08:25Z"
		},
		{
			"checksumSHA1": "ly9VLPE9GKo2U7mnbZyjb2LDQ3w=",
			"path": "github.com/Unknwon/com",
			"revision": "28b053d5a2923b87ce8c5a08f3af779894a72758",
			"revisionTime": "2015-10-08T13:54:07Z"
		},
		{
			"checksumSHA1": "63SAoRsSgKBRBNcGJJMmz6fScpY=",
			"path": "github.com/Unknwon/macaron",
			"revision": "9b82b0372a4edf52f66fbc8feaa6aafe0123001d",
			"revisionTime": "2015-10-10T23:50:58Z"
		},
		{
			"checksumSHA1": "rl3xW+Dmdr0TLFliiKUf6NwU1Dg=",
			"path": "github.com/Unknwon/macaron/inject",
			"revision": "9b82b0372a4edf52f66fbc8feaa6aafe0123001d"
		},
		{
			"checksumSHA1": "LLVyR2dAgkihu0+HdZF+JK0gMMs=",
			"path": "github.com/agl/ed25519",
			"revision": "278e1ec8e8a6e017cd07577924d6766039146ced",
			"revisionTime": "2015-08-30T18:26:16Z"
		},
		{
			"checksumSHA1": "30PBqj9BW03KCVqASvLg3bR+xYc=",
			"path": "github.com/agl/ed25519/edwards25519",
			"revision": "278e1ec8e8a6e017cd07577924d6766039146ced",
			"revisionTime": "2015-08-30T18:26:16Z"
		},
		{
			"checksumSHA1": "csR8njyJfkweB0RCtfnLwgXNeqQ=",
			"path": "github.com/ajg/form",
			"revision": "7ff89c75808766205bfa4411abb436c98c33eb5e",
			"revisionTime": "2016-06-29T21:43:12Z"
		},
		{
			"checksumSHA1": "kn+zdUr5TNsoAX8BgjOaWYtMT5U=",
			"path": "github.com/apparentlymart/go-cidr/cidr",
			"revision": "a3ebdb999b831ecb6ab8a226e31b07b2b9061c47"
		},
		{
			"checksumSHA1": "yicZ9OtLcy3iCgraWO015yeoO5E=",
			"path": "github.com/apparentlymart/go-grafana-api",
			"revision": "d49f95c81c580a4e7a15244b9b12dce8f60750f4",
			"revisionTime": "2015-10-12T02:03:32Z"
		},
		{
			"checksumSHA1": "+2yCNqbcf7VcavAptooQReTGiHY=",
			"path": "github.com/apparentlymart/go-rundeck-api",
			"revision": "f6af74d34d1ef69a511c59173876fc1174c11f0d",
			"revisionTime": "2016-08-26T14:30:32Z"
		},
		{
			"checksumSHA1": "Z1MQQMA4d9pKVHeoC3H+DdK583s=",
			"comment": "v0.0.1-1-g43fcd8f",
			"path": "github.com/apparentlymart/go-rundeck-api/rundeck",
			"revision": "f6af74d34d1ef69a511c59173876fc1174c11f0d",
			"revisionTime": "2016-08-26T14:30:32Z"
		},
		{
			"checksumSHA1": "l0iFqayYAaEip6Olaq3/LCOa/Sg=",
			"path": "github.com/armon/circbuf",
			"revision": "bbbad097214e2918d8543d5201d12bfd7bca254d",
			"revisionTime": "2015-08-27T00:49:46Z"
		},
		{
			"checksumSHA1": "gNO0JNpLzYOdInGeq7HqMZUzx9M=",
			"path": "github.com/armon/go-radix",
			"revision": "4239b77079c7b5d1243b7b4736304ce8ddb6f0f2",
			"revisionTime": "2016-01-15T23:47:25Z"
		},
		{
			"checksumSHA1": "p9hyEP07p5jnjgUKHjKftWaKgs8=",
			"path": "github.com/arukasio/cli",
			"revision": "4f0dee167044ef44260d985a4d325f35a06e3149",
			"revisionTime": "2017-01-23T00:46:44Z"
		},
		{
			"checksumSHA1": "iQKronDAjUfVphsnnZEFfy/Ht0o=",
			"path": "github.com/aws/aws-sdk-go",
			"revision": "0484dc540811ee0df1acfee287786cb5b0150ab3",
			"revisionTime": "2017-03-09T23:20:29Z",
			"version": "v1.7.7",
			"versionExact": "v1.7.7"
		},
		{
			"checksumSHA1": "YCAXeLuQ7CN2IHmCC6rXvQ6JTKs=",
			"path": "github.com/aws/aws-sdk-go/aws",
			"revision": "0484dc540811ee0df1acfee287786cb5b0150ab3",
			"revisionTime": "2017-03-09T23:20:29Z",
			"version": "v1.7.7",
			"versionExact": "v1.7.7"
		},
		{
			"checksumSHA1": "Y9W+4GimK4Fuxq+vyIskVYFRnX4=",
			"path": "github.com/aws/aws-sdk-go/aws/awserr",
			"revision": "0484dc540811ee0df1acfee287786cb5b0150ab3",
			"revisionTime": "2017-03-09T23:20:29Z",
			"version": "v1.7.7",
			"versionExact": "v1.7.7"
		},
		{
			"checksumSHA1": "yyYr41HZ1Aq0hWc3J5ijXwYEcac=",
			"path": "github.com/aws/aws-sdk-go/aws/awsutil",
			"revision": "0484dc540811ee0df1acfee287786cb5b0150ab3",
			"revisionTime": "2017-03-09T23:20:29Z",
			"version": "v1.7.7",
			"versionExact": "v1.7.7"
		},
		{
			"checksumSHA1": "iThCyNRL/oQFD9CF2SYgBGl+aww=",
			"path": "github.com/aws/aws-sdk-go/aws/client",
			"revision": "0484dc540811ee0df1acfee287786cb5b0150ab3",
			"revisionTime": "2017-03-09T23:20:29Z",
			"version": "v1.7.7",
			"versionExact": "v1.7.7"
		},
		{
			"checksumSHA1": "ieAJ+Cvp/PKv1LpUEnUXpc3OI6E=",
			"path": "github.com/aws/aws-sdk-go/aws/client/metadata",
			"revision": "0484dc540811ee0df1acfee287786cb5b0150ab3",
			"revisionTime": "2017-03-09T23:20:29Z",
			"version": "v1.7.7",
			"versionExact": "v1.7.7"
		},
		{
			"checksumSHA1": "Fl8vRSCY0MbM04cmiz/0MID+goA=",
			"path": "github.com/aws/aws-sdk-go/aws/corehandlers",
			"revision": "0484dc540811ee0df1acfee287786cb5b0150ab3",
			"revisionTime": "2017-03-09T23:20:29Z",
			"version": "v1.7.7",
			"versionExact": "v1.7.7"
		},
		{
			"checksumSHA1": "zu5C95rmCZff6NYZb62lEaT5ibE=",
			"path": "github.com/aws/aws-sdk-go/aws/credentials",
			"revision": "0484dc540811ee0df1acfee287786cb5b0150ab3",
			"revisionTime": "2017-03-09T23:20:29Z",
			"version": "v1.7.7",
			"versionExact": "v1.7.7"
		},
		{
			"checksumSHA1": "u3GOAJLmdvbuNUeUEcZSEAOeL/0=",
			"path": "github.com/aws/aws-sdk-go/aws/credentials/ec2rolecreds",
			"revision": "0484dc540811ee0df1acfee287786cb5b0150ab3",
			"revisionTime": "2017-03-09T23:20:29Z",
			"version": "v1.7.7",
			"versionExact": "v1.7.7"
		},
		{
			"checksumSHA1": "NUJUTWlc1sV8b7WjfiYc4JZbXl0=",
			"path": "github.com/aws/aws-sdk-go/aws/credentials/endpointcreds",
			"revision": "0484dc540811ee0df1acfee287786cb5b0150ab3",
			"revisionTime": "2017-03-09T23:20:29Z",
			"version": "v1.7.7",
			"versionExact": "v1.7.7"
		},
		{
			"checksumSHA1": "6cj/zsRmcxkE1TLS+v910GbQYg0=",
			"path": "github.com/aws/aws-sdk-go/aws/credentials/stscreds",
			"revision": "0484dc540811ee0df1acfee287786cb5b0150ab3",
			"revisionTime": "2017-03-09T23:20:29Z",
			"version": "v1.7.7",
			"versionExact": "v1.7.7"
		},
		{
			"checksumSHA1": "lqh3fG7wCochvB4iHAZJuhhEJW0=",
			"path": "github.com/aws/aws-sdk-go/aws/defaults",
			"revision": "0484dc540811ee0df1acfee287786cb5b0150ab3",
			"revisionTime": "2017-03-09T23:20:29Z",
			"version": "v1.7.7",
			"versionExact": "v1.7.7"
		},
		{
			"checksumSHA1": "/EXbk/z2TWjWc1Hvb4QYs3Wmhb8=",
			"path": "github.com/aws/aws-sdk-go/aws/ec2metadata",
			"revision": "0484dc540811ee0df1acfee287786cb5b0150ab3",
			"revisionTime": "2017-03-09T23:20:29Z",
			"version": "v1.7.7",
			"versionExact": "v1.7.7"
		},
		{
			"checksumSHA1": "2i7kEdcSb57ldUquW8qIOmKyhN4=",
			"path": "github.com/aws/aws-sdk-go/aws/endpoints",
			"revision": "0484dc540811ee0df1acfee287786cb5b0150ab3",
			"revisionTime": "2017-03-09T23:20:29Z",
			"version": "v1.7.7",
			"versionExact": "v1.7.7"
		},
		{
			"checksumSHA1": "M78rTxU55Qagqr3MYj91im2031E=",
			"path": "github.com/aws/aws-sdk-go/aws/request",
			"revision": "0484dc540811ee0df1acfee287786cb5b0150ab3",
			"revisionTime": "2017-03-09T23:20:29Z",
			"version": "v1.7.7",
			"versionExact": "v1.7.7"
		},
		{
			"checksumSHA1": "u6tKvFGcRQ1xtby1ONjgyUTgcpg=",
			"path": "github.com/aws/aws-sdk-go/aws/session",
			"revision": "0484dc540811ee0df1acfee287786cb5b0150ab3",
			"revisionTime": "2017-03-09T23:20:29Z",
			"version": "v1.7.7",
			"versionExact": "v1.7.7"
		},
		{
			"checksumSHA1": "0FvPLvkBUpTElfUc/FZtPsJfuV0=",
			"path": "github.com/aws/aws-sdk-go/aws/signer/v4",
			"revision": "0484dc540811ee0df1acfee287786cb5b0150ab3",
			"revisionTime": "2017-03-09T23:20:29Z",
			"version": "v1.7.7",
			"versionExact": "v1.7.7"
		},
		{
			"checksumSHA1": "wk7EyvDaHwb5qqoOP/4d3cV0708=",
			"path": "github.com/aws/aws-sdk-go/private/protocol",
			"revision": "0484dc540811ee0df1acfee287786cb5b0150ab3",
			"revisionTime": "2017-03-09T23:20:29Z",
			"version": "v1.7.7",
			"versionExact": "v1.7.7"
		},
		{
			"checksumSHA1": "1QmQ3FqV37w0Zi44qv8pA1GeR0A=",
			"path": "github.com/aws/aws-sdk-go/private/protocol/ec2query",
			"revision": "0484dc540811ee0df1acfee287786cb5b0150ab3",
			"revisionTime": "2017-03-09T23:20:29Z",
			"version": "v1.7.7",
			"versionExact": "v1.7.7"
		},
		{
			"checksumSHA1": "O6hcK24yI6w7FA+g4Pbr+eQ7pys=",
			"path": "github.com/aws/aws-sdk-go/private/protocol/json/jsonutil",
			"revision": "0484dc540811ee0df1acfee287786cb5b0150ab3",
			"revisionTime": "2017-03-09T23:20:29Z",
			"version": "v1.7.7",
			"versionExact": "v1.7.7"
		},
		{
			"checksumSHA1": "R00RL5jJXRYq1iiK1+PGvMfvXyM=",
			"path": "github.com/aws/aws-sdk-go/private/protocol/jsonrpc",
			"revision": "0484dc540811ee0df1acfee287786cb5b0150ab3",
			"revisionTime": "2017-03-09T23:20:29Z",
			"version": "v1.7.7",
			"versionExact": "v1.7.7"
		},
		{
			"checksumSHA1": "ZqY5RWavBLWTo6j9xqdyBEaNFRk=",
			"path": "github.com/aws/aws-sdk-go/private/protocol/query",
			"revision": "0484dc540811ee0df1acfee287786cb5b0150ab3",
			"revisionTime": "2017-03-09T23:20:29Z",
			"version": "v1.7.7",
			"versionExact": "v1.7.7"
		},
		{
			"checksumSHA1": "Drt1JfLMa0DQEZLWrnMlTWaIcC8=",
			"path": "github.com/aws/aws-sdk-go/private/protocol/query/queryutil",
			"revision": "0484dc540811ee0df1acfee287786cb5b0150ab3",
			"revisionTime": "2017-03-09T23:20:29Z",
			"version": "v1.7.7",
			"versionExact": "v1.7.7"
		},
		{
			"checksumSHA1": "szZSLm3BlYkL3vqlZhNAlYk8iwM=",
			"path": "github.com/aws/aws-sdk-go/private/protocol/rest",
			"revision": "0484dc540811ee0df1acfee287786cb5b0150ab3",
			"revisionTime": "2017-03-09T23:20:29Z",
			"version": "v1.7.7",
			"versionExact": "v1.7.7"
		},
		{
			"checksumSHA1": "Rpu8KBtHZgvhkwHxUfaky+qW+G4=",
			"path": "github.com/aws/aws-sdk-go/private/protocol/restjson",
			"revision": "0484dc540811ee0df1acfee287786cb5b0150ab3",
			"revisionTime": "2017-03-09T23:20:29Z",
			"version": "v1.7.7",
			"versionExact": "v1.7.7"
		},
		{
			"checksumSHA1": "ODo+ko8D6unAxZuN1jGzMcN4QCc=",
			"path": "github.com/aws/aws-sdk-go/private/protocol/restxml",
			"revision": "0484dc540811ee0df1acfee287786cb5b0150ab3",
			"revisionTime": "2017-03-09T23:20:29Z",
			"version": "v1.7.7",
			"versionExact": "v1.7.7"
		},
		{
			"checksumSHA1": "lZ1z4xAbT8euCzKoAsnEYic60VE=",
			"path": "github.com/aws/aws-sdk-go/private/protocol/xml/xmlutil",
			"revision": "0484dc540811ee0df1acfee287786cb5b0150ab3",
			"revisionTime": "2017-03-09T23:20:29Z",
			"version": "v1.7.7",
			"versionExact": "v1.7.7"
		},
		{
			"checksumSHA1": "F6mth+G7dXN1GI+nktaGo8Lx8aE=",
			"path": "github.com/aws/aws-sdk-go/private/signer/v2",
			"revision": "0484dc540811ee0df1acfee287786cb5b0150ab3",
			"revisionTime": "2017-03-09T23:20:29Z",
			"version": "v1.7.7",
			"versionExact": "v1.7.7"
		},
		{
			"checksumSHA1": "Eo9yODN5U99BK0pMzoqnBm7PCrY=",
			"path": "github.com/aws/aws-sdk-go/private/waiter",
			"revision": "0484dc540811ee0df1acfee287786cb5b0150ab3",
			"revisionTime": "2017-03-09T23:20:29Z",
			"version": "v1.7.7",
			"versionExact": "v1.7.7"
		},
		{
			"checksumSHA1": "9n/Gdm1mNIxB7eXRZR+LP2pLjr8=",
			"path": "github.com/aws/aws-sdk-go/service/acm",
			"revision": "0484dc540811ee0df1acfee287786cb5b0150ab3",
			"revisionTime": "2017-03-09T23:20:29Z",
			"version": "v1.7.7",
			"versionExact": "v1.7.7"
		},
		{
			"checksumSHA1": "Ykf7vcT+gAM+nsZ2vfRbWR51iqM=",
			"path": "github.com/aws/aws-sdk-go/service/apigateway",
			"revision": "0484dc540811ee0df1acfee287786cb5b0150ab3",
			"revisionTime": "2017-03-09T23:20:29Z",
			"version": "v1.7.7",
			"versionExact": "v1.7.7"
		},
		{
			"checksumSHA1": "vywzqp8jtu1rUKkb/4LEld2yOgQ=",
			"path": "github.com/aws/aws-sdk-go/service/applicationautoscaling",
			"revision": "0484dc540811ee0df1acfee287786cb5b0150ab3",
			"revisionTime": "2017-03-09T23:20:29Z",
			"version": "v1.7.7",
			"versionExact": "v1.7.7"
		},
		{
			"checksumSHA1": "0/2niio3ok72EAFl/s3S/E/yabc=",
			"path": "github.com/aws/aws-sdk-go/service/autoscaling",
			"revision": "0484dc540811ee0df1acfee287786cb5b0150ab3",
			"revisionTime": "2017-03-09T23:20:29Z",
			"version": "v1.7.7",
			"versionExact": "v1.7.7"
		},
		{
			"checksumSHA1": "rKlCBX8p5aFkljRSWug8chDKOsU=",
			"path": "github.com/aws/aws-sdk-go/service/cloudformation",
			"revision": "0484dc540811ee0df1acfee287786cb5b0150ab3",
			"revisionTime": "2017-03-09T23:20:29Z",
			"version": "v1.7.7",
			"versionExact": "v1.7.7"
		},
		{
			"checksumSHA1": "FKms6qE/E3ZLLV90G877CrXJwpk=",
			"path": "github.com/aws/aws-sdk-go/service/cloudfront",
			"revision": "0484dc540811ee0df1acfee287786cb5b0150ab3",
			"revisionTime": "2017-03-09T23:20:29Z",
			"version": "v1.7.7",
			"versionExact": "v1.7.7"
		},
		{
			"checksumSHA1": "JkCPEbRbVHODZ8hw8fRRB0ow0+s=",
			"path": "github.com/aws/aws-sdk-go/service/cloudtrail",
			"revision": "0484dc540811ee0df1acfee287786cb5b0150ab3",
			"revisionTime": "2017-03-09T23:20:29Z",
			"version": "v1.7.7",
			"versionExact": "v1.7.7"
		},
		{
			"checksumSHA1": "ZnIZiTYeRgS2393kOcYxNL0qAUQ=",
			"path": "github.com/aws/aws-sdk-go/service/cloudwatch",
			"revision": "0484dc540811ee0df1acfee287786cb5b0150ab3",
			"revisionTime": "2017-03-09T23:20:29Z",
			"version": "v1.7.7",
			"versionExact": "v1.7.7"
		},
		{
			"checksumSHA1": "wlq1vQbXSJ4NK6fzlVrPDZwyw8A=",
			"path": "github.com/aws/aws-sdk-go/service/cloudwatchevents",
			"revision": "0484dc540811ee0df1acfee287786cb5b0150ab3",
			"revisionTime": "2017-03-09T23:20:29Z",
			"version": "v1.7.7",
			"versionExact": "v1.7.7"
		},
		{
			"checksumSHA1": "TMRiIJYbg0/5naYSnYk3DQnaDkk=",
			"path": "github.com/aws/aws-sdk-go/service/cloudwatchlogs",
			"revision": "0484dc540811ee0df1acfee287786cb5b0150ab3",
			"revisionTime": "2017-03-09T23:20:29Z",
			"version": "v1.7.7",
			"versionExact": "v1.7.7"
		},
		{
			"checksumSHA1": "8T0+kiovp+vGclOMZMajizGsG54=",
			"path": "github.com/aws/aws-sdk-go/service/codebuild",
			"revision": "0484dc540811ee0df1acfee287786cb5b0150ab3",
			"revisionTime": "2017-03-09T23:20:29Z",
			"version": "v1.7.7",
			"versionExact": "v1.7.7"
		},
		{
			"checksumSHA1": "JKGhzZ6hg3myUEnNndjUyamloN4=",
			"path": "github.com/aws/aws-sdk-go/service/codecommit",
			"revision": "0484dc540811ee0df1acfee287786cb5b0150ab3",
			"revisionTime": "2017-03-09T23:20:29Z",
			"version": "v1.7.7",
			"versionExact": "v1.7.7"
		},
		{
			"checksumSHA1": "Lzj28Igm2Nazp9iY1qt3nJQ8vv4=",
			"path": "github.com/aws/aws-sdk-go/service/codedeploy",
			"revision": "0484dc540811ee0df1acfee287786cb5b0150ab3",
			"revisionTime": "2017-03-09T23:20:29Z",
			"version": "v1.7.7",
			"versionExact": "v1.7.7"
		},
		{
			"checksumSHA1": "LXjLQyMAadcANG0UURWuw4di2YE=",
			"path": "github.com/aws/aws-sdk-go/service/codepipeline",
			"revision": "0484dc540811ee0df1acfee287786cb5b0150ab3",
			"revisionTime": "2017-03-09T23:20:29Z",
			"version": "v1.7.7",
			"versionExact": "v1.7.7"
		},
		{
			"checksumSHA1": "NYRd4lqocAcZdkEvLHAZYyXz8Bs=",
			"path": "github.com/aws/aws-sdk-go/service/configservice",
			"revision": "0484dc540811ee0df1acfee287786cb5b0150ab3",
			"revisionTime": "2017-03-09T23:20:29Z",
			"version": "v1.7.7",
			"versionExact": "v1.7.7"
		},
		{
			"checksumSHA1": "fcYSy6jPQjLB7mtOfxsMqWnjobU=",
			"path": "github.com/aws/aws-sdk-go/service/databasemigrationservice",
			"revision": "0484dc540811ee0df1acfee287786cb5b0150ab3",
			"revisionTime": "2017-03-09T23:20:29Z",
			"version": "v1.7.7",
			"versionExact": "v1.7.7"
		},
		{
			"checksumSHA1": "efnIi8bx7cQJ46T9mtzg/SFRqLI=",
			"path": "github.com/aws/aws-sdk-go/service/directoryservice",
			"revision": "0484dc540811ee0df1acfee287786cb5b0150ab3",
			"revisionTime": "2017-03-09T23:20:29Z",
			"version": "v1.7.7",
			"versionExact": "v1.7.7"
		},
		{
			"checksumSHA1": "D5tbr+FKR8BUU0HxxGB9pS9Dlrc=",
			"path": "github.com/aws/aws-sdk-go/service/dynamodb",
			"revision": "0484dc540811ee0df1acfee287786cb5b0150ab3",
			"revisionTime": "2017-03-09T23:20:29Z",
			"version": "v1.7.7",
			"versionExact": "v1.7.7"
		},
		{
			"checksumSHA1": "ecCVL8+SptmQlojrGtL8mQdaJ6E=",
			"path": "github.com/aws/aws-sdk-go/service/ec2",
			"revision": "0484dc540811ee0df1acfee287786cb5b0150ab3",
			"revisionTime": "2017-03-09T23:20:29Z",
			"version": "v1.7.7",
			"versionExact": "v1.7.7"
		},
		{
			"checksumSHA1": "B6qHy1+Rrp9lQCBR/JDRT72kuCI=",
			"path": "github.com/aws/aws-sdk-go/service/ecr",
			"revision": "0484dc540811ee0df1acfee287786cb5b0150ab3",
			"revisionTime": "2017-03-09T23:20:29Z",
			"version": "v1.7.7",
			"versionExact": "v1.7.7"
		},
		{
			"checksumSHA1": "UFpKfwRxhzQk3pCbBrBa2RsPL24=",
			"path": "github.com/aws/aws-sdk-go/service/ecs",
			"revision": "0484dc540811ee0df1acfee287786cb5b0150ab3",
			"revisionTime": "2017-03-09T23:20:29Z",
			"version": "v1.7.7",
			"versionExact": "v1.7.7"
		},
		{
			"checksumSHA1": "jTTOfudaj/nYDyLCig9SKlDFFHk=",
			"path": "github.com/aws/aws-sdk-go/service/efs",
			"revision": "0484dc540811ee0df1acfee287786cb5b0150ab3",
			"revisionTime": "2017-03-09T23:20:29Z",
			"version": "v1.7.7",
			"versionExact": "v1.7.7"
		},
		{
			"checksumSHA1": "5ZYWoEnb0SID/9cKRb1oGPrrhsA=",
			"path": "github.com/aws/aws-sdk-go/service/elasticache",
			"revision": "0484dc540811ee0df1acfee287786cb5b0150ab3",
			"revisionTime": "2017-03-09T23:20:29Z",
			"version": "v1.7.7",
			"versionExact": "v1.7.7"
		},
		{
			"checksumSHA1": "oVV/BlLfwPI+iycKd9PIQ7oLm/4=",
			"path": "github.com/aws/aws-sdk-go/service/elasticbeanstalk",
			"revision": "0484dc540811ee0df1acfee287786cb5b0150ab3",
			"revisionTime": "2017-03-09T23:20:29Z",
			"version": "v1.7.7",
			"versionExact": "v1.7.7"
		},
		{
			"checksumSHA1": "yvQhmYq5ZKkKooTgkZ+M6032Vr0=",
			"path": "github.com/aws/aws-sdk-go/service/elasticsearchservice",
			"revision": "0484dc540811ee0df1acfee287786cb5b0150ab3",
			"revisionTime": "2017-03-09T23:20:29Z",
			"version": "v1.7.7",
			"versionExact": "v1.7.7"
		},
		{
			"checksumSHA1": "M1+iJ/A2Ml8bxSJFrBr/jWsv9w0=",
			"path": "github.com/aws/aws-sdk-go/service/elastictranscoder",
			"revision": "0484dc540811ee0df1acfee287786cb5b0150ab3",
			"revisionTime": "2017-03-09T23:20:29Z",
			"version": "v1.7.7",
			"versionExact": "v1.7.7"
		},
		{
			"checksumSHA1": "BjzlDfZp1UvDoFfFnkwBxJxtylg=",
			"path": "github.com/aws/aws-sdk-go/service/elb",
			"revision": "0484dc540811ee0df1acfee287786cb5b0150ab3",
			"revisionTime": "2017-03-09T23:20:29Z",
			"version": "v1.7.7",
			"versionExact": "v1.7.7"
		},
		{
			"checksumSHA1": "42TACCjZnJKGuF4ijfLpKUpw4/I=",
			"path": "github.com/aws/aws-sdk-go/service/elbv2",
			"revision": "0484dc540811ee0df1acfee287786cb5b0150ab3",
			"revisionTime": "2017-03-09T23:20:29Z",
			"version": "v1.7.7",
			"versionExact": "v1.7.7"
		},
		{
			"checksumSHA1": "x+ykEiXwI53Wm6Ypb4XgFf/6HaI=",
			"path": "github.com/aws/aws-sdk-go/service/emr",
			"revision": "0484dc540811ee0df1acfee287786cb5b0150ab3",
			"revisionTime": "2017-03-09T23:20:29Z",
			"version": "v1.7.7",
			"versionExact": "v1.7.7"
		},
		{
			"checksumSHA1": "1O87s9AddHMbwCu6ooNULcW9iE8=",
			"path": "github.com/aws/aws-sdk-go/service/firehose",
			"revision": "0484dc540811ee0df1acfee287786cb5b0150ab3",
			"revisionTime": "2017-03-09T23:20:29Z",
			"version": "v1.7.7",
			"versionExact": "v1.7.7"
		},
		{
			"checksumSHA1": "g5xmBO7nAUGV2yT8SAL2tfP8DUU=",
			"path": "github.com/aws/aws-sdk-go/service/glacier",
			"revision": "0484dc540811ee0df1acfee287786cb5b0150ab3",
			"revisionTime": "2017-03-09T23:20:29Z",
			"version": "v1.7.7",
			"versionExact": "v1.7.7"
		},
		{
			"checksumSHA1": "7JybKGBdRMLcnHP+126VLsnVghM=",
			"path": "github.com/aws/aws-sdk-go/service/iam",
			"revision": "0484dc540811ee0df1acfee287786cb5b0150ab3",
			"revisionTime": "2017-03-09T23:20:29Z",
			"version": "v1.7.7",
			"versionExact": "v1.7.7"
		},
		{
			"checksumSHA1": "Bk6ExT97T4NMOyXthMr6Avm34mg=",
			"path": "github.com/aws/aws-sdk-go/service/inspector",
			"revision": "0484dc540811ee0df1acfee287786cb5b0150ab3",
			"revisionTime": "2017-03-09T23:20:29Z",
			"version": "v1.7.7",
			"versionExact": "v1.7.7"
		},
		{
			"checksumSHA1": "lUmFKbtBQn9S4qrD5GOd57PIU1c=",
			"path": "github.com/aws/aws-sdk-go/service/kinesis",
			"revision": "0484dc540811ee0df1acfee287786cb5b0150ab3",
			"revisionTime": "2017-03-09T23:20:29Z",
			"version": "v1.7.7",
			"versionExact": "v1.7.7"
		},
		{
			"checksumSHA1": "l1NpLkHXS+eDybfk4Al9Afhyf/4=",
			"path": "github.com/aws/aws-sdk-go/service/kms",
			"revision": "0484dc540811ee0df1acfee287786cb5b0150ab3",
			"revisionTime": "2017-03-09T23:20:29Z",
			"version": "v1.7.7",
			"versionExact": "v1.7.7"
		},
		{
			"checksumSHA1": "8kUY3AExG/gcAJ2I2a5RCSoxx5I=",
			"path": "github.com/aws/aws-sdk-go/service/lambda",
			"revision": "0484dc540811ee0df1acfee287786cb5b0150ab3",
			"revisionTime": "2017-03-09T23:20:29Z",
			"version": "v1.7.7",
			"versionExact": "v1.7.7"
		},
		{
			"checksumSHA1": "Ab4YFGFLtEBEIpr8kHkLjB7ydGY=",
			"path": "github.com/aws/aws-sdk-go/service/lightsail",
			"revision": "0484dc540811ee0df1acfee287786cb5b0150ab3",
			"revisionTime": "2017-03-09T23:20:29Z",
			"version": "v1.7.7",
			"versionExact": "v1.7.7"
		},
		{
			"checksumSHA1": "c3N3uwWuXjwio6NNDAlDr0oUUXk=",
			"path": "github.com/aws/aws-sdk-go/service/opsworks",
			"revision": "0484dc540811ee0df1acfee287786cb5b0150ab3",
			"revisionTime": "2017-03-09T23:20:29Z",
			"version": "v1.7.7",
			"versionExact": "v1.7.7"
		},
		{
			"checksumSHA1": "jlUKUEyZw9qh+qLaPaRzWS5bxEk=",
			"path": "github.com/aws/aws-sdk-go/service/rds",
			"revision": "0484dc540811ee0df1acfee287786cb5b0150ab3",
			"revisionTime": "2017-03-09T23:20:29Z",
			"version": "v1.7.7",
			"versionExact": "v1.7.7"
		},
		{
			"checksumSHA1": "09fncNHyk8Tcw9Ailvi0pi9F1Xc=",
			"path": "github.com/aws/aws-sdk-go/service/redshift",
			"revision": "0484dc540811ee0df1acfee287786cb5b0150ab3",
			"revisionTime": "2017-03-09T23:20:29Z",
			"version": "v1.7.7",
			"versionExact": "v1.7.7"
		},
		{
			"checksumSHA1": "VWVMEqjfDDgB14lgsv0Zq3dQclU=",
			"path": "github.com/aws/aws-sdk-go/service/route53",
			"revision": "0484dc540811ee0df1acfee287786cb5b0150ab3",
			"revisionTime": "2017-03-09T23:20:29Z",
			"version": "v1.7.7",
			"versionExact": "v1.7.7"
		},
		{
			"checksumSHA1": "eEWM4wKzVbRqAwIy3MdMCDUGs2s=",
			"path": "github.com/aws/aws-sdk-go/service/s3",
			"revision": "0484dc540811ee0df1acfee287786cb5b0150ab3",
			"revisionTime": "2017-03-09T23:20:29Z",
			"version": "v1.7.7",
			"versionExact": "v1.7.7"
		},
		{
			"checksumSHA1": "4NNi2Ab0iPu/MRGo/kn20mTNxg4=",
			"path": "github.com/aws/aws-sdk-go/service/ses",
			"revision": "0484dc540811ee0df1acfee287786cb5b0150ab3",
			"revisionTime": "2017-03-09T23:20:29Z",
			"version": "v1.7.7",
			"versionExact": "v1.7.7"
		},
		{
			"checksumSHA1": "KpqdFUB/0gBsouCqZmflQ4YPXB0=",
			"path": "github.com/aws/aws-sdk-go/service/sfn",
			"revision": "0484dc540811ee0df1acfee287786cb5b0150ab3",
			"revisionTime": "2017-03-09T23:20:29Z",
			"version": "v1.7.7",
			"versionExact": "v1.7.7"
		},
		{
			"checksumSHA1": "cRGam+7Yt9Ys4WQH6TNYg+Fjf20=",
			"path": "github.com/aws/aws-sdk-go/service/simpledb",
			"revision": "0484dc540811ee0df1acfee287786cb5b0150ab3",
			"revisionTime": "2017-03-09T23:20:29Z",
			"version": "v1.7.7",
			"versionExact": "v1.7.7"
		},
		{
			"checksumSHA1": "3wN8qn+1be7xe/0zXrOM502s+8M=",
			"path": "github.com/aws/aws-sdk-go/service/sns",
			"revision": "0484dc540811ee0df1acfee287786cb5b0150ab3",
			"revisionTime": "2017-03-09T23:20:29Z",
			"version": "v1.7.7",
			"versionExact": "v1.7.7"
		},
		{
			"checksumSHA1": "pMyhp8ffTMnHDoF+Wu0rcvhVoNE=",
			"path": "github.com/aws/aws-sdk-go/service/sqs",
			"revision": "0484dc540811ee0df1acfee287786cb5b0150ab3",
			"revisionTime": "2017-03-09T23:20:29Z",
			"version": "v1.7.7",
			"versionExact": "v1.7.7"
		},
		{
			"checksumSHA1": "UEVVPCLpzuLRBIZI7X1A8mIpSuA=",
			"path": "github.com/aws/aws-sdk-go/service/ssm",
			"revision": "0484dc540811ee0df1acfee287786cb5b0150ab3",
			"revisionTime": "2017-03-09T23:20:29Z",
			"version": "v1.7.7",
			"versionExact": "v1.7.7"
		},
		{
			"checksumSHA1": "Knj17ZMPWkGYTm2hZxEgnuboMM4=",
			"path": "github.com/aws/aws-sdk-go/service/sts",
			"revision": "0484dc540811ee0df1acfee287786cb5b0150ab3",
			"revisionTime": "2017-03-09T23:20:29Z",
			"version": "v1.7.7",
			"versionExact": "v1.7.7"
		},
		{
			"checksumSHA1": "C99KOCRh6qMcFwKFZy3r8we9NNE=",
			"path": "github.com/aws/aws-sdk-go/service/waf",
			"revision": "0484dc540811ee0df1acfee287786cb5b0150ab3",
			"revisionTime": "2017-03-09T23:20:29Z",
			"version": "v1.7.7",
			"versionExact": "v1.7.7"
		},
		{
			"checksumSHA1": "nqw2Qn5xUklssHTubS5HDvEL9L4=",
			"path": "github.com/bgentry/go-netrc/netrc",
			"revision": "9fd32a8b3d3d3f9d43c341bfe098430e07609480",
			"revisionTime": "2014-04-22T17:41:19Z"
		},
		{
			"checksumSHA1": "Isa9x3nvIJ12hvgdvUUBty+yplU=",
			"path": "github.com/bgentry/speakeasy",
			"revision": "675b82c74c0ed12283ee81ba8a534c8982c07b85",
			"revisionTime": "2016-10-13T10:26:35Z"
		},
		{
			"checksumSHA1": "gntLgvUzJqZWf4NYxJr3p/3gcvk=",
			"path": "github.com/blang/semver",
			"revision": "4a1e882c79dcf4ec00d2e29fac74b9c8938d5052",
			"revisionTime": "2017-02-02T18:38:21Z"
		},
		{
			"checksumSHA1": "SPQcWDUN+wcTThipcR9EzX4t3E8=",
			"path": "github.com/cenkalti/backoff",
			"revision": "b02f2bbce11d7ea6b97f282ef1771b0fe2f65ef3",
			"revisionTime": "2016-10-20T19:44:10Z"
		},
		{
			"checksumSHA1": "sIaADZAnjqXQLRXec+QvQ6ChlYE=",
			"path": "github.com/chzyer/readline",
			"revision": "c914be64f07d9998f52bf0d598ec26d457168c0f",
			"revisionTime": "2016-11-06T04:23:43Z"
		},
		{
			"checksumSHA1": "Ydqm9Z29I9KdF7sq6NjWmGFrOig=",
			"path": "github.com/cihub/seelog",
			"revision": "175e6e3d439fe2e1cee7ab652b12eb546c145a13",
			"revisionTime": "2016-10-09T22:53:54Z"
		},
		{
			"checksumSHA1": "iMU6SM/jawaCOJnyvR5/w8C/C1w=",
			"path": "github.com/cihub/seelog/archive",
			"revision": "7bfb7937d106522a9c6d659864dca47cddcccc8a",
			"revisionTime": "2017-01-10T09:44:45Z"
		},
		{
			"checksumSHA1": "oSd7EVei192qS3uYyCAMx9zV3Y8=",
			"path": "github.com/cihub/seelog/archive/gzip",
			"revision": "175e6e3d439fe2e1cee7ab652b12eb546c145a13",
			"revisionTime": "2016-10-09T22:53:54Z"
		},
		{
			"checksumSHA1": "emesF9mCsIQC59VUE2lvjZYpAHU=",
			"path": "github.com/cihub/seelog/archive/tar",
			"revision": "7bfb7937d106522a9c6d659864dca47cddcccc8a",
			"revisionTime": "2017-01-10T09:44:45Z"
		},
		{
			"checksumSHA1": "TXLSkZsRlMifg3mg9+6QgEZJ6m4=",
			"path": "github.com/cihub/seelog/archive/zip",
			"revision": "7bfb7937d106522a9c6d659864dca47cddcccc8a",
			"revisionTime": "2017-01-10T09:44:45Z"
		},
		{
			"checksumSHA1": "PDusd0EuHz0oKiQKwKxFhbETxd8=",
			"path": "github.com/circonus-labs/circonus-gometrics/api",
			"revision": "dbab9a33438e3f8317407ef5d3a51c29340541db",
			"revisionTime": "2017-02-21T20:27:28Z"
		},
		{
			"checksumSHA1": "bQhz/fcyZPmuHSH2qwC4ZtATy5c=",
			"path": "github.com/circonus-labs/circonus-gometrics/api/config",
			"revision": "dbab9a33438e3f8317407ef5d3a51c29340541db",
			"revisionTime": "2017-02-21T20:27:28Z"
		},
		{
			"checksumSHA1": "QhYMdplKQJAMptRaHZBB8CF6HdM=",
			"path": "github.com/cloudflare/cloudflare-go",
			"revision": "6cfcb7ec3886f434daf8515d14d4ab208cae845c",
			"revisionTime": "2016-12-21T19:00:05Z"
		},
		{
			"checksumSHA1": "vHgur8rFMm8ewYO5tqJXXXE/XnA=",
			"comment": "v2.3.0-alpha.0-652-ge552791",
			"path": "github.com/coreos/etcd/client",
			"revision": "e5527914aa42cae3063f52892e1ca4518da0e4ae"
		},
		{
			"checksumSHA1": "mKIXx1kDwmVmdIpZ3pJtRBuUKso=",
			"comment": "v2.3.0-alpha.0-652-ge552791",
			"path": "github.com/coreos/etcd/pkg/pathutil",
			"revision": "e5527914aa42cae3063f52892e1ca4518da0e4ae"
		},
		{
			"checksumSHA1": "dMR9ipwCbX5eIPnvLXiPUM65/0s=",
			"comment": "v2.3.0-alpha.0-652-ge552791",
			"path": "github.com/coreos/etcd/pkg/types",
			"revision": "e5527914aa42cae3063f52892e1ca4518da0e4ae"
		},
		{
			"checksumSHA1": "vM0AXBjMyPUVF7sLxjXX0to78l0=",
			"path": "github.com/coreos/go-oidc/http",
			"revision": "f828b1fc9b58b59bd70ace766bfc190216b58b01",
			"revisionTime": "2017-01-30T17:51:17Z"
		},
		{
			"checksumSHA1": "4tTcNh86OwCSkCD6WeA6ajRYqDA=",
			"path": "github.com/coreos/go-oidc/jose",
			"revision": "f828b1fc9b58b59bd70ace766bfc190216b58b01",
			"revisionTime": "2017-01-30T17:51:17Z"
		},
		{
			"checksumSHA1": "r1oC4B8T20BNrRjyhtVE0Wbavt4=",
			"path": "github.com/coreos/go-oidc/key",
			"revision": "f828b1fc9b58b59bd70ace766bfc190216b58b01",
			"revisionTime": "2017-01-30T17:51:17Z"
		},
		{
			"checksumSHA1": "VDZdX1BgnrZ1pV5hZ98xOsN7Bbg=",
			"path": "github.com/coreos/go-oidc/oauth2",
			"revision": "f828b1fc9b58b59bd70ace766bfc190216b58b01",
			"revisionTime": "2017-01-30T17:51:17Z"
		},
		{
			"checksumSHA1": "yFHNaGkWafhnOVl910YjQs0Qkfk=",
			"path": "github.com/coreos/go-oidc/oidc",
			"revision": "f828b1fc9b58b59bd70ace766bfc190216b58b01",
			"revisionTime": "2017-01-30T17:51:17Z"
		},
		{
			"checksumSHA1": "0sYnSIFxkXCVRYj3afRu8EyIl0g=",
			"path": "github.com/coreos/ignition/config/types",
			"revision": "211ab9d5a30be883c39a47642d05fdc6ce32b76e",
			"revisionTime": "2016-12-23T13:37:58Z"
		},
		{
			"checksumSHA1": "ViLVCc7CzzrGdJINAg8hv98CVkg=",
			"path": "github.com/coreos/ignition/config/validate/report",
			"revision": "211ab9d5a30be883c39a47642d05fdc6ce32b76e",
			"revisionTime": "2016-12-23T13:37:58Z"
		},
		{
			"checksumSHA1": "vhHfyZLaugP3bKfJjnZe2+5XaHc=",
			"path": "github.com/coreos/pkg/health",
			"revision": "1c941d73110817a80b9fa6e14d5d2b00d977ce2a",
			"revisionTime": "2017-02-06T20:20:45Z"
		},
		{
			"checksumSHA1": "gRHhz6qleTtTUH/UIXwGeNxBFR8=",
			"path": "github.com/coreos/pkg/httputil",
			"revision": "1c941d73110817a80b9fa6e14d5d2b00d977ce2a",
			"revisionTime": "2017-02-06T20:20:45Z"
		},
		{
			"checksumSHA1": "etBdQ0LN6ojGunfvUt6B5C3FNrQ=",
			"path": "github.com/coreos/pkg/timeutil",
			"revision": "1c941d73110817a80b9fa6e14d5d2b00d977ce2a",
			"revisionTime": "2017-02-06T20:20:45Z"
		},
		{
			"checksumSHA1": "bFj0ceSRvaFFCfmS4el1PjWhcgw=",
			"path": "github.com/creack/goselect",
			"revision": "1bd5ca702c6154bccc56ecd598932ee8b295cab2",
			"revisionTime": "2016-07-14T17:28:59Z"
		},
		{
			"checksumSHA1": "cSJrzeVJLa9x2xoVqrJLz2Y+l0Y=",
			"path": "github.com/cyberdelia/heroku-go/v3",
			"revision": "58deda4c1fb0b4803387b29dc916c21887b81954",
			"revisionTime": "2017-03-06T18:52:00Z"
		},
		{
			"checksumSHA1": "/5cvgU+J4l7EhMXTK76KaCAfOuU=",
			"path": "github.com/davecgh/go-spew/spew",
			"revision": "346938d642f2ec3594ed81d874461961cd0faa76",
			"revisionTime": "2016-10-29T20:57:26Z"
		},
		{
			"checksumSHA1": "ADySw3nBHyzEHB6afBSeVRN2A4g=",
			"path": "github.com/denverdino/aliyungo/common",
			"revision": "d123f5d1fa71b211b70b2e9b56a62da21076884a",
			"revisionTime": "2017-01-17T10:57:15Z"
		},
		{
			"checksumSHA1": "9ZY3RlumKp5DAMfL08YwMoOOT2o=",
			"path": "github.com/denverdino/aliyungo/ecs",
			"revision": "d123f5d1fa71b211b70b2e9b56a62da21076884a",
			"revisionTime": "2017-01-17T10:57:15Z"
		},
		{
			"checksumSHA1": "QlA7zv05k7HWeR3tg4uHqIlFcg8=",
			"path": "github.com/denverdino/aliyungo/slb",
			"revision": "d123f5d1fa71b211b70b2e9b56a62da21076884a",
			"revisionTime": "2017-01-17T10:57:15Z"
		},
		{
			"checksumSHA1": "Lp0KtT7ycgq31ox3Uzhpxyw0U+Y=",
			"path": "github.com/denverdino/aliyungo/util",
			"revision": "d123f5d1fa71b211b70b2e9b56a62da21076884a",
			"revisionTime": "2017-01-17T10:57:15Z"
		},
		{
			"checksumSHA1": "yDQQpeUxwqB3C+4opweg6znWJQk=",
			"comment": "v2.4.0-11-gf219341",
			"path": "github.com/dgrijalva/jwt-go",
			"revision": "f0777076321ab64f6efc15a82d9d23b98539b943",
			"revisionTime": "2016-06-17T17:01:58Z"
		},
		{
			"checksumSHA1": "tOlmmumwQ9pCv5cQgs+W7sgPVgU=",
			"comment": "v0.9.0-20-gf75d769",
			"path": "github.com/digitalocean/godo",
			"revision": "767976000cc435d38646653b52be9be572727f30",
			"revisionTime": "2017-02-14T20:43:37Z"
		},
		{
			"checksumSHA1": "1PlWp7ZA8IBK6J6XcIwRpoSTNoc=",
			"path": "github.com/dnsimple/dnsimple-go/dnsimple",
			"revision": "84018270a30ebbdaa9b4900a4525c72d8c0b44df",
			"revisionTime": "2017-02-21T09:21:47Z"
		},
		{
			"checksumSHA1": "Gj+xR1VgFKKmFXYOJMnAczC3Znk=",
			"path": "github.com/docker/distribution/digestset",
			"revision": "50133d63723f8fa376e632a853739990a133be16",
			"revisionTime": "2017-02-21T19:08:14Z"
		},
		{
			"checksumSHA1": "m4wEFD0Mh+ClfprUqgl0GyNmk7Q=",
			"path": "github.com/docker/distribution/reference",
			"revision": "50133d63723f8fa376e632a853739990a133be16",
			"revisionTime": "2017-02-21T19:08:14Z"
		},
		{
			"checksumSHA1": "zkENTbOfU8YoxPfFwVAhTz516Dg=",
			"path": "github.com/dustin/go-humanize",
			"revision": "7a41df006ff9af79a29f0ffa9c5f21fbe6314a2d",
			"revisionTime": "2017-01-10T07:11:07Z"
		},
		{
			"checksumSHA1": "GCskdwYAPW2S34918Z5CgNMJ2Wc=",
			"path": "github.com/dylanmei/iso8601",
			"revision": "2075bf119b58e5576c6ed9f867b8f3d17f2e54d4"
		},
		{
			"checksumSHA1": "by8KnjbSvP58haObPorGWR2CJfk=",
			"path": "github.com/dylanmei/winrmtest",
			"revision": "025617847eb2cf9bd1d851bc3b22ed28e6245ce5"
		},
		{
			"checksumSHA1": "C0xVFfC4PLAx0WKgeDk7fQdj9NU=",
			"path": "github.com/emicklei/go-restful",
			"revision": "cf834cf8da5b681af81bde6fa32304e6ce8eec71",
			"revisionTime": "2017-02-16T14:03:32Z",
			"version": "1.0.0"
		},
		{
			"checksumSHA1": "rmsBHtFpV3osid71XnTZBo/b3bU=",
			"path": "github.com/emicklei/go-restful/log",
			"revision": "cf834cf8da5b681af81bde6fa32304e6ce8eec71",
			"revisionTime": "2017-02-16T14:03:32Z",
			"version": "1.0.0"
		},
		{
			"checksumSHA1": "8YXII1Wxu1nb5IUEndvrRCi4CX4=",
			"path": "github.com/emicklei/go-restful/swagger",
			"revision": "ad3e7d5a0a11fbbead57cc9353720a60a0a2793f",
			"revisionTime": "2017-01-29T11:47:09Z",
			"version": "1.0.0",
			"versionExact": "1.0.0"
		},
		{
			"checksumSHA1": "xPPXsop1MasrinvYYmMBeuwDu9c=",
			"path": "github.com/exponent-io/jsonpath",
			"revision": "d6023ce2651d8eafb5c75bb0c7167536102ec9f5",
			"revisionTime": "2015-10-13T19:33:12Z"
		},
		{
			"checksumSHA1": "40Ns85VYa4smQPcewZ7SOdfLnKU=",
			"path": "github.com/fatih/structs",
			"revision": "a720dfa8df582c51dee1b36feabb906bde1588bd",
			"revisionTime": "2017-01-03T08:10:50Z"
		},
		{
			"checksumSHA1": "n25vuAkZbpXDMGrutoefN+b4g+M=",
			"path": "github.com/franela/goreq",
			"revision": "fc08df6ca2d4a0d1a5ae24739aa268863943e723",
			"revisionTime": "2016-05-08T00:03:57Z"
		},
		{
			"checksumSHA1": "zKO4Yu8oaruG1xC9jkKRm9ywZvI=",
			"path": "github.com/fsouza/go-dockerclient",
			"revision": "1d4f4ae73768d3ca16a6fb964694f58dc5eba601",
			"revisionTime": "2016-04-27T17:25:47Z",
			"tree": true
		},
		{
			"checksumSHA1": "SYxDN6l6j6OJ9f9BQDzneaJBd0k=",
			"path": "github.com/gedex/inflector",
			"revision": "046f2c31204676e3623730ee70fd0964e05822e7",
			"revisionTime": "2016-11-03T04:27:56Z"
		},
		{
			"checksumSHA1": "muGVyM8mY3/gcap6kr4Ib3F5Xn4=",
			"path": "github.com/ghodss/yaml",
			"revision": "04f313413ffd65ce25f2541bfd2b2ceec5c0908c",
			"revisionTime": "2016-12-07T00:33:20Z"
		},
		{
			"checksumSHA1": "JKjnR1ApU6NcC79xcGaT7QRMx3A=",
			"comment": "0.0.1-42-gea19666",
			"path": "github.com/go-chef/chef",
			"revision": "bf4e81635329d7a0fc8d7c858a899a72cdb69b9e",
			"revisionTime": "2016-06-30T18:09:21Z"
		},
		{
			"checksumSHA1": "1K+xrZ1PBez190iGt5OnMtGdih4=",
			"comment": "v1.8.6",
			"path": "github.com/go-ini/ini",
			"revision": "766e555c68dc8bda90d197ee8946c37519c19409",
			"revisionTime": "2017-01-17T13:00:17Z"
		},
		{
			"checksumSHA1": "6dTGC5A1Y1xnv+JSi9z8S6JfnH0=",
			"path": "github.com/go-openapi/jsonpointer",
			"revision": "779f45308c19820f1a69e9a4cd965f496e0da10f",
			"revisionTime": "2017-01-02T17:42:23Z"
		},
		{
			"checksumSHA1": "YMNc0I/ifBw9TsnF13NTpIN9yu4=",
			"path": "github.com/go-openapi/jsonreference",
			"revision": "36d33bfe519efae5632669801b180bf1a245da3b",
			"revisionTime": "2016-11-05T16:21:50Z"
		},
		{
			"checksumSHA1": "m4Hv3utLm095Tmjo0XfLQxTtzcc=",
			"path": "github.com/go-openapi/spec",
			"revision": "02fb9cd3430ed0581e0ceb4804d5d4b3cc702694",
			"revisionTime": "2017-02-03T15:16:51Z"
		},
		{
			"checksumSHA1": "AmuDvoqYpodvT8mzy+IEnKg9HFg=",
			"path": "github.com/go-openapi/swag",
			"revision": "d5f8ebc3b1c55a4cf6489eeae7354f338cfe299e",
			"revisionTime": "2017-01-29T22:26:39Z"
		},
		{
			"checksumSHA1": "XwDm1VMyZA/MLAK4Fst0yI7lyCE=",
			"path": "github.com/gogo/protobuf/proto",
			"revision": "3ea128ab69017b2bb9720f38a32e2dcfc22c0546",
			"revisionTime": "2017-02-20T12:55:46Z"
		},
		{
			"checksumSHA1": "HPVQZu059/Rfw2bAWM538bVTcUc=",
			"path": "github.com/gogo/protobuf/sortkeys",
			"revision": "3ea128ab69017b2bb9720f38a32e2dcfc22c0546",
			"revisionTime": "2017-02-20T12:55:46Z"
		},
		{
			"checksumSHA1": "HmbftipkadrLlCfzzVQ+iFHbl6g=",
			"path": "github.com/golang/glog",
			"revision": "23def4e6c14b4da8ac2ed8007337bc5eb5007998",
			"revisionTime": "2016-01-25T20:49:56Z"
		},
		{
			"checksumSHA1": "q3Bc7JpLWBqhZ4M7oreGo34RSkc=",
			"path": "github.com/golang/protobuf/proto",
			"revision": "8ee79997227bf9b34611aee7946ae64735e6fd93",
			"revisionTime": "2016-11-17T03:31:26Z"
		},
		{
			"checksumSHA1": "nu3W9toub02L8S239VzXF+pevWM=",
			"path": "github.com/google/go-github/github",
			"revision": "c1bdf188056730d883ce163c5f7400f25ba766d6",
			"revisionTime": "2017-03-11T05:09:05Z"
		},
		{
			"checksumSHA1": "Evpv9y6iPdy+8FeAVDmKrqV1sqo=",
			"path": "github.com/google/go-querystring/query",
			"revision": "2a60fc2ba6c19de80291203597d752e9ba58e4c0"
		},
		{
			"checksumSHA1": "fgPBEKvm7D7y4IMxGaxHsPmtYtU=",
			"path": "github.com/google/gofuzz",
			"revision": "44d81051d367757e1c7c6a5a86423ece9afcf63c",
			"revisionTime": "2016-11-22T19:10:42Z"
		},
		{
			"checksumSHA1": "V/53BpqgOkSDZCX6snQCAkdO2fM=",
			"path": "github.com/googleapis/gax-go",
			"revision": "da06d194a00e19ce00d9011a13931c3f6f6887c7",
			"revisionTime": "2016-11-07T00:24:06Z"
		},
		{
			"checksumSHA1": "xKB/9qxVhWxAERkjZLYfuUBR4P8=",
			"path": "github.com/gophercloud/gophercloud",
			"revision": "0f64da0e36de86a0ca1a8f2fc1b0570a0d3f7504",
			"revisionTime": "2017-03-10T01:59:53Z"
		},
		{
			"checksumSHA1": "0KdIjTH5IO8hlIl8kdfI6313GiY=",
			"path": "github.com/gophercloud/gophercloud/openstack",
			"revision": "0f64da0e36de86a0ca1a8f2fc1b0570a0d3f7504",
			"revisionTime": "2017-03-10T01:59:53Z"
		},
		{
			"checksumSHA1": "f2hdkOhYmmO2ljNtr+OThK8VAEI=",
			"path": "github.com/gophercloud/gophercloud/openstack/blockstorage/extensions/volumeactions",
			"revision": "0f64da0e36de86a0ca1a8f2fc1b0570a0d3f7504",
			"revisionTime": "2017-03-10T01:59:53Z"
		},
		{
			"checksumSHA1": "9DTfNt/B4aZWXEmTNqXU5rNrrDc=",
			"path": "github.com/gophercloud/gophercloud/openstack/blockstorage/v1/volumes",
			"revision": "0f64da0e36de86a0ca1a8f2fc1b0570a0d3f7504",
			"revisionTime": "2017-03-10T01:59:53Z"
		},
		{
			"checksumSHA1": "B4IXSmq364HcBruvvV0QjDFxZgc=",
			"path": "github.com/gophercloud/gophercloud/openstack/blockstorage/v2/volumes",
			"revision": "0f64da0e36de86a0ca1a8f2fc1b0570a0d3f7504",
			"revisionTime": "2017-03-10T01:59:53Z"
		},
		{
			"checksumSHA1": "y49Ur726Juznj85+23ZgqMvehgg=",
			"path": "github.com/gophercloud/gophercloud/openstack/compute/v2/extensions/availabilityzones",
			"revision": "0f64da0e36de86a0ca1a8f2fc1b0570a0d3f7504",
			"revisionTime": "2017-03-10T01:59:53Z"
		},
		{
			"checksumSHA1": "w2wHF5eEBE89ZYlkS9GAJsSIq9U=",
			"path": "github.com/gophercloud/gophercloud/openstack/compute/v2/extensions/bootfromvolume",
			"revision": "0f64da0e36de86a0ca1a8f2fc1b0570a0d3f7504",
			"revisionTime": "2017-03-10T01:59:53Z"
		},
		{
			"checksumSHA1": "e7AW3YDVYJPKUjpqsB4AL9RRlTw=",
			"path": "github.com/gophercloud/gophercloud/openstack/compute/v2/extensions/floatingips",
			"revision": "0f64da0e36de86a0ca1a8f2fc1b0570a0d3f7504",
			"revisionTime": "2017-03-10T01:59:53Z"
		},
		{
			"checksumSHA1": "RWwUliHD65cWApdEo4ckOcPSArg=",
			"path": "github.com/gophercloud/gophercloud/openstack/compute/v2/extensions/keypairs",
			"revision": "0f64da0e36de86a0ca1a8f2fc1b0570a0d3f7504",
			"revisionTime": "2017-03-10T01:59:53Z"
		},
		{
			"checksumSHA1": "tOmntqlmZ/r8aObUChNloddLhwk=",
			"path": "github.com/gophercloud/gophercloud/openstack/compute/v2/extensions/schedulerhints",
			"revision": "0f64da0e36de86a0ca1a8f2fc1b0570a0d3f7504",
			"revisionTime": "2017-03-10T01:59:53Z"
		},
		{
			"checksumSHA1": "jNrUTQf+9dYfaD7YqvKwC+kGvyY=",
			"path": "github.com/gophercloud/gophercloud/openstack/compute/v2/extensions/secgroups",
			"revision": "0f64da0e36de86a0ca1a8f2fc1b0570a0d3f7504",
			"revisionTime": "2017-03-10T01:59:53Z"
		},
		{
			"checksumSHA1": "ci4gzd7Uy9JC4NcQ2ms19pjtW6s=",
			"path": "github.com/gophercloud/gophercloud/openstack/compute/v2/extensions/servergroups",
			"revision": "0f64da0e36de86a0ca1a8f2fc1b0570a0d3f7504",
			"revisionTime": "2017-03-10T01:59:53Z"
		},
		{
			"checksumSHA1": "qBpGbX7LQMPATdO8XyQmU7IXDiI=",
			"path": "github.com/gophercloud/gophercloud/openstack/compute/v2/extensions/startstop",
			"revision": "0f64da0e36de86a0ca1a8f2fc1b0570a0d3f7504",
			"revisionTime": "2017-03-10T01:59:53Z"
		},
		{
			"checksumSHA1": "5JuziAp9BSRA/z+8pTjVLTWeTw4=",
			"path": "github.com/gophercloud/gophercloud/openstack/compute/v2/extensions/tenantnetworks",
			"revision": "0f64da0e36de86a0ca1a8f2fc1b0570a0d3f7504",
			"revisionTime": "2017-03-10T01:59:53Z"
		},
		{
			"checksumSHA1": "2VNgU0F9PDax5VKClvMLmbzuksw=",
			"path": "github.com/gophercloud/gophercloud/openstack/compute/v2/extensions/volumeattach",
			"revision": "0f64da0e36de86a0ca1a8f2fc1b0570a0d3f7504",
			"revisionTime": "2017-03-10T01:59:53Z"
		},
		{
			"checksumSHA1": "S1BV3o8Pa0aM5RaUuRYXY7LnPIc=",
			"path": "github.com/gophercloud/gophercloud/openstack/compute/v2/flavors",
			"revision": "0f64da0e36de86a0ca1a8f2fc1b0570a0d3f7504",
			"revisionTime": "2017-03-10T01:59:53Z"
		},
		{
			"checksumSHA1": "Rnzx2YgOD41k8KoPA08tR992PxQ=",
			"path": "github.com/gophercloud/gophercloud/openstack/compute/v2/images",
			"revision": "0f64da0e36de86a0ca1a8f2fc1b0570a0d3f7504",
			"revisionTime": "2017-03-10T01:59:53Z"
		},
		{
			"checksumSHA1": "IjCvcaNnRW++hclt21WUkMYinaA=",
			"path": "github.com/gophercloud/gophercloud/openstack/compute/v2/servers",
			"revision": "0f64da0e36de86a0ca1a8f2fc1b0570a0d3f7504",
			"revisionTime": "2017-03-10T01:59:53Z"
		},
		{
			"checksumSHA1": "1sVqsZBZBNhDXLY9XzjMkcOkcbg=",
			"path": "github.com/gophercloud/gophercloud/openstack/identity/v2/tenants",
			"revision": "0f64da0e36de86a0ca1a8f2fc1b0570a0d3f7504",
			"revisionTime": "2017-03-10T01:59:53Z"
		},
		{
			"checksumSHA1": "AvUU5En9YpG25iLlcAPDgcQODjI=",
			"path": "github.com/gophercloud/gophercloud/openstack/identity/v2/tokens",
			"revision": "0f64da0e36de86a0ca1a8f2fc1b0570a0d3f7504",
			"revisionTime": "2017-03-10T01:59:53Z"
		},
		{
			"checksumSHA1": "ZKyEbJuIlvuZ9aUushINCXJHF4w=",
			"path": "github.com/gophercloud/gophercloud/openstack/identity/v3/tokens",
			"revision": "0f64da0e36de86a0ca1a8f2fc1b0570a0d3f7504",
			"revisionTime": "2017-03-10T01:59:53Z"
		},
		{
			"checksumSHA1": "5+wNKnxGvSGV8lHS+7km0ZiNEts=",
			"path": "github.com/gophercloud/gophercloud/openstack/imageservice/v2/imagedata",
			"revision": "0f64da0e36de86a0ca1a8f2fc1b0570a0d3f7504",
			"revisionTime": "2017-03-10T01:59:53Z"
		},
		{
			"checksumSHA1": "fyXTcJg3obtp3n+99WOGtUiMelg=",
			"path": "github.com/gophercloud/gophercloud/openstack/imageservice/v2/images",
			"revision": "0f64da0e36de86a0ca1a8f2fc1b0570a0d3f7504",
			"revisionTime": "2017-03-10T01:59:53Z"
		},
		{
			"checksumSHA1": "aTHxjMlfNXFJ3l2TZyvIwqt/3kM=",
			"path": "github.com/gophercloud/gophercloud/openstack/networking/v2/extensions/fwaas/firewalls",
			"revision": "0f64da0e36de86a0ca1a8f2fc1b0570a0d3f7504",
			"revisionTime": "2017-03-10T01:59:53Z"
		},
		{
			"checksumSHA1": "14ZhP0wE/WCL/6oujcML755AaH4=",
			"path": "github.com/gophercloud/gophercloud/openstack/networking/v2/extensions/fwaas/policies",
			"revision": "0f64da0e36de86a0ca1a8f2fc1b0570a0d3f7504",
			"revisionTime": "2017-03-10T01:59:53Z"
		},
		{
			"checksumSHA1": "sYET5A7WTyJ7dpuxR/VXYoReldw=",
			"path": "github.com/gophercloud/gophercloud/openstack/networking/v2/extensions/fwaas/rules",
			"revision": "0f64da0e36de86a0ca1a8f2fc1b0570a0d3f7504",
			"revisionTime": "2017-03-10T01:59:53Z"
		},
		{
			"checksumSHA1": "CHmnyRSFPivC+b/ojgfeEIY5ReM=",
			"path": "github.com/gophercloud/gophercloud/openstack/networking/v2/extensions/layer3/floatingips",
			"revision": "0f64da0e36de86a0ca1a8f2fc1b0570a0d3f7504",
			"revisionTime": "2017-03-10T01:59:53Z"
		},
		{
			"checksumSHA1": "Mjt7GwFygyqPxygY8xZZnUasHmk=",
			"path": "github.com/gophercloud/gophercloud/openstack/networking/v2/extensions/layer3/routers",
			"revision": "0f64da0e36de86a0ca1a8f2fc1b0570a0d3f7504",
			"revisionTime": "2017-03-10T01:59:53Z"
		},
		{
			"checksumSHA1": "mCTz2rnyVfhjJ+AD/WihCNcYWiY=",
			"path": "github.com/gophercloud/gophercloud/openstack/networking/v2/extensions/lbaas/members",
			"revision": "0f64da0e36de86a0ca1a8f2fc1b0570a0d3f7504",
			"revisionTime": "2017-03-10T01:59:53Z"
		},
		{
			"checksumSHA1": "B2mtHvADREtFLam72wyijyQh/Ds=",
			"path": "github.com/gophercloud/gophercloud/openstack/networking/v2/extensions/lbaas/monitors",
			"revision": "0f64da0e36de86a0ca1a8f2fc1b0570a0d3f7504",
			"revisionTime": "2017-03-10T01:59:53Z"
		},
		{
			"checksumSHA1": "pTr22CKKJ26yvhgd0SRxFF4jkEs=",
			"path": "github.com/gophercloud/gophercloud/openstack/networking/v2/extensions/lbaas/pools",
			"revision": "0f64da0e36de86a0ca1a8f2fc1b0570a0d3f7504",
			"revisionTime": "2017-03-10T01:59:53Z"
		},
		{
			"checksumSHA1": "E7/Z7g5O9o+ge+8YklheTpKgWNw=",
			"path": "github.com/gophercloud/gophercloud/openstack/networking/v2/extensions/lbaas/vips",
			"revision": "0f64da0e36de86a0ca1a8f2fc1b0570a0d3f7504",
			"revisionTime": "2017-03-10T01:59:53Z"
		},
		{
			"checksumSHA1": "mhpwj5tPv7Uw5aUfC55fhLPBcKo=",
			"path": "github.com/gophercloud/gophercloud/openstack/networking/v2/extensions/lbaas_v2/listeners",
			"revision": "0f64da0e36de86a0ca1a8f2fc1b0570a0d3f7504",
			"revisionTime": "2017-03-10T01:59:53Z"
		},
		{
			"checksumSHA1": "5efJz6UH7JCFeav5ZCCzicXCFTU=",
			"path": "github.com/gophercloud/gophercloud/openstack/networking/v2/extensions/lbaas_v2/loadbalancers",
			"revision": "0f64da0e36de86a0ca1a8f2fc1b0570a0d3f7504",
			"revisionTime": "2017-03-10T01:59:53Z"
		},
		{
			"checksumSHA1": "TVFgBTz7B6bb1R4TWdgAkbE1/fk=",
			"path": "github.com/gophercloud/gophercloud/openstack/networking/v2/extensions/lbaas_v2/monitors",
			"revision": "0f64da0e36de86a0ca1a8f2fc1b0570a0d3f7504",
			"revisionTime": "2017-03-10T01:59:53Z"
		},
		{
			"checksumSHA1": "xirjw9vJIN6rmkT3T56bfPfOLUM=",
			"path": "github.com/gophercloud/gophercloud/openstack/networking/v2/extensions/lbaas_v2/pools",
			"revision": "0f64da0e36de86a0ca1a8f2fc1b0570a0d3f7504",
			"revisionTime": "2017-03-10T01:59:53Z"
		},
		{
			"checksumSHA1": "FKwSMrpQf7b3TcCOQfh+ovoBShA=",
			"path": "github.com/gophercloud/gophercloud/openstack/networking/v2/extensions/security/groups",
			"revision": "0f64da0e36de86a0ca1a8f2fc1b0570a0d3f7504",
			"revisionTime": "2017-03-10T01:59:53Z"
		},
		{
			"checksumSHA1": "CsS/kI3VeLcSHzMKviFVDwqwgvk=",
			"path": "github.com/gophercloud/gophercloud/openstack/networking/v2/extensions/security/rules",
			"revision": "0f64da0e36de86a0ca1a8f2fc1b0570a0d3f7504",
			"revisionTime": "2017-03-10T01:59:53Z"
		},
		{
			"checksumSHA1": "zKOhFTL5BDZPMC58ZzZkryjskno=",
			"path": "github.com/gophercloud/gophercloud/openstack/networking/v2/networks",
			"revision": "0f64da0e36de86a0ca1a8f2fc1b0570a0d3f7504",
			"revisionTime": "2017-03-10T01:59:53Z"
		},
		{
			"checksumSHA1": "Lx257Qaf6y2weNwHTx6lm3OY7a8=",
			"path": "github.com/gophercloud/gophercloud/openstack/networking/v2/ports",
			"revision": "0f64da0e36de86a0ca1a8f2fc1b0570a0d3f7504",
			"revisionTime": "2017-03-10T01:59:53Z"
		},
		{
			"checksumSHA1": "wY0MY7RpX0Z2Y0rMmrAuYS6cHYA=",
			"path": "github.com/gophercloud/gophercloud/openstack/networking/v2/subnets",
			"revision": "0f64da0e36de86a0ca1a8f2fc1b0570a0d3f7504",
			"revisionTime": "2017-03-10T01:59:53Z"
		},
		{
			"checksumSHA1": "LtdQKIKKRKe6FOGdBvrBz/bg1Gc=",
			"path": "github.com/gophercloud/gophercloud/openstack/objectstorage/v1/accounts",
			"revision": "0f64da0e36de86a0ca1a8f2fc1b0570a0d3f7504",
			"revisionTime": "2017-03-10T01:59:53Z"
		},
		{
			"checksumSHA1": "1lwXcRrM5A7iCfekbn3bpfNLe3g=",
			"path": "github.com/gophercloud/gophercloud/openstack/objectstorage/v1/containers",
			"revision": "0f64da0e36de86a0ca1a8f2fc1b0570a0d3f7504",
			"revisionTime": "2017-03-10T01:59:53Z"
		},
		{
			"checksumSHA1": "dotTh+ZsNiyv8e9Z4e0chPEZDKE=",
			"path": "github.com/gophercloud/gophercloud/openstack/objectstorage/v1/objects",
			"revision": "0f64da0e36de86a0ca1a8f2fc1b0570a0d3f7504",
			"revisionTime": "2017-03-10T01:59:53Z"
		},
		{
			"checksumSHA1": "roxPPVwS2CjJhf0CApHNQxAX7EA=",
			"path": "github.com/gophercloud/gophercloud/openstack/objectstorage/v1/swauth",
			"revision": "0f64da0e36de86a0ca1a8f2fc1b0570a0d3f7504",
			"revisionTime": "2017-03-10T01:59:53Z"
		},
		{
			"checksumSHA1": "TDOZnaS0TO0NirpxV1QwPerAQTY=",
			"path": "github.com/gophercloud/gophercloud/openstack/utils",
			"revision": "0f64da0e36de86a0ca1a8f2fc1b0570a0d3f7504",
			"revisionTime": "2017-03-10T01:59:53Z"
		},
		{
			"checksumSHA1": "FNy075ydQZXvnL2bNNIOCmy/ghs=",
			"path": "github.com/gophercloud/gophercloud/pagination",
			"revision": "0f64da0e36de86a0ca1a8f2fc1b0570a0d3f7504",
			"revisionTime": "2017-03-10T01:59:53Z"
		},
		{
			"checksumSHA1": "6tvhO5ieOvX9R6o0vtl19s0lr8E=",
			"path": "github.com/gorhill/cronexpr",
			"revision": "f0984319b44273e83de132089ae42b1810f4933b",
			"revisionTime": "2016-03-18T12:17:24Z"
		},
		{
			"checksumSHA1": "paYJOejUxCHLctah6T6p7yL7rp8=",
			"path": "github.com/gosimple/slug",
			"revision": "32efb997950eba210b1880d8cf52b601c1b5abe3",
			"revisionTime": "2016-11-16T05:51:26Z"
		},
		{
			"checksumSHA1": "IOQgarlTHv7eWt7WTJtIRtOjBJE=",
			"comment": "v2.6.0-179-gc0cf0cb",
			"path": "github.com/grafana/grafana/pkg/api/dtos",
			"revision": "c0cf0cb802adad24252ce1307c4c896edd566870"
		},
		{
			"checksumSHA1": "pWdGoxomlwGko+46JQsgFs21HaA=",
			"comment": "v2.6.0-179-gc0cf0cb",
			"path": "github.com/grafana/grafana/pkg/log",
			"revision": "c0cf0cb802adad24252ce1307c4c896edd566870"
		},
		{
			"checksumSHA1": "WGg+qCGCqnChiTpGAwiILSWNhXw=",
			"comment": "v2.6.0-179-gc0cf0cb",
			"path": "github.com/grafana/grafana/pkg/models",
			"revision": "c0cf0cb802adad24252ce1307c4c896edd566870"
		},
		{
			"checksumSHA1": "mFox3xXsY9KPHjVVEpY3W+DiZI4=",
			"comment": "v2.6.0-179-gc0cf0cb",
			"path": "github.com/grafana/grafana/pkg/setting",
			"revision": "c0cf0cb802adad24252ce1307c4c896edd566870"
		},
		{
			"checksumSHA1": "ztG7bgHYM1eDa6dKxj2eqRSQAbU=",
			"comment": "v2.6.0-179-gc0cf0cb",
			"path": "github.com/grafana/grafana/pkg/util",
			"revision": "c0cf0cb802adad24252ce1307c4c896edd566870"
		},
		{
			"checksumSHA1": "FUiF2WLrih0JdHsUTMMDz3DRokw=",
			"comment": "20141209094003-92-g95fa852",
			"path": "github.com/hashicorp/atlas-go/archive",
			"revision": "1792bd8de119ba49b17fd8d3c3c1f488ec613e62",
			"revisionTime": "2016-11-07T20:49:10Z"
		},
		{
			"checksumSHA1": "lrfddRS4/LDKnF0sAbyZ59eUSjo=",
			"comment": "20141209094003-92-g95fa852",
			"path": "github.com/hashicorp/atlas-go/v1",
			"revision": "1792bd8de119ba49b17fd8d3c3c1f488ec613e62",
			"revisionTime": "2016-11-07T20:49:10Z"
		},
		{
			"checksumSHA1": "ygEjA1d52B1RDmZu8+1WTwkrYDQ=",
			"comment": "v0.6.3-28-g3215b87",
			"path": "github.com/hashicorp/consul/api",
			"revision": "48d7b069ad443a48ffa93364048ff8909b5d1fa2",
			"revisionTime": "2017-02-07T15:38:46Z"
		},
		{
			"checksumSHA1": "cdOCt0Yb+hdErz8NAQqayxPmRsY=",
			"path": "github.com/hashicorp/errwrap",
			"revision": "7554cd9344cec97297fa6649b055a8c98c2a1e55"
		},
		{
			"checksumSHA1": "nd3S1qkFv7zZxA9be0bw4nT0pe0=",
			"path": "github.com/hashicorp/go-checkpoint",
			"revision": "e4b2dc34c0f698ee04750bf2035d8b9384233e1b"
		},
		{
			"checksumSHA1": "b8F628srIitj5p7Y130xc9k0QWs=",
			"path": "github.com/hashicorp/go-cleanhttp",
			"revision": "3573b8b52aa7b37b9358d966a898feb387f62437",
			"revisionTime": "2017-02-11T01:34:15Z"
		},
		{
			"checksumSHA1": "nsL2kI426RMuq1jw15e7igFqdIY=",
			"path": "github.com/hashicorp/go-getter",
			"revision": "c3d66e76678dce180a7b452653472f949aedfbcd",
			"revisionTime": "2017-02-07T21:55:32Z"
		},
		{
			"checksumSHA1": "9J+kDr29yDrwsdu2ULzewmqGjpA=",
			"path": "github.com/hashicorp/go-getter/helper/url",
			"revision": "c3d66e76678dce180a7b452653472f949aedfbcd",
			"revisionTime": "2017-02-07T21:55:32Z"
		},
		{
			"checksumSHA1": "TNlVzNR1OaajcNi3CbQ3bGbaLGU=",
			"path": "github.com/hashicorp/go-msgpack/codec",
			"revision": "fa3f63826f7c23912c15263591e65d54d080b458",
			"revisionTime": "2015-05-18T23:42:57Z"
		},
		{
			"checksumSHA1": "lrSl49G23l6NhfilxPM0XFs5rZo=",
			"path": "github.com/hashicorp/go-multierror",
			"revision": "d30f09973e19c1dfcd120b2d9c4f168e68d6b5d5"
		},
		{
			"checksumSHA1": "b0nQutPMJHeUmz4SjpreotAo6Yk=",
			"path": "github.com/hashicorp/go-plugin",
			"revision": "f72692aebca2008343a9deb06ddb4b17f7051c15",
			"revisionTime": "2017-02-17T16:27:05Z"
		},
		{
			"checksumSHA1": "GBDE1KDl/7c5hlRPYRZ7+C0WQ0g=",
			"path": "github.com/hashicorp/go-retryablehttp",
			"revision": "f4ed9b0fa01a2ac614afe7c897ed2e3d8208f3e8",
			"revisionTime": "2016-08-10T17:22:55Z"
		},
		{
			"checksumSHA1": "A1PcINvF3UiwHRKn8UcgARgvGRs=",
			"path": "github.com/hashicorp/go-rootcerts",
			"revision": "6bb64b370b90e7ef1fa532be9e591a81c3493e00",
			"revisionTime": "2016-05-03T14:34:40Z"
		},
		{
			"checksumSHA1": "85XUnluYJL7F55ptcwdmN8eSOsk=",
			"path": "github.com/hashicorp/go-uuid",
			"revision": "36289988d83ca270bc07c234c36f364b0dd9c9a7"
		},
		{
			"checksumSHA1": "EcZfls6vcqjasWV/nBlu+C+EFmc=",
			"path": "github.com/hashicorp/go-version",
			"revision": "e96d3840402619007766590ecea8dd7af1292276",
			"revisionTime": "2016-10-31T18:26:05Z"
		},
		{
			"checksumSHA1": "Ok3Csn6Voou7pQT6Dv2mkwpqFtw=",
			"path": "github.com/hashicorp/hcl",
			"revision": "630949a3c5fa3c613328e1b8256052cbc2327c9b",
			"revisionTime": "2017-02-17T16:47:38Z"
		},
		{
			"checksumSHA1": "XQmjDva9JCGGkIecOgwtBEMCJhU=",
			"path": "github.com/hashicorp/hcl/hcl/ast",
			"revision": "630949a3c5fa3c613328e1b8256052cbc2327c9b",
			"revisionTime": "2017-02-17T16:47:38Z"
		},
		{
			"checksumSHA1": "DaQmLi48oUAwctWcX6A6DNN61UY=",
			"path": "github.com/hashicorp/hcl/hcl/fmtcmd",
			"revision": "630949a3c5fa3c613328e1b8256052cbc2327c9b",
			"revisionTime": "2017-02-17T16:47:38Z"
		},
		{
			"checksumSHA1": "MGYzZActhzSs9AnCx3wrEYVbKFg=",
			"path": "github.com/hashicorp/hcl/hcl/parser",
			"revision": "630949a3c5fa3c613328e1b8256052cbc2327c9b",
			"revisionTime": "2017-02-17T16:47:38Z"
		},
		{
			"checksumSHA1": "gKCHLG3j2CNs2iADkvSKSNkni+8=",
			"path": "github.com/hashicorp/hcl/hcl/printer",
			"revision": "630949a3c5fa3c613328e1b8256052cbc2327c9b",
			"revisionTime": "2017-02-17T16:47:38Z"
		},
		{
			"checksumSHA1": "z6wdP4mRw4GVjShkNHDaOWkbxS0=",
			"path": "github.com/hashicorp/hcl/hcl/scanner",
			"revision": "630949a3c5fa3c613328e1b8256052cbc2327c9b",
			"revisionTime": "2017-02-17T16:47:38Z"
		},
		{
			"checksumSHA1": "oS3SCN9Wd6D8/LG0Yx1fu84a7gI=",
			"path": "github.com/hashicorp/hcl/hcl/strconv",
			"revision": "630949a3c5fa3c613328e1b8256052cbc2327c9b",
			"revisionTime": "2017-02-17T16:47:38Z"
		},
		{
			"checksumSHA1": "c6yprzj06ASwCo18TtbbNNBHljA=",
			"path": "github.com/hashicorp/hcl/hcl/token",
			"revision": "630949a3c5fa3c613328e1b8256052cbc2327c9b",
			"revisionTime": "2017-02-17T16:47:38Z"
		},
		{
			"checksumSHA1": "138aCV5n8n7tkGYMsMVQQnnLq+0=",
			"path": "github.com/hashicorp/hcl/json/parser",
			"revision": "630949a3c5fa3c613328e1b8256052cbc2327c9b",
			"revisionTime": "2017-02-17T16:47:38Z"
		},
		{
			"checksumSHA1": "YdvFsNOMSWMLnY6fcliWQa0O5Fw=",
			"path": "github.com/hashicorp/hcl/json/scanner",
			"revision": "630949a3c5fa3c613328e1b8256052cbc2327c9b",
			"revisionTime": "2017-02-17T16:47:38Z"
		},
		{
			"checksumSHA1": "fNlXQCQEnb+B3k5UDL/r15xtSJY=",
			"path": "github.com/hashicorp/hcl/json/token",
			"revision": "630949a3c5fa3c613328e1b8256052cbc2327c9b",
			"revisionTime": "2017-02-17T16:47:38Z"
		},
		{
			"checksumSHA1": "2Nrl/YKrmowkRgCDLhA6UTFgYEY=",
			"path": "github.com/hashicorp/hil",
			"revision": "5b8d13c8c5c2753e109fab25392a1dbfa2db93d2",
			"revisionTime": "2016-12-21T19:20:42Z"
		},
		{
			"checksumSHA1": "oZ2a2x9qyHqvqJdv/Du3LGeaFdA=",
			"path": "github.com/hashicorp/hil/ast",
			"revision": "5b8d13c8c5c2753e109fab25392a1dbfa2db93d2",
			"revisionTime": "2016-12-21T19:20:42Z"
		},
		{
			"checksumSHA1": "P5PZ3k7SmqWmxgJ8Q0gLzeNpGhE=",
			"path": "github.com/hashicorp/hil/parser",
			"revision": "5b8d13c8c5c2753e109fab25392a1dbfa2db93d2",
			"revisionTime": "2016-12-21T19:20:42Z"
		},
		{
			"checksumSHA1": "DC1k5kOua4oFqmo+JRt0YzfP44o=",
			"path": "github.com/hashicorp/hil/scanner",
			"revision": "5b8d13c8c5c2753e109fab25392a1dbfa2db93d2",
			"revisionTime": "2016-12-21T19:20:42Z"
		},
		{
			"checksumSHA1": "vt+P9D2yWDO3gdvdgCzwqunlhxU=",
			"path": "github.com/hashicorp/logutils",
			"revision": "0dc08b1671f34c4250ce212759ebd880f743d883",
			"revisionTime": "2015-06-09T07:04:31Z"
		},
		{
			"checksumSHA1": "o8In5byYGDCY/mnTuV4Tfmci+3w=",
			"comment": "v0.7.0-12-ge4ec8cc",
			"path": "github.com/hashicorp/serf/coordinate",
			"revision": "e4ec8cc423bbe20d26584b96efbeb9102e16d05f"
		},
		{
			"checksumSHA1": "2fkVZIzvxIGBLhSiVnkTgGiqpQ4=",
			"path": "github.com/hashicorp/vault/api",
			"revision": "9a60bf2a50e4dd1ba4b929a3ccf8072435cbdd0a",
			"revisionTime": "2016-10-29T21:01:49Z"
		},
		{
			"checksumSHA1": "ft77GtqeZEeCXioGpF/s6DlGm/U=",
			"path": "github.com/hashicorp/vault/helper/compressutil",
			"revision": "9a60bf2a50e4dd1ba4b929a3ccf8072435cbdd0a",
			"revisionTime": "2016-10-29T21:01:49Z"
		},
		{
			"checksumSHA1": "yUiSTPf0QUuL2r/81sjuytqBoeQ=",
			"path": "github.com/hashicorp/vault/helper/jsonutil",
			"revision": "9a60bf2a50e4dd1ba4b929a3ccf8072435cbdd0a",
			"revisionTime": "2016-10-29T21:01:49Z"
		},
		{
			"checksumSHA1": "YmXAnTwbzhLLBZM+1tQrJiG3qpc=",
			"path": "github.com/hashicorp/vault/helper/pgpkeys",
			"revision": "9a60bf2a50e4dd1ba4b929a3ccf8072435cbdd0a",
			"revisionTime": "2016-10-29T21:01:49Z"
		},
		{
			"checksumSHA1": "ZhK6IO2XN81Y+3RAjTcVm1Ic7oU=",
			"path": "github.com/hashicorp/yamux",
			"revision": "d1caa6c97c9fc1cc9e83bbe34d0603f9ff0ce8bd",
			"revisionTime": "2016-07-20T23:31:40Z"
		},
		{
			"checksumSHA1": "jq2E42bB0kwKaerHXwJslUea4eM=",
			"path": "github.com/henrikhodne/go-librato/librato",
			"revision": "6e9aa4b1a8a8b735ad14b4f1c9542ef183e82dc2",
			"revisionTime": "2016-08-11T07:26:26Z"
		},
		{
			"checksumSHA1": "K6exl2ouL7d8cR2i378EzZOdRVI=",
			"path": "github.com/howeyc/gopass",
			"revision": "bf9dde6d0d2c004a008c27aaee91170c786f6db8",
			"revisionTime": "2017-01-09T16:22:49Z"
		},
		{
			"checksumSHA1": "hwGdeQbcfc2RvIQS5wAaYRKJDd4=",
			"comment": "0.2.1-3-gb1859b1",
			"path": "github.com/imdario/mergo",
			"revision": "50d4dbd4eb0e84778abe37cefef140271d96fade",
			"revisionTime": "2016-05-17T06:44:35Z"
		},
		{
			"checksumSHA1": "xkm7xQlJN/byUPkh+Y2MTwzcxGE=",
			"comment": "v0.10.0-617-gf233a8b",
			"path": "github.com/influxdata/influxdb/client",
			"revision": "8e0bf700f82cf7a218d3772bf6b6a8a8364b89d5",
			"revisionTime": "2017-01-19T03:28:24Z"
		},
		{
			"checksumSHA1": "8GnQ2feMQs4mqrs/OgxPyHeLgJ8=",
			"comment": "v0.10.0-617-gf233a8b",
			"path": "github.com/influxdata/influxdb/models",
			"revision": "8e0bf700f82cf7a218d3772bf6b6a8a8364b89d5",
			"revisionTime": "2017-01-19T03:28:24Z"
		},
		{
			"checksumSHA1": "H/J/qLqzUONXIecHHKtVZmxJZZA=",
			"comment": "v0.10.0-617-gf233a8b",
			"path": "github.com/influxdata/influxdb/pkg/escape",
			"revision": "8e0bf700f82cf7a218d3772bf6b6a8a8364b89d5",
			"revisionTime": "2017-01-19T03:28:24Z"
		},
		{
			"checksumSHA1": "rixrz9zVpq9gss5jHqc/nGNpSw0=",
			"path": "github.com/jen20/awspolicyequivalence",
			"revision": "ed4c14ea400d756059e9312e409477a9ebf448f4",
			"revisionTime": "2017-01-03T19:23:32Z"
		},
		{
			"checksumSHA1": "hD8LA+lIAv6MB82Db29L71c2Jjc=",
			"path": "github.com/jen20/riviera/azure",
			"revision": "7ee711f4d8cc27b811bde3907614ecd86e98c9bc",
			"revisionTime": "2017-01-04T10:03:54Z"
		},
		{
			"checksumSHA1": "ncdT+1PFEF5ly0niXuQc9/pKzT0=",
			"path": "github.com/jen20/riviera/dns",
			"revision": "7ee711f4d8cc27b811bde3907614ecd86e98c9bc",
			"revisionTime": "2017-01-04T10:03:54Z"
		},
		{
			"checksumSHA1": "zVXx6ha3bt0N4ukRbRHXjSl91S4=",
			"path": "github.com/jen20/riviera/search",
			"revision": "7ee711f4d8cc27b811bde3907614ecd86e98c9bc",
			"revisionTime": "2017-01-04T10:03:54Z"
		},
		{
			"checksumSHA1": "mD+brnqSfkLheYdGzTUqUi6VWgw=",
			"path": "github.com/jen20/riviera/sql",
			"revision": "7ee711f4d8cc27b811bde3907614ecd86e98c9bc",
			"revisionTime": "2017-01-04T10:03:54Z"
		},
		{
			"checksumSHA1": "nKUCquNpJ9ifHgkXoT4K3Xar6R8=",
			"path": "github.com/jen20/riviera/storage",
			"revision": "7ee711f4d8cc27b811bde3907614ecd86e98c9bc",
			"revisionTime": "2017-01-04T10:03:54Z"
		},
		{
			"checksumSHA1": "0ZrwvB6KoGPj2PoDNSEJwxQ6Mog=",
			"comment": "0.2.2-2-gc01cf91",
			"path": "github.com/jmespath/go-jmespath",
			"revision": "bd40a432e4c76585ef6b72d3fd96fb9b6dc7b68d",
			"revisionTime": "2016-08-03T19:07:31Z"
		},
		{
			"checksumSHA1": "SGc5vSs9tXhrGJ5ncymDyMvTg24=",
			"path": "github.com/jonboulle/clockwork",
			"revision": "bcac9884e7502bb2b474c0339d889cb981a2f27f",
			"revisionTime": "2016-09-07T12:20:59Z"
		},
		{
			"checksumSHA1": "NOwNdnb70M6s9LvhaPFabBVwlBs=",
			"path": "github.com/joyent/gocommon",
			"revision": "b78708995d1c2ebdb64a3061b0bca5d8ccdf0fc2",
			"revisionTime": "2016-12-02T19:23:17Z"
		},
		{
			"checksumSHA1": "O0WFPpYSMzeDL11yO84IYBSXrmk=",
			"path": "github.com/joyent/gocommon/client",
			"revision": "ade826b8b54e81a779ccb29d358a45ba24b7809c"
		},
		{
			"checksumSHA1": "zH2ph01RwbvMcrHs721PxcrPKAE=",
			"path": "github.com/joyent/gocommon/errors",
			"revision": "ade826b8b54e81a779ccb29d358a45ba24b7809c"
		},
		{
			"checksumSHA1": "cz4amcSofbyq0dH1sdOHNUvznWw=",
			"path": "github.com/joyent/gocommon/http",
			"revision": "ade826b8b54e81a779ccb29d358a45ba24b7809c"
		},
		{
			"checksumSHA1": "+nMoWlInlUEf1EOzKmUwd8E/qf4=",
			"path": "github.com/joyent/gocommon/jpc",
			"revision": "ade826b8b54e81a779ccb29d358a45ba24b7809c"
		},
		{
			"checksumSHA1": "ysHPYOB/xV0dMIAES8ZOQu9KwQQ=",
			"path": "github.com/joyent/gomanta/manta",
			"revision": "ece4f0cbe61f600794bbcff71d8f9ee86909b2dc",
			"revisionTime": "2016-09-13T20:25:01Z"
		},
		{
			"checksumSHA1": "PDzjpRNeytdYU39/PByzwCMvKQ8=",
			"path": "github.com/joyent/gosdc/cloudapi",
			"revision": "042c6e9de2b48a646d310e70cc0050c83fe18200",
			"revisionTime": "2016-04-26T05:09:12Z"
		},
		{
			"checksumSHA1": "N0NRIcJF7aj1wd56DA1N9GpYq/4=",
			"path": "github.com/joyent/gosign/auth",
			"revision": "8978c75ffefb3f63a977ad9cbfce40caeb40177e",
			"revisionTime": "2016-06-16T18:50:15Z"
		},
		{
			"checksumSHA1": "YhQcOsGx8r2S/jkJ0Qt4cZ5BLCU=",
			"comment": "v0.3.0-33-g53d1c0a",
			"path": "github.com/jtopjian/cobblerclient",
			"revision": "3b306e0a196ac0dc04751ad27130601a4533cce9",
			"revisionTime": "2017-03-05T20:21:00Z"
		},
		{
			"checksumSHA1": "sKheT5xw89Tbu2Q071FQO27CVmE=",
			"path": "github.com/juju/ratelimit",
			"revision": "77ed1c8a01217656d2080ad51981f6e99adaa177",
			"revisionTime": "2015-11-25T20:19:25Z"
		},
		{
			"checksumSHA1": "g+afVQQVopBLiLB5pFZp/8s6aBs=",
			"path": "github.com/kardianos/osext",
			"revision": "c2c54e542fb797ad986b31721e1baedf214ca413",
			"revisionTime": "2016-08-11T00:15:26Z"
		},
		{
			"checksumSHA1": "VJk3rOWfxEV9Ilig5lgzH1qg8Ss=",
			"path": "github.com/keybase/go-crypto/brainpool",
			"revision": "93f5b35093ba15e0f86e412cc5c767d5c10c15fd",
			"revisionTime": "2016-10-04T15:35:44Z"
		},
		{
			"checksumSHA1": "rnRjEJs5luF+DIXp2J6LFcQk8Gg=",
			"path": "github.com/keybase/go-crypto/cast5",
			"revision": "93f5b35093ba15e0f86e412cc5c767d5c10c15fd",
			"revisionTime": "2016-10-04T15:35:44Z"
		},
		{
			"checksumSHA1": "RKwVWtzsYFaWX8gw0/LVrDGt2uw=",
			"path": "github.com/keybase/go-crypto/openpgp",
			"revision": "93f5b35093ba15e0f86e412cc5c767d5c10c15fd",
			"revisionTime": "2016-10-04T15:35:44Z"
		},
		{
			"checksumSHA1": "y61I7+hCekP1Rk0qxgUQ+iozXak=",
			"path": "github.com/keybase/go-crypto/openpgp/armor",
			"revision": "93f5b35093ba15e0f86e412cc5c767d5c10c15fd",
			"revisionTime": "2016-10-04T15:35:44Z"
		},
		{
			"checksumSHA1": "uxXG9IC/XF8jwwvZUbW65+x8/+M=",
			"path": "github.com/keybase/go-crypto/openpgp/elgamal",
			"revision": "93f5b35093ba15e0f86e412cc5c767d5c10c15fd",
			"revisionTime": "2016-10-04T15:35:44Z"
		},
		{
			"checksumSHA1": "EyUf82Yknzc75m8RcA21CNQINw0=",
			"path": "github.com/keybase/go-crypto/openpgp/errors",
			"revision": "93f5b35093ba15e0f86e412cc5c767d5c10c15fd",
			"revisionTime": "2016-10-04T15:35:44Z"
		},
		{
			"checksumSHA1": "8JashgD7DyCk3ZIzk69PGmbwbFs=",
			"path": "github.com/keybase/go-crypto/openpgp/packet",
			"revision": "93f5b35093ba15e0f86e412cc5c767d5c10c15fd",
			"revisionTime": "2016-10-04T15:35:44Z"
		},
		{
			"checksumSHA1": "BGDxg1Xtsz0DSPzdQGJLLQqfYc8=",
			"path": "github.com/keybase/go-crypto/openpgp/s2k",
			"revision": "93f5b35093ba15e0f86e412cc5c767d5c10c15fd",
			"revisionTime": "2016-10-04T15:35:44Z"
		},
		{
			"checksumSHA1": "rE3pp7b3gfcmBregzpIvN5IdFhY=",
			"path": "github.com/keybase/go-crypto/rsa",
			"revision": "93f5b35093ba15e0f86e412cc5c767d5c10c15fd",
			"revisionTime": "2016-10-04T15:35:44Z"
		},
		{
			"checksumSHA1": "tw3ocqSpa9ikzUV6qhcKBAAO6WU=",
			"path": "github.com/kolo/xmlrpc",
			"revision": "0826b98aaa29c0766956cb40d45cf7482a597671"
		},
		{
			"checksumSHA1": "tvimR1R9mxvCDSUxlnKgIXjJBus=",
			"comment": "go1.0-cutoff-74-g8ad2b29",
			"path": "github.com/lib/pq",
			"revision": "67c3f2a8884c9b1aac5503c8d42ae4f73a93511c",
			"revisionTime": "2017-01-17T20:56:33Z"
		},
		{
			"checksumSHA1": "xppHi82MLqVx1eyQmbhTesAEjx8=",
			"comment": "go1.0-cutoff-74-g8ad2b29",
			"path": "github.com/lib/pq/oid",
			"revision": "8ad2b298cadd691a77015666a5372eae5dbfac8f"
		},
		{
			"checksumSHA1": "KoB26db2df078Y2UClT7twI+dxg=",
			"path": "github.com/logentries/le_goclient",
			"revision": "f6d02e2fca401d3550e08a292f54b0efb6a578f0",
			"revisionTime": "2016-07-04T14:48:39Z"
		},
		{
			"checksumSHA1": "8fIVetxvijD+9nPT5TEl2OeDHxg=",
			"path": "github.com/lrsmith/go-icinga2-api/iapi",
			"revision": "ba9eccb088d652b05154765828ad78345bc36f14",
			"revisionTime": "2016-12-10T04:55:21Z"
		},
		{
			"checksumSHA1": "7iMOW6SxJFNH0/m1tjjCXVZl+Z8=",
			"path": "github.com/lusis/go-artifactory/src/artifactory.v401",
			"revision": "7e4ce345df825841661d1b3ffbb1327083d4a22f"
		},
		{
			"checksumSHA1": "6htWDm1/gDrbSMmEid7x6fhrYNs=",
			"path": "github.com/macaron-contrib/session",
			"revision": "d392059301313eee8059c85a4e698f22c664ef78",
			"revisionTime": "2015-10-10T02:14:09Z"
		},
		{
			"checksumSHA1": "401nRca5/N7U0e+MD2RisEhoyQk=",
			"path": "github.com/mailru/easyjson/buffer",
			"revision": "d89c33ca38a143e5190297c6252fcc75f01694ed",
			"revisionTime": "2017-02-19T11:33:54Z"
		},
		{
			"checksumSHA1": "sMe0VhO/hoSxuLrLLnQgwXvQnDQ=",
			"path": "github.com/mailru/easyjson/jlexer",
			"revision": "d89c33ca38a143e5190297c6252fcc75f01694ed",
			"revisionTime": "2017-02-19T11:33:54Z"
		},
		{
			"checksumSHA1": "n+xcHJ3Ds6rixHBuS7e1fZcvUSM=",
			"path": "github.com/mailru/easyjson/jwriter",
			"revision": "d89c33ca38a143e5190297c6252fcc75f01694ed",
			"revisionTime": "2017-02-19T11:33:54Z"
		},
		{
			"checksumSHA1": "BMxNUz0/EaTvexw9Vxm5jPG3w60=",
			"path": "github.com/manyminds/api2go/jsonapi",
			"revision": "dc368bb579c1a582faed50768e7fbcc463954c89",
			"revisionTime": "2016-12-29T20:22:12Z"
		},
		{
			"checksumSHA1": "yg57Q4J8Ob0LoYvqDxsWZ6AHffE=",
			"path": "github.com/masterzen/simplexml/dom",
			"revision": "4572e39b1ab9fe03ee513ce6fc7e289e98482190",
			"revisionTime": "2016-06-08T18:30:07Z"
		},
		{
			"checksumSHA1": "S9h7TFYtCXLDiyCj6jSl2ZY7whs=",
			"path": "github.com/masterzen/winrm/soap",
			"revision": "54ea5d01478cfc2afccec1504bd0dfcd8c260cfa"
		},
		{
			"checksumSHA1": "EDLx+ahJK3YagaYTnbE+VqE0ePs=",
			"path": "github.com/masterzen/winrm/winrm",
			"revision": "54ea5d01478cfc2afccec1504bd0dfcd8c260cfa"
		},
		{
			"checksumSHA1": "bx+egnFe0OB0BZBcgZcaqsvcmS4=",
			"path": "github.com/masterzen/xmlpath",
			"revision": "13f4951698adc0fa9c1dda3e275d489a24201161"
		},
		{
			"checksumSHA1": "rCffFCN6TpDAN3Jylyo8RFzhQ9E=",
			"path": "github.com/mattn/go-colorable",
			"revision": "9cbef7c35391cca05f15f8181dc0b18bc9736dbb"
		},
		{
			"checksumSHA1": "1otkAg+0Q9NksNSuQ3ijCW0xHxE=",
			"path": "github.com/mattn/go-isatty",
			"revision": "30a891c33c7cde7b02a981314b4228ec99380cca",
			"revisionTime": "2016-11-23T14:36:37Z"
		},
		{
			"checksumSHA1": "7OHq2KeND82oDITMEa+Mx4RmOaU=",
			"path": "github.com/mattn/go-shellwords",
			"revision": "753a2322a99f87c0eff284980e77f53041555bc6",
			"revisionTime": "2017-01-23T01:43:24Z"
		},
		{
			"checksumSHA1": "A0PtnlAbuZA6kKfuVkM8GSx2SSI=",
			"comment": "v0.6.0",
			"path": "github.com/maximilien/softlayer-go/client",
			"revision": "85659debe44fab5792fc92cf755c04b115b9dc19"
		},
		{
			"checksumSHA1": "nPaYMMjIl21a30j9R2lURjb8Nts=",
			"comment": "v0.6.0",
			"path": "github.com/maximilien/softlayer-go/common",
			"revision": "85659debe44fab5792fc92cf755c04b115b9dc19"
		},
		{
			"checksumSHA1": "J9MXh+NVSWVZHQkLnQrJL3HHAG4=",
			"comment": "v0.6.0",
			"path": "github.com/maximilien/softlayer-go/data_types",
			"revision": "85659debe44fab5792fc92cf755c04b115b9dc19"
		},
		{
			"checksumSHA1": "MVqLTXEP7VP8gC3V+HXg0/q6XhA=",
			"comment": "v0.6.0",
			"path": "github.com/maximilien/softlayer-go/services",
			"revision": "85659debe44fab5792fc92cf755c04b115b9dc19"
		},
		{
			"checksumSHA1": "A0hQecQYo8bTh7ButqzPLw8ckes=",
			"comment": "v0.6.0",
			"path": "github.com/maximilien/softlayer-go/softlayer",
			"revision": "85659debe44fab5792fc92cf755c04b115b9dc19"
		},
		{
			"checksumSHA1": "GSum+utW01N3KeMdvAPnsW0TemM=",
			"path": "github.com/michaelklishin/rabbit-hole",
			"revision": "88550829bcdcf614361c73459c903578eb44074e",
			"revisionTime": "2016-07-06T11:10:56Z"
		},
		{
			"checksumSHA1": "OUZ1FFXyKs+Cfg9M9rmXqqweQck=",
			"path": "github.com/miekg/dns",
			"revision": "db96a2b759cdef4f11a34506a42eb8d1290c598e",
			"revisionTime": "2016-07-26T03:20:27Z"
		},
		{
			"checksumSHA1": "7niW29CvYceZ6zbia6b/LT+yD/M=",
			"path": "github.com/mitchellh/cli",
			"revision": "fcf521421aa29bde1d93b6920dfce826d7932208",
			"revisionTime": "2016-08-15T18:46:15Z"
		},
		{
			"checksumSHA1": "ttEN1Aupb7xpPMkQLqb3tzLFdXs=",
			"path": "github.com/mitchellh/colorstring",
			"revision": "8631ce90f28644f54aeedcb3e389a85174e067d1",
			"revisionTime": "2015-09-17T21:48:07Z"
		},
		{
			"checksumSHA1": "guxbLo8KHHBeM0rzou4OTzzpDNs=",
			"path": "github.com/mitchellh/copystructure",
			"revision": "5af94aef99f597e6a9e1f6ac6be6ce0f3c96b49d",
			"revisionTime": "2016-10-13T19:53:42Z"
		},
		{
			"checksumSHA1": "V/quM7+em2ByJbWBLOsEwnY3j/Q=",
			"path": "github.com/mitchellh/go-homedir",
			"revision": "b8bc1bf767474819792c23f32d8286a45736f1c6",
			"revisionTime": "2016-12-03T19:45:07Z"
		},
		{
			"checksumSHA1": "y7Az37mGuIJ4q0I8yDFKJjYj+E0=",
			"path": "github.com/mitchellh/go-linereader",
			"revision": "07bab5fdd9580500aea6ada0e09df4aa28e68abd"
		},
		{
			"checksumSHA1": "DVXnx4zyb0wkeIdIRjwjvR7Dslo=",
			"path": "github.com/mitchellh/go-ps",
			"revision": "e2d21980687ce16e58469d98dcee92d27fbbd7fb",
			"revisionTime": "2016-08-22T16:54:47Z"
		},
		{
			"checksumSHA1": "xyoJKalfQwTUN1qzZGQKWYAwl0A=",
			"path": "github.com/mitchellh/hashstructure",
			"revision": "6b17d669fac5e2f71c16658d781ec3fdd3802b69"
		},
		{
			"checksumSHA1": "4Js6Jlu93Wa0o6Kjt393L9Z7diE=",
			"path": "github.com/mitchellh/mapstructure",
			"revision": "281073eb9eb092240d33ef253c404f1cca550309"
		},
		{
			"checksumSHA1": "e/MV3GL8ZOpqyNSKVPtMeqTRR/w=",
			"comment": "v0.8.6-411-g314aad3",
			"path": "github.com/mitchellh/packer/common/uuid",
			"revision": "314aad379a39f6ad5bcca278e6757d9abbb3a52e"
		},
		{
			"checksumSHA1": "AykrbOR+O+Yp6DQHfwe31+iyFi0=",
			"path": "github.com/mitchellh/panicwrap",
			"revision": "ba9e1a65e0f7975f055d50a2c0201c50d941c24c",
			"revisionTime": "2016-12-08T17:03:02Z"
		},
		{
			"checksumSHA1": "h+ODp7a8Vj8XMUsORLbhtQMWOO4=",
			"path": "github.com/mitchellh/prefixedio",
			"revision": "6e6954073784f7ee67b28f2d22749d6479151ed7"
		},
		{
			"checksumSHA1": "vBpuqNfSTZcAR/0tP8tNYacySGs=",
			"path": "github.com/mitchellh/reflectwalk",
			"revision": "92573fe8d000a145bfebc03a16bc22b34945867f",
			"revisionTime": "2016-10-03T17:45:16Z"
		},
		{
			"checksumSHA1": "KhOVzKefFYORHdIVe+/gNAHB23A=",
			"path": "github.com/moul/anonuuid",
			"revision": "609b752a95effbbef26d134ac18ed6f57e01b98e",
			"revisionTime": "2016-02-22T16:21:17Z"
		},
		{
			"checksumSHA1": "/iig5lYSPCL3C8J7e4nTAevYNDE=",
			"comment": "v0.2.0-8-g841842b",
			"path": "github.com/nesv/go-dynect/dynect",
			"revision": "2dc6a86cf75ce4b33516d2a13c9c0c378310cf3b",
			"revisionTime": "2016-04-25T23:31:34Z"
		},
		{
			"checksumSHA1": "WQJBP9v20jr44RiZ1YbfrpGaEqk=",
			"path": "github.com/newrelic/go-agent",
			"revision": "7d12ae2201fc160e486197614a6f65afcf3f8170",
			"revisionTime": "2016-11-16T22:44:47Z"
		},
		{
			"checksumSHA1": "lLXXIL0C/ZzMDqN2BlQRZInhot0=",
			"path": "github.com/newrelic/go-agent/internal",
			"revision": "7d12ae2201fc160e486197614a6f65afcf3f8170",
			"revisionTime": "2016-11-16T22:44:47Z"
		},
		{
			"checksumSHA1": "mkbupMdy+cF7xyo8xW0A6Bq15k4=",
			"path": "github.com/newrelic/go-agent/internal/jsonx",
			"revision": "7d12ae2201fc160e486197614a6f65afcf3f8170",
			"revisionTime": "2016-11-16T22:44:47Z"
		},
		{
			"checksumSHA1": "ywxlVKtGArJ2vDfH1rAqEFwSGds=",
			"path": "github.com/newrelic/go-agent/internal/logger",
			"revision": "7d12ae2201fc160e486197614a6f65afcf3f8170",
			"revisionTime": "2016-11-16T22:44:47Z"
		},
		{
			"checksumSHA1": "S7CiHO7EblgZt9q7wgiXMv/j/ao=",
			"path": "github.com/newrelic/go-agent/internal/sysinfo",
			"revision": "7d12ae2201fc160e486197614a6f65afcf3f8170",
			"revisionTime": "2016-11-16T22:44:47Z"
		},
		{
			"checksumSHA1": "c2JSKesj3tHYgzIF3QL37WfHWG8=",
			"path": "github.com/newrelic/go-agent/internal/utilization",
			"revision": "7d12ae2201fc160e486197614a6f65afcf3f8170",
			"revisionTime": "2016-11-16T22:44:47Z"
		},
		{
			"checksumSHA1": "gcLub3oB+u4QrOJZcYmk/y2AP4k=",
			"path": "github.com/nu7hatch/gouuid",
			"revision": "179d4d0c4d8d407a32af483c2354df1d2c91e6c3",
			"revisionTime": "2013-12-21T20:05:32Z"
		},
		{
			"checksumSHA1": "qj7IAU2RRq99oaIEGH0eLfX/UcM=",
			"path": "github.com/opencontainers/go-digest",
			"revision": "aa2ec055abd10d26d539eb630a92241b781ce4bc",
			"revisionTime": "2017-01-31T01:35:07Z"
		},
		{
			"checksumSHA1": "0/RftERTKDVmV2jHzq7+vtmAgfk=",
			"path": "github.com/opsgenie/opsgenie-go-sdk/alerts",
			"revision": "2654b36ec837f913b546aec27f7717b5ac664cc8",
			"revisionTime": "2017-01-24T12:11:56Z"
		},
		{
			"checksumSHA1": "hKn7WCXZXfVmwI20A6yoqpe0Mks=",
			"path": "github.com/opsgenie/opsgenie-go-sdk/client",
			"revision": "2654b36ec837f913b546aec27f7717b5ac664cc8",
			"revisionTime": "2017-01-24T12:11:56Z"
		},
		{
			"checksumSHA1": "/qEw2SLQwcT3dTbBUaHvyRszM3U=",
			"path": "github.com/opsgenie/opsgenie-go-sdk/escalation",
			"revision": "2654b36ec837f913b546aec27f7717b5ac664cc8",
			"revisionTime": "2017-01-24T12:11:56Z"
		},
		{
			"checksumSHA1": "SHhmCqu+9Hh5e0Tyo6NtP+ofAuU=",
			"path": "github.com/opsgenie/opsgenie-go-sdk/heartbeat",
			"revision": "2654b36ec837f913b546aec27f7717b5ac664cc8",
			"revisionTime": "2017-01-24T12:11:56Z"
		},
		{
			"checksumSHA1": "Z4UBwcb/EmhF2dSrxJs9r7pI6w8=",
			"path": "github.com/opsgenie/opsgenie-go-sdk/integration",
			"revision": "2654b36ec837f913b546aec27f7717b5ac664cc8",
			"revisionTime": "2017-01-24T12:11:56Z"
		},
		{
			"checksumSHA1": "JI6oDq30yyH+Y1C4xfcKWfDMq/A=",
			"path": "github.com/opsgenie/opsgenie-go-sdk/logging",
			"revision": "2654b36ec837f913b546aec27f7717b5ac664cc8",
			"revisionTime": "2017-01-24T12:11:56Z"
		},
		{
			"checksumSHA1": "ON63VXFhw2kb9XTDRzN9AgPCmIc=",
			"path": "github.com/opsgenie/opsgenie-go-sdk/policy",
			"revision": "2654b36ec837f913b546aec27f7717b5ac664cc8",
			"revisionTime": "2017-01-24T12:11:56Z"
		},
		{
			"checksumSHA1": "xhOHMc+dJEFYhFSGZBGsKV/AYBc=",
			"path": "github.com/opsgenie/opsgenie-go-sdk/schedule",
			"revision": "2654b36ec837f913b546aec27f7717b5ac664cc8",
			"revisionTime": "2017-01-24T12:11:56Z"
		},
		{
			"checksumSHA1": "TGsrNGsuIejIWfSWoFiWBGdYrFs=",
			"path": "github.com/opsgenie/opsgenie-go-sdk/team",
			"revision": "2654b36ec837f913b546aec27f7717b5ac664cc8",
			"revisionTime": "2017-01-24T12:11:56Z"
		},
		{
			"checksumSHA1": "1O5b+oyDYkjze5MVH8YMBV3+FHI=",
			"path": "github.com/opsgenie/opsgenie-go-sdk/user",
			"revision": "2654b36ec837f913b546aec27f7717b5ac664cc8",
			"revisionTime": "2017-01-24T12:11:56Z"
		},
		{
			"checksumSHA1": "d1VHczIGt2bhYR0BNkTedIS/9uk=",
			"path": "github.com/packer-community/winrmcp/winrmcp",
			"revision": "3d184cea22ee1c41ec1697e0d830ff0c78f7ea97"
		},
		{
			"checksumSHA1": "MexE5QPVAwVfQcJBnMGMgD+s9L0=",
			"path": "github.com/packethost/packngo",
			"revision": "7cd5fed006859e86dd5641a6cf9812e855b7574a",
			"revisionTime": "2016-08-11T16:27:25Z"
		},
		{
			"checksumSHA1": "lOEkLP94OsQSLFp+38rY1GjnMtk=",
			"path": "github.com/paultyng/go-newrelic/api",
			"revision": "81a8e05b0e494285f1322f99f3c6f93c8f1192b1",
			"revisionTime": "2016-11-29T00:49:55Z"
		},
		{
			"checksumSHA1": "mUb0GqsJK4UDh3Kx8TobjzvDUG4=",
			"path": "github.com/pborman/uuid",
			"revision": "dee7705ef7b324f27ceb85a121c61f2c2e8ce988"
		},
		{
			"checksumSHA1": "/MD+L6YZ45L3llJvG/LVUxi/BdA=",
			"path": "github.com/pearkes/mailgun",
			"revision": "b88605989c4141d22a6d874f78800399e5bb7ac2",
			"revisionTime": "2015-10-22T18:22:18Z"
		},
		{
			"checksumSHA1": "ynJSWoF6v+3zMnh9R0QmmG6iGV8=",
			"comment": "v0.3.0",
			"path": "github.com/pkg/errors",
			"revision": "248dadf4e9068a0b3e79f02ed0a610d935de5302",
			"revisionTime": "2016-10-29T09:36:37Z"
		},
		{
			"checksumSHA1": "WPDz/Ed0OwaP7F/HvzZQ8OwT3fM=",
			"path": "github.com/profitbricks/profitbricks-sdk-go",
			"revision": "b279e1adcaf1c9cae4d6520c1bdbbf4674e7806e",
			"revisionTime": "2017-01-11T22:35:15Z"
		},
		{
			"checksumSHA1": "hcyoctYs0NjsvAXXVRc4mVt+FBg=",
			"path": "github.com/rackspace/gophercloud",
			"revision": "e00690e87603abe613e9f02c816c7c4bef82e063",
			"revisionTime": "2016-10-13T23:24:34Z"
		},
		{
			"checksumSHA1": "TgJKqqBm+zrGHbSJYLhQhvUhWWI=",
			"path": "github.com/rackspace/gophercloud/openstack",
			"revision": "e00690e87603abe613e9f02c816c7c4bef82e063",
			"revisionTime": "2016-10-13T23:24:34Z"
		},
		{
			"checksumSHA1": "gmzAuay4zJhVck2kZaPgKGZ8rLU=",
			"path": "github.com/rackspace/gophercloud/openstack/blockstorage/v1/volumes",
			"revision": "e00690e87603abe613e9f02c816c7c4bef82e063",
			"revisionTime": "2016-10-13T23:24:34Z"
		},
		{
			"checksumSHA1": "uh4DrOO+91jmxNlamBoloURUPO0=",
			"path": "github.com/rackspace/gophercloud/openstack/blockstorage/v1/volumes/testing",
			"revision": "e00690e87603abe613e9f02c816c7c4bef82e063",
			"revisionTime": "2016-10-13T23:24:34Z"
		},
		{
			"checksumSHA1": "/CUwRPw3GTR4kDDyhlevEJOz8VM=",
			"path": "github.com/rackspace/gophercloud/openstack/compute/v2/extensions/volumeattach/testing",
			"revision": "e00690e87603abe613e9f02c816c7c4bef82e063",
			"revisionTime": "2016-10-13T23:24:34Z"
		},
		{
			"checksumSHA1": "EMdUpMYV9vQAEtBkpUdSqYaYBVc=",
			"path": "github.com/rackspace/gophercloud/openstack/networking/v2/common",
			"revision": "e00690e87603abe613e9f02c816c7c4bef82e063",
			"revisionTime": "2016-10-13T23:24:34Z"
		},
		{
			"checksumSHA1": "pvg8L4xN+zO9HLJislpVeHPPLjM=",
			"path": "github.com/rainycape/unidecode",
			"revision": "cb7f23ec59bec0d61b19c56cd88cee3d0cc1870c",
			"revisionTime": "2015-09-07T02:38:54Z"
		},
		{
			"checksumSHA1": "qn7N2kqSpKKi3YglZNyoQxp4aKs=",
			"path": "github.com/rancher/go-rancher/client",
			"revision": "bdb84801f2cf82be73e210ff586c531b07c83c42",
			"revisionTime": "2016-07-27T23:27:26Z"
		},
		{
			"checksumSHA1": "3GxN1UayE1AG4mG+Cg+MlzqoWT8=",
			"path": "github.com/raphink/go-rancher/catalog",
			"revision": "49b8414f0a18a3a8054adda704eddddbbfd6fbe2",
			"revisionTime": "2016-09-28T08:39:49Z"
		},
		{
			"checksumSHA1": "Yqr9OQ7AuIB1N0HMbSxqEoVQG+k=",
			"comment": "v2.0.1-8-g983d3a5",
			"path": "github.com/ryanuber/columnize",
			"revision": "0fbbb3f0e3fbdc5bae7c6cd5f6c1887ebfb76360",
			"revisionTime": "2016-12-20T21:49:20Z"
		},
		{
			"checksumSHA1": "zmC8/3V4ls53DJlNTKDZwPSC/dA=",
			"path": "github.com/satori/go.uuid",
			"revision": "b061729afc07e77a8aa4fad0a2fd840958f1942a",
			"revisionTime": "2016-09-27T10:08:44Z"
		},
		{
			"checksumSHA1": "iqUXcP3VA+G1/gVLRpQpBUt/BuA=",
			"path": "github.com/satori/uuid",
			"revision": "b061729afc07e77a8aa4fad0a2fd840958f1942a",
			"revisionTime": "2016-09-27T10:08:44Z"
		},
		{
			"checksumSHA1": "6NyHxCamdKavA6RYSRuCEG3MtKA=",
			"path": "github.com/scaleway/scaleway-cli/pkg/api",
			"revision": "2938313569b7f6cee34fdaae2a23c0daa7de5f3c",
			"revisionTime": "2017-02-07T21:56:28Z"
		},
		{
			"checksumSHA1": "puRmTVCmWrk+Qq6/yeHjNC3uvy0=",
			"path": "github.com/scaleway/scaleway-cli/pkg/scwversion",
			"revision": "2938313569b7f6cee34fdaae2a23c0daa7de5f3c",
			"revisionTime": "2017-02-07T21:56:28Z"
		},
		{
			"checksumSHA1": "kveaAmNlnvmIIuEkFcMlB+N7TqY=",
			"path": "github.com/scaleway/scaleway-cli/pkg/sshcommand",
			"revision": "2938313569b7f6cee34fdaae2a23c0daa7de5f3c",
			"revisionTime": "2017-02-07T21:56:28Z"
		},
		{
			"checksumSHA1": "tEKRyau4iRjmq2iwJbduD9RhN5s=",
			"path": "github.com/sean-/postgresql-acl",
			"revision": "d10489e5d217ebe9c23470c4d0ba7081a6d1e799",
			"revisionTime": "2016-12-25T12:04:19Z"
		},
		{
			"checksumSHA1": "ySSmShoczI/i/5PzurH8Uhi/dbA=",
			"path": "github.com/sethvargo/go-fastly",
			"revision": "247f42f7ecc6677aa1b6e30978d06fcc38f5f769",
			"revisionTime": "2017-02-06T18:56:52Z"
		},
		{
			"checksumSHA1": "8tEiK6vhVXuUbnWME5XNWLgvtSo=",
			"comment": "v1.1-2-g5578a8c",
			"path": "github.com/soniah/dnsmadeeasy",
			"revision": "5578a8c15e33958c61cf7db720b6181af65f4a9e",
			"revisionTime": "2015-01-08T08:49:52Z"
		},
		{
			"checksumSHA1": "5KvHyB1CImtwZT3fwNkNUlc8R0k=",
			"path": "github.com/spf13/pflag",
			"revision": "9ff6c6923cfffbcd502984b8e0c80539a94968b7",
			"revisionTime": "2017-01-30T21:42:45Z"
		},
		{
			"checksumSHA1": "bxWb+Qr/L8+ju1G0KvPAjYHy8cM=",
			"path": "github.com/spotinst/spotinst-sdk-go/spotinst",
			"revision": "e9a0995904e38e1ed662fbd559760e11db8c2a0b",
			"revisionTime": "2017-02-13T08:20:48Z"
		},
		{
			"checksumSHA1": "/oApHzKZwKYrVFEosDhHV4y3sbQ=",
			"path": "github.com/spotinst/spotinst-sdk-go/spotinst/util/stringutil",
			"revision": "16e2840b013b6b365431813bcccd9800de350d79",
			"revisionTime": "2017-01-31T14:42:13Z"
		},
		{
			"checksumSHA1": "F8PDlBY72o5HHNLXpB4X1itP70w=",
			"path": "github.com/spotinst/spotinst-sdk-go/spotinst/util/uritemplates",
			"revision": "e9a0995904e38e1ed662fbd559760e11db8c2a0b",
			"revisionTime": "2017-02-13T08:20:48Z"
		},
		{
			"checksumSHA1": "GQ9bu6PuydK3Yor1JgtVKUfEJm8=",
			"path": "github.com/tent/http-link-go",
			"revision": "ac974c61c2f990f4115b119354b5e0b47550e888",
			"revisionTime": "2013-07-02T22:55:49Z"
		},
		{
			"checksumSHA1": "y1hkty5dgBN9elK4gP1TtVjT4e8=",
			"path": "github.com/tomnomnom/linkheader",
			"revision": "236df730ed7334edb33cb10ba79407491fb4e147",
			"revisionTime": "2016-06-19T23:20:27Z"
		},
		{
			"checksumSHA1": "jfIUoeCY4uLz1zCgnCxndi5/UNE=",
			"path": "github.com/ugorji/go/codec",
			"revision": "faddd6128c66c4708f45fdc007f575f75e592a3c",
			"revisionTime": "2016-09-28T01:52:44Z"
		},
		{
			"checksumSHA1": "y4ihcZrjJdyQDnsKLelo9/1MjqE=",
			"path": "github.com/ukcloud/govcloudair",
			"revision": "9076b4221ebf430944c716c798e904e00cbaa89d",
			"revisionTime": "2017-01-31T00:00:54Z"
		},
		{
			"checksumSHA1": "CridJfrpcrjMdXnf7PbqA/+7wuY=",
			"path": "github.com/ukcloud/govcloudair/types/v56",
			"revision": "9076b4221ebf430944c716c798e904e00cbaa89d",
			"revisionTime": "2017-01-31T00:00:54Z"
		},
		{
			"checksumSHA1": "CdE9OUEGLn2pAv1UMuM5rSlaUpM=",
			"path": "github.com/vincent-petithory/dataurl",
			"revision": "9a301d65acbb728fcc3ace14f45f511a4cfeea9c",
			"revisionTime": "2016-03-30T18:21:26Z"
		},
		{
			"checksumSHA1": "8d+wc4Ac7P97qfrQlthgb4tkYd8=",
			"comment": "v0.6.2",
			"path": "github.com/vmware/govmomi",
			"revision": "733acc9e4cb9ce9e867734f298fdfc89ab05f771",
			"revisionTime": "2017-01-08T05:01:35Z"
		},
		{
			"checksumSHA1": "xyxo9nWPro79ae/TGNZOlWKSPUk=",
			"comment": "v0.6.2",
			"path": "github.com/vmware/govmomi/find",
			"revision": "9051bd6b44125d9472e0c148b5965692ab283d4a"
		},
		{
			"checksumSHA1": "lHxDz/33BD9IKrlJ3lRUicXWVfg=",
			"comment": "v0.6.2",
			"path": "github.com/vmware/govmomi/list",
			"revision": "9051bd6b44125d9472e0c148b5965692ab283d4a"
		},
		{
			"checksumSHA1": "Tu98nr2K8FL8Bz/88ufPBWYR1xQ=",
			"comment": "v0.6.2",
			"path": "github.com/vmware/govmomi/object",
			"revision": "9051bd6b44125d9472e0c148b5965692ab283d4a"
		},
		{
			"checksumSHA1": "+QicEDJib9U9fSb1yc1qjW4m8/E=",
			"comment": "v0.6.2",
			"path": "github.com/vmware/govmomi/property",
			"revision": "9051bd6b44125d9472e0c148b5965692ab283d4a"
		},
		{
			"checksumSHA1": "LTzDdLTnB4UyquP6wGQs8Q7QBH0=",
			"comment": "v0.6.2",
			"path": "github.com/vmware/govmomi/session",
			"revision": "9051bd6b44125d9472e0c148b5965692ab283d4a"
		},
		{
			"checksumSHA1": "JtZUMXRXiFOaV8akUh+kbnLaf+E=",
			"comment": "v0.6.2",
			"path": "github.com/vmware/govmomi/task",
			"revision": "9051bd6b44125d9472e0c148b5965692ab283d4a"
		},
		{
			"checksumSHA1": "orm8PDSa1meFBKxuM6ovnKiu6IY=",
			"comment": "v0.6.2",
			"path": "github.com/vmware/govmomi/vim25",
			"revision": "9051bd6b44125d9472e0c148b5965692ab283d4a"
		},
		{
			"checksumSHA1": "xLvppq0NUD6Hv2GIx1gh75xUzyM=",
			"comment": "v0.6.2",
			"path": "github.com/vmware/govmomi/vim25/debug",
			"revision": "9051bd6b44125d9472e0c148b5965692ab283d4a"
		},
		{
			"checksumSHA1": "cyrEb8IV+N+fZ6tSjIkyhG+QQzQ=",
			"comment": "v0.6.2",
			"path": "github.com/vmware/govmomi/vim25/methods",
			"revision": "9051bd6b44125d9472e0c148b5965692ab283d4a"
		},
		{
			"checksumSHA1": "aBToDYIEBraV9oXPUL+HRSuL8Ps=",
			"comment": "v0.6.2",
			"path": "github.com/vmware/govmomi/vim25/mo",
			"revision": "9051bd6b44125d9472e0c148b5965692ab283d4a"
		},
		{
			"checksumSHA1": "tN9fHudMKhR3LjGw/V0fM4xXUJw=",
			"comment": "v0.6.2",
			"path": "github.com/vmware/govmomi/vim25/progress",
			"revision": "9051bd6b44125d9472e0c148b5965692ab283d4a"
		},
		{
			"checksumSHA1": "cNKLcag/tzBN8RWCb6YA3sOPheM=",
			"comment": "v0.6.2",
			"path": "github.com/vmware/govmomi/vim25/soap",
			"revision": "9051bd6b44125d9472e0c148b5965692ab283d4a"
		},
		{
			"checksumSHA1": "9EB6HeTmYV08T5XDY/0rbEgJmPY=",
			"comment": "v0.6.2",
			"path": "github.com/vmware/govmomi/vim25/types",
			"revision": "9051bd6b44125d9472e0c148b5965692ab283d4a"
		},
		{
			"checksumSHA1": "70jUW1y/xwsFhw6Wku+wBWo5F7c=",
			"comment": "v0.6.2",
			"path": "github.com/vmware/govmomi/vim25/xml",
			"revision": "9051bd6b44125d9472e0c148b5965692ab283d4a"
		},
		{
			"checksumSHA1": "tWnkfXhmDWitjF0TMHY7gy3Kt0k=",
			"comment": "v2.1.3",
			"path": "github.com/xanzy/go-cloudstack/cloudstack",
			"revision": "deca6e17c056012b540aa2d2eae3ea1e63203b85",
			"revisionTime": "2016-10-26T18:16:49Z"
		},
		{
			"checksumSHA1": "iHiMTBffQvWYlOLu3130JXuQpgQ=",
			"path": "github.com/xanzy/ssh-agent",
			"revision": "ba9c9e33906f58169366275e3450db66139a31a9",
			"revisionTime": "2015-12-15T15:34:51Z"
		},
		{
			"checksumSHA1": "eXEiPlpDRaamJQ4vPX/9t333kQc=",
			"comment": "v1.5.4-13-g75ce5fb",
			"path": "github.com/ziutek/mymysql/mysql",
			"revision": "75ce5fbba34b1912a3641adbd58cf317d7315821"
		},
		{
			"checksumSHA1": "gsr2Hefl2uwZd95XjCqkZv8fx0o=",
			"comment": "v1.5.4-13-g75ce5fb",
			"path": "github.com/ziutek/mymysql/native",
			"revision": "75ce5fbba34b1912a3641adbd58cf317d7315821"
		},
		{
			"checksumSHA1": "863coSE2EA3pCXVYMEw0csIiqI8=",
			"comment": "v1.5.4-13-g75ce5fb",
			"path": "github.com/ziutek/mymysql/thrsafe",
			"revision": "75ce5fbba34b1912a3641adbd58cf317d7315821"
		},
		{
			"checksumSHA1": "C1KKOxFoW7/W/NFNpiXK+boguNo=",
			"path": "golang.org/x/crypto/curve25519",
			"revision": "453249f01cfeb54c3d549ddb75ff152ca243f9d8",
			"revisionTime": "2017-02-08T20:51:15Z"
		},
		{
			"checksumSHA1": "wGb//LjBPNxYHqk+dcLo7BjPXK8=",
			"path": "golang.org/x/crypto/ed25519",
			"revision": "b8a2a83acfe6e6770b75de42d5ff4c67596675c0",
			"revisionTime": "2017-01-13T19:21:00Z"
		},
		{
			"checksumSHA1": "LXFcVx8I587SnWmKycSDEq9yvK8=",
			"path": "golang.org/x/crypto/ed25519/internal/edwards25519",
			"revision": "b8a2a83acfe6e6770b75de42d5ff4c67596675c0",
			"revisionTime": "2017-01-13T19:21:00Z"
		},
		{
			"checksumSHA1": "fsrFs762jlaILyqqQImS1GfvIvw=",
			"path": "golang.org/x/crypto/ssh",
			"revision": "453249f01cfeb54c3d549ddb75ff152ca243f9d8",
			"revisionTime": "2017-02-08T20:51:15Z"
		},
		{
			"checksumSHA1": "SJ3Ma3Ozavxpbh1usZWBCnzMKIc=",
			"path": "golang.org/x/crypto/ssh/agent",
			"revision": "453249f01cfeb54c3d549ddb75ff152ca243f9d8",
			"revisionTime": "2017-02-08T20:51:15Z"
		},
		{
			"checksumSHA1": "xiderUuvye8Kpn7yX3niiJg32bE=",
			"path": "golang.org/x/crypto/ssh/terminal",
			"revision": "453249f01cfeb54c3d549ddb75ff152ca243f9d8",
			"revisionTime": "2017-02-08T20:51:15Z"
		},
		{
			"checksumSHA1": "9jjO5GjLa0XF/nfWihF02RoH4qc=",
			"path": "golang.org/x/net/context",
			"revision": "f2499483f923065a842d38eb4c7f1927e6fc6e6d",
			"revisionTime": "2017-01-14T04:22:49Z"
		},
		{
			"checksumSHA1": "WHc3uByvGaMcnSoI21fhzYgbOgg=",
			"path": "golang.org/x/net/context/ctxhttp",
			"revision": "f2499483f923065a842d38eb4c7f1927e6fc6e6d",
			"revisionTime": "2017-01-14T04:22:49Z"
		},
		{
			"checksumSHA1": "N1akwAdrHVfPPrsFOhG2ouP21VA=",
			"path": "golang.org/x/net/http2",
			"revision": "f2499483f923065a842d38eb4c7f1927e6fc6e6d",
			"revisionTime": "2017-01-14T04:22:49Z"
		},
		{
			"checksumSHA1": "HzuGD7AwgC0p1az1WAQnEFnEk98=",
			"path": "golang.org/x/net/http2/hpack",
			"revision": "f2499483f923065a842d38eb4c7f1927e6fc6e6d",
			"revisionTime": "2017-01-14T04:22:49Z"
		},
		{
			"checksumSHA1": "GIGmSrYACByf5JDIP9ByBZksY80=",
			"path": "golang.org/x/net/idna",
			"revision": "4971afdc2f162e82d185353533d3cf16188a9f4e",
			"revisionTime": "2016-11-15T21:05:04Z"
		},
		{
			"checksumSHA1": "/k7k6eJDkxXx6K9Zpo/OwNm58XM=",
			"path": "golang.org/x/net/internal/timeseries",
			"revision": "f2499483f923065a842d38eb4c7f1927e6fc6e6d",
			"revisionTime": "2017-01-14T04:22:49Z"
		},
		{
			"checksumSHA1": "3xyuaSNmClqG4YWC7g0isQIbUTc=",
			"path": "golang.org/x/net/lex/httplex",
			"revision": "f2499483f923065a842d38eb4c7f1927e6fc6e6d",
			"revisionTime": "2017-01-14T04:22:49Z"
		},
		{
			"checksumSHA1": "AmZIW67T/HUlTTflTmOIy6jdq74=",
			"path": "golang.org/x/net/publicsuffix",
			"revision": "4971afdc2f162e82d185353533d3cf16188a9f4e",
			"revisionTime": "2016-11-15T21:05:04Z"
		},
		{
			"checksumSHA1": "GQHKESPeCcAsnerZPtHadvKUIzs=",
			"path": "golang.org/x/net/trace",
			"revision": "f2499483f923065a842d38eb4c7f1927e6fc6e6d",
			"revisionTime": "2017-01-14T04:22:49Z"
		},
		{
			"checksumSHA1": "hyK05cmzm+vPH1OO+F1AkvES3sw=",
			"path": "golang.org/x/oauth2",
			"revision": "314dd2c0bf3ebd592ec0d20847d27e79d0dbe8dd",
			"revisionTime": "2016-12-14T09:25:55Z"
		},
		{
			"checksumSHA1": "rEzA1cW2NdfF9ndGQHTNzE5+mF4=",
			"path": "golang.org/x/oauth2/google",
			"revision": "314dd2c0bf3ebd592ec0d20847d27e79d0dbe8dd",
			"revisionTime": "2016-12-14T09:25:55Z"
		},
		{
			"checksumSHA1": "2/1PJ6nxegIPdmFoqugDSlpjEfQ=",
			"path": "golang.org/x/oauth2/internal",
			"revision": "2897dcade18a126645f1368de827f1e613a60049"
		},
		{
			"checksumSHA1": "huVltYnXdRFDJLgp/ZP9IALzG7g=",
			"path": "golang.org/x/oauth2/jws",
			"revision": "314dd2c0bf3ebd592ec0d20847d27e79d0dbe8dd",
			"revisionTime": "2016-12-14T09:25:55Z"
		},
		{
			"checksumSHA1": "/eV4E08BY+f1ZikiR7OOMJAj3m0=",
			"path": "golang.org/x/oauth2/jwt",
			"revision": "314dd2c0bf3ebd592ec0d20847d27e79d0dbe8dd",
			"revisionTime": "2016-12-14T09:25:55Z"
		},
		{
			"checksumSHA1": "uTQtOqR0ePMMcvuvAIksiIZxhqU=",
			"path": "golang.org/x/sys/unix",
			"revision": "d75a52659825e75fff6158388dddc6a5b04f9ba5",
			"revisionTime": "2016-12-14T18:38:57Z"
		},
		{
			"checksumSHA1": "fpW2dhGFC6SrVzipJx7fjg2DIH8=",
			"path": "golang.org/x/sys/windows",
			"revision": "b699b7032584f0953262cb2788a0ca19bb494703",
			"revisionTime": "2016-11-10T11:58:56Z"
		},
		{
			"checksumSHA1": "kv3jbPJGCczHVQ7g51am1MxlD1c=",
			"path": "golang.org/x/text/internal/gen",
			"revision": "4687d739464a2d0af89a25be0318456e0776f3ef",
			"revisionTime": "2017-02-23T06:09:55Z"
		},
		{
			"checksumSHA1": "47nwiUyVBY2RKoEGXmCSvusY4Js=",
			"path": "golang.org/x/text/internal/triegen",
			"revision": "4687d739464a2d0af89a25be0318456e0776f3ef",
			"revisionTime": "2017-02-23T06:09:55Z"
		},
		{
			"checksumSHA1": "Yd5wMObzagIfCiKLpZbtBIrOUA4=",
			"path": "golang.org/x/text/internal/ucd",
			"revision": "4687d739464a2d0af89a25be0318456e0776f3ef",
			"revisionTime": "2017-02-23T06:09:55Z"
		},
		{
			"checksumSHA1": "ziMb9+ANGRJSSIuxYdRbA+cDRBQ=",
			"path": "golang.org/x/text/transform",
			"revision": "4687d739464a2d0af89a25be0318456e0776f3ef",
			"revisionTime": "2017-02-23T06:09:55Z"
		},
		{
			"checksumSHA1": "i14IZXKECObKRUNvTr7xivSL1IU=",
			"path": "golang.org/x/text/unicode/cldr",
			"revision": "4687d739464a2d0af89a25be0318456e0776f3ef",
			"revisionTime": "2017-02-23T06:09:55Z"
		},
		{
			"checksumSHA1": "7Hjtgu1Yu+Ks0cKf2ldRhXAu/LE=",
			"path": "golang.org/x/text/unicode/norm",
			"revision": "4687d739464a2d0af89a25be0318456e0776f3ef",
			"revisionTime": "2017-02-23T06:09:55Z"
		},
		{
			"checksumSHA1": "DVLYAo9qL2EilduyXwBKMqL44U4=",
			"path": "golang.org/x/text/width",
			"revision": "4687d739464a2d0af89a25be0318456e0776f3ef",
			"revisionTime": "2017-02-23T06:09:55Z"
		},
		{
			"checksumSHA1": "I9nlJJGeNBvWlH7FLtRscT6NJhw=",
			"path": "google.golang.org/api/cloudbilling/v1",
			"revision": "c8d75a8ec737f9b8b1ed2676c28feedbe21f543f",
			"revisionTime": "2016-11-21T18:05:46Z"
		},
		{
			"checksumSHA1": "SIsWfZXQERRErpy9TD1ETop72uU=",
			"path": "google.golang.org/api/cloudresourcemanager/v1",
			"revision": "3cc2e591b550923a2c5f0ab5a803feda924d5823",
			"revisionTime": "2016-11-27T23:54:21Z"
		},
		{
			"checksumSHA1": "a3xBCGUHttHW7+VrTk8bqxU6pOY=",
			"path": "google.golang.org/api/compute/v1",
			"revision": "8840436417f044055c16fc7e4018f08484f52839",
			"revisionTime": "2017-01-13T00:03:17Z"
		},
		{
			"checksumSHA1": "qt8Mg1hYm0ApdGODreQxBh30FDU=",
			"path": "google.golang.org/api/container/v1",
			"revision": "3cc2e591b550923a2c5f0ab5a803feda924d5823",
			"revisionTime": "2016-11-27T23:54:21Z"
		},
		{
			"checksumSHA1": "JYl35km48fLrIx7YUtzcgd4J7Rk=",
			"path": "google.golang.org/api/dns/v1",
			"revision": "3cc2e591b550923a2c5f0ab5a803feda924d5823",
			"revisionTime": "2016-11-27T23:54:21Z"
		},
		{
			"checksumSHA1": "a1NkriuA/uk+Wv6yCFzxz4LIaDg=",
			"path": "google.golang.org/api/gensupport",
			"revision": "8840436417f044055c16fc7e4018f08484f52839",
			"revisionTime": "2017-01-13T00:03:17Z"
		},
		{
			"checksumSHA1": "yQREK/OWrz9PLljbr127+xFk6J0=",
			"path": "google.golang.org/api/googleapi",
			"revision": "3f131f305a2ae45080e71fdb780128cc92e8745e",
			"revisionTime": "2016-08-05T04:28:55Z"
		},
		{
			"checksumSHA1": "ii4ET3JHk3vkMUEcg+9t/1RZSUU=",
			"path": "google.golang.org/api/googleapi/internal/uritemplates",
			"revision": "3f131f305a2ae45080e71fdb780128cc92e8745e",
			"revisionTime": "2016-08-05T04:28:55Z"
		},
		{
			"checksumSHA1": "+u3FeHSXeRJZzw52OZsT3wUPb24=",
			"path": "google.golang.org/api/iam/v1",
			"revision": "3cc2e591b550923a2c5f0ab5a803feda924d5823",
			"revisionTime": "2016-11-27T23:54:21Z"
		},
		{
			"checksumSHA1": "34BpqXixb+aV4iuOioQeSej255Y=",
			"path": "google.golang.org/api/pubsub/v1",
			"revision": "3cc2e591b550923a2c5f0ab5a803feda924d5823",
			"revisionTime": "2016-11-27T23:54:21Z"
		},
		{
			"checksumSHA1": "4xiJmsULiSTn2iO4zUYtMgJqJSQ=",
			"path": "google.golang.org/api/servicemanagement/v1",
			"revision": "c8d75a8ec737f9b8b1ed2676c28feedbe21f543f",
			"revisionTime": "2016-11-21T18:05:46Z"
		},
		{
			"checksumSHA1": "moKPpECJZQR/mANGD26E7Pbxn4I=",
			"path": "google.golang.org/api/sqladmin/v1beta4",
			"revision": "3cc2e591b550923a2c5f0ab5a803feda924d5823",
			"revisionTime": "2016-11-27T23:54:21Z"
		},
		{
			"checksumSHA1": "xygm9BwoCg7vc0PPgAPdxNKJ38c=",
			"path": "google.golang.org/api/storage/v1",
			"revision": "3cc2e591b550923a2c5f0ab5a803feda924d5823",
			"revisionTime": "2016-11-27T23:54:21Z"
		},
		{
			"checksumSHA1": "NU7Al7Ud5MQZxti3Pv6YgVrzLrM=",
			"path": "google.golang.org/appengine",
			"revision": "b667a5000b082e49c6c6d16867d376a12e9490cd"
		},
		{
			"checksumSHA1": "Zua2XgndHWwG0TzbTuWEIN3MNFM=",
			"path": "google.golang.org/appengine/internal",
			"revision": "b667a5000b082e49c6c6d16867d376a12e9490cd"
		},
		{
			"checksumSHA1": "Hw61H0EXl+UjZDOEWTHroG1if98=",
			"path": "google.golang.org/appengine/internal/app_identity",
			"revision": "b667a5000b082e49c6c6d16867d376a12e9490cd"
		},
		{
			"checksumSHA1": "jn1QD8l5L2prhFu4TBr5UJGWv+U=",
			"path": "google.golang.org/appengine/internal/base",
			"revision": "b667a5000b082e49c6c6d16867d376a12e9490cd"
		},
		{
			"checksumSHA1": "d7gnJPecSOiGmS5PAvkcb2H0fR8=",
			"path": "google.golang.org/appengine/internal/datastore",
			"revision": "b667a5000b082e49c6c6d16867d376a12e9490cd"
		},
		{
			"checksumSHA1": "AhjFXWn4iHHXdzrCthekxNrpSrY=",
			"path": "google.golang.org/appengine/internal/log",
			"revision": "b667a5000b082e49c6c6d16867d376a12e9490cd"
		},
		{
			"checksumSHA1": "SMX6dQeiRYDMMYgw8yTvIgzvJWU=",
			"path": "google.golang.org/appengine/internal/modules",
			"revision": "b667a5000b082e49c6c6d16867d376a12e9490cd"
		},
		{
			"checksumSHA1": "qE60x+fVEJSg88w1HjKK59aevyo=",
			"path": "google.golang.org/appengine/internal/remote_api",
			"revision": "b667a5000b082e49c6c6d16867d376a12e9490cd"
		},
		{
			"checksumSHA1": "epHwh7hDQSYzDowPIbw8vnLzPS0=",
			"path": "google.golang.org/grpc",
			"revision": "50955793b0183f9de69bd78e2ec251cf20aab121",
			"revisionTime": "2017-01-11T19:10:52Z"
		},
		{
			"checksumSHA1": "08icuA15HRkdYCt6H+Cs90RPQsY=",
			"path": "google.golang.org/grpc/codes",
			"revision": "50955793b0183f9de69bd78e2ec251cf20aab121",
			"revisionTime": "2017-01-11T19:10:52Z"
		},
		{
			"checksumSHA1": "AGkvu7gY1jWK7v5s9a8qLlH2gcQ=",
			"path": "google.golang.org/grpc/credentials",
			"revision": "50955793b0183f9de69bd78e2ec251cf20aab121",
			"revisionTime": "2017-01-11T19:10:52Z"
		},
		{
			"checksumSHA1": "3Lt5hNAG8qJAYSsNghR5uA1zQns=",
			"path": "google.golang.org/grpc/grpclog",
			"revision": "50955793b0183f9de69bd78e2ec251cf20aab121",
			"revisionTime": "2017-01-11T19:10:52Z"
		},
		{
			"checksumSHA1": "T3Q0p8kzvXFnRkMaK/G8mCv6mc0=",
			"path": "google.golang.org/grpc/internal",
			"revision": "50955793b0183f9de69bd78e2ec251cf20aab121",
			"revisionTime": "2017-01-11T19:10:52Z"
		},
		{
			"checksumSHA1": "XXpD8+S3gLrfmCLOf+RbxblOQkU=",
			"path": "google.golang.org/grpc/metadata",
			"revision": "50955793b0183f9de69bd78e2ec251cf20aab121",
			"revisionTime": "2017-01-11T19:10:52Z"
		},
		{
			"checksumSHA1": "4GSUFhOQ0kdFlBH4D5OTeKy78z0=",
			"path": "google.golang.org/grpc/naming",
			"revision": "50955793b0183f9de69bd78e2ec251cf20aab121",
			"revisionTime": "2017-01-11T19:10:52Z"
		},
		{
			"checksumSHA1": "3RRoLeH6X2//7tVClOVzxW2bY+E=",
			"path": "google.golang.org/grpc/peer",
			"revision": "50955793b0183f9de69bd78e2ec251cf20aab121",
			"revisionTime": "2017-01-11T19:10:52Z"
		},
		{
			"checksumSHA1": "wzkOAxlah+y75EpH0QVgzb8hdfc=",
			"path": "google.golang.org/grpc/stats",
			"revision": "50955793b0183f9de69bd78e2ec251cf20aab121",
			"revisionTime": "2017-01-11T19:10:52Z"
		},
		{
			"checksumSHA1": "N0TftT6/CyWqp6VRi2DqDx60+Fo=",
			"path": "google.golang.org/grpc/tap",
			"revision": "50955793b0183f9de69bd78e2ec251cf20aab121",
			"revisionTime": "2017-01-11T19:10:52Z"
		},
		{
			"checksumSHA1": "yHpUeGwKoqqwd3cbEp3lkcnvft0=",
			"path": "google.golang.org/grpc/transport",
			"revision": "50955793b0183f9de69bd78e2ec251cf20aab121",
			"revisionTime": "2017-01-11T19:10:52Z"
		},
		{
			"checksumSHA1": "6f8MEU31llHM1sLM/GGH4/Qxu0A=",
			"path": "gopkg.in/inf.v0",
			"revision": "3887ee99ecf07df5b447e9b00d9c0b2adaa9f3e4",
			"revisionTime": "2015-09-11T12:57:57Z"
		},
		{
			"checksumSHA1": "v0plVTBSyu5TvzfwHWNBe5/eZZo=",
			"comment": "v1.8.5",
			"path": "gopkg.in/ini.v1",
			"revision": "766e555c68dc8bda90d197ee8946c37519c19409",
			"revisionTime": "2017-01-17T13:00:17Z"
		},
		{
			"checksumSHA1": "IOhjrvLMN5Mw8PeiRF/xAfSxvew=",
			"path": "gopkg.in/ns1/ns1-go.v2",
			"revision": "49e3a8a0b594e847e01cdac77810ba49f9564ccf",
			"revisionTime": "2017-03-02T13:56:36Z"
		},
		{
			"checksumSHA1": "t20/HSVruhTb/TVwgc9mpw/oMTA=",
			"path": "gopkg.in/ns1/ns1-go.v2/rest",
			"revision": "49e3a8a0b594e847e01cdac77810ba49f9564ccf",
			"revisionTime": "2017-03-02T13:56:36Z"
		},
		{
			"checksumSHA1": "euh1cYwe0t2erigdvOMueyniPH0=",
			"path": "gopkg.in/ns1/ns1-go.v2/rest/model",
			"revision": "49e3a8a0b594e847e01cdac77810ba49f9564ccf",
			"revisionTime": "2017-03-02T13:56:36Z"
		},
		{
			"checksumSHA1": "tdMxXKsUHn3yZpur14ZNLMVyQJM=",
			"path": "gopkg.in/ns1/ns1-go.v2/rest/model/account",
			"revision": "49e3a8a0b594e847e01cdac77810ba49f9564ccf",
			"revisionTime": "2017-03-02T13:56:36Z"
		},
		{
			"checksumSHA1": "gBVND8veklEQV0gxF3lERV6mSZk=",
			"path": "gopkg.in/ns1/ns1-go.v2/rest/model/data",
			"revision": "49e3a8a0b594e847e01cdac77810ba49f9564ccf",
			"revisionTime": "2017-03-02T13:56:36Z"
		},
		{
			"checksumSHA1": "GbL7ThrBZfKs1lhzguxzscIynac=",
			"path": "gopkg.in/ns1/ns1-go.v2/rest/model/dns",
			"revision": "49e3a8a0b594e847e01cdac77810ba49f9564ccf",
			"revisionTime": "2017-03-02T13:56:36Z"
		},
		{
			"checksumSHA1": "CuurmNep8iMdYFodxRxAeewowsQ=",
			"path": "gopkg.in/ns1/ns1-go.v2/rest/model/filter",
			"revision": "49e3a8a0b594e847e01cdac77810ba49f9564ccf",
			"revisionTime": "2017-03-02T13:56:36Z"
		},
		{
			"checksumSHA1": "B0C8F5th11AHl1fo8k0I8+DvrjE=",
			"path": "gopkg.in/ns1/ns1-go.v2/rest/model/monitor",
			"revision": "49e3a8a0b594e847e01cdac77810ba49f9564ccf",
			"revisionTime": "2017-03-02T13:56:36Z"
		},
		{
			"checksumSHA1": "mkLQOQwQwoUc9Kr9+PaVGrKUzI4=",
			"path": "gopkg.in/resty.v0",
			"revision": "24dc7ba4bc1ef9215048b28e7248f99c42901db5",
			"revisionTime": "2016-11-01T17:03:53Z"
		},
		{
			"checksumSHA1": "12GqsW8PiRPnezDDy0v4brZrndM=",
			"path": "gopkg.in/yaml.v2",
			"revision": "a5b47d31c556af34a302ce5d659e6fea44d90de0",
			"revisionTime": "2016-09-28T15:37:09Z"
		},
		{
			"checksumSHA1": "OcJdNALtPXoFOieAZjznhm7ufuU=",
			"path": "gopkg.in/zorkian/go-datadog-api.v2",
			"revision": "f005bb24262365e93726b94d89e6cd8a26a7455e",
			"revisionTime": "2017-02-20T05:26:33Z"
		},
		{
			"checksumSHA1": "7Moak3A23GAQIGxMBNwdHng8ZUk=",
			"path": "k8s.io/apiserver/pkg/features",
			"revision": "f5134760969bc1bb7457ac717f329538208174e6",
			"revisionTime": "2017-02-23T16:14:39Z"
		},
		{
			"checksumSHA1": "eD47gRCYqFRXXw4CdIqIbGnJid8=",
			"path": "k8s.io/apiserver/pkg/util/feature",
			"revision": "f5134760969bc1bb7457ac717f329538208174e6",
			"revisionTime": "2017-02-23T16:14:39Z"
		},
		{
			"checksumSHA1": "7AJnegJy/B9YU9VnaSjbmwo7bxA=",
			"path": "k8s.io/kubernetes/pkg/api",
			"revision": "029c3a408176b55c30846f0faedf56aae5992e9b",
			"revisionTime": "2017-02-15T06:33:32Z",
			"version": "v1.5.3",
			"versionExact": "v1.5.3"
		},
		{
			"checksumSHA1": "yTgKpHz2CFFN/lMP9Evm87rvYkM=",
			"path": "k8s.io/kubernetes/pkg/api/endpoints",
			"revision": "029c3a408176b55c30846f0faedf56aae5992e9b",
			"revisionTime": "2017-02-15T06:33:32Z",
			"version": "v1.5.3",
			"versionExact": "v1.5.3"
		},
		{
			"checksumSHA1": "4X0Ov/3JS85n222SqSb9qmp3OTs=",
			"path": "k8s.io/kubernetes/pkg/api/errors",
			"revision": "029c3a408176b55c30846f0faedf56aae5992e9b",
			"revisionTime": "2017-02-15T06:33:32Z",
			"version": "v1.5.3",
			"versionExact": "v1.5.3"
		},
		{
			"checksumSHA1": "eulvkv6GAs9S2LUPse+Bya0YJUI=",
			"path": "k8s.io/kubernetes/pkg/api/install",
			"revision": "029c3a408176b55c30846f0faedf56aae5992e9b",
			"revisionTime": "2017-02-15T06:33:32Z",
			"version": "v1.5.3",
			"versionExact": "v1.5.3"
		},
		{
			"checksumSHA1": "hubZSXnm0NY2gKtcWaRSzgMIwnw=",
			"path": "k8s.io/kubernetes/pkg/api/meta",
			"revision": "029c3a408176b55c30846f0faedf56aae5992e9b",
			"revisionTime": "2017-02-15T06:33:32Z",
			"version": "v1.5.3",
			"versionExact": "v1.5.3"
		},
		{
			"checksumSHA1": "dT754PgyeJQh0g1zT9gYm8I2lFc=",
			"path": "k8s.io/kubernetes/pkg/api/meta/metatypes",
			"revision": "029c3a408176b55c30846f0faedf56aae5992e9b",
			"revisionTime": "2017-02-15T06:33:32Z",
			"version": "v1.5.3",
			"versionExact": "v1.5.3"
		},
		{
			"checksumSHA1": "YU331KDG4VxRBuD4zFoE9LNj3t4=",
			"path": "k8s.io/kubernetes/pkg/api/pod",
			"revision": "029c3a408176b55c30846f0faedf56aae5992e9b",
			"revisionTime": "2017-02-15T06:33:32Z",
			"version": "v1.5.3",
			"versionExact": "v1.5.3"
		},
		{
			"checksumSHA1": "glESePhq3u+sf13SpTzJ9ict/T4=",
			"path": "k8s.io/kubernetes/pkg/api/resource",
			"revision": "029c3a408176b55c30846f0faedf56aae5992e9b",
			"revisionTime": "2017-02-15T06:33:32Z",
			"version": "v1.5.3",
			"versionExact": "v1.5.3"
		},
		{
			"checksumSHA1": "dYhk2yrh+k3G3APFuYx5vF8Rmw0=",
			"path": "k8s.io/kubernetes/pkg/api/service",
			"revision": "029c3a408176b55c30846f0faedf56aae5992e9b",
			"revisionTime": "2017-02-15T06:33:32Z",
			"version": "v1.5.3",
			"versionExact": "v1.5.3"
		},
		{
			"checksumSHA1": "kgSrbsYhDwcpuGpFFiQClIq5I0w=",
			"path": "k8s.io/kubernetes/pkg/api/unversioned",
			"revision": "029c3a408176b55c30846f0faedf56aae5992e9b",
			"revisionTime": "2017-02-15T06:33:32Z",
			"version": "v1.5.3",
			"versionExact": "v1.5.3"
		},
		{
			"checksumSHA1": "S3bCRWM0uMVXSas9JvKQdqfH76s=",
			"path": "k8s.io/kubernetes/pkg/api/unversioned/validation",
			"revision": "029c3a408176b55c30846f0faedf56aae5992e9b",
			"revisionTime": "2017-02-15T06:33:32Z",
			"version": "v1.5.3",
			"versionExact": "v1.5.3"
		},
		{
			"checksumSHA1": "Oe4S5Bk0mR5lU5mh6WsJfS5tNMU=",
			"path": "k8s.io/kubernetes/pkg/api/util",
			"revision": "029c3a408176b55c30846f0faedf56aae5992e9b",
			"revisionTime": "2017-02-15T06:33:32Z",
			"version": "v1.5.3",
			"versionExact": "v1.5.3"
		},
		{
			"checksumSHA1": "W5U8zCxHpibrVPlVv3YtNAG6mhI=",
			"path": "k8s.io/kubernetes/pkg/api/v1",
			"revision": "029c3a408176b55c30846f0faedf56aae5992e9b",
			"revisionTime": "2017-02-15T06:33:32Z",
			"version": "v1.5.3",
			"versionExact": "v1.5.3"
		},
		{
			"checksumSHA1": "h9jLBKF7NtXnJ+GRyG6NZJMNyZA=",
			"path": "k8s.io/kubernetes/pkg/api/validation",
			"revision": "029c3a408176b55c30846f0faedf56aae5992e9b",
			"revisionTime": "2017-02-15T06:33:32Z",
			"version": "v1.5.3",
			"versionExact": "v1.5.3"
		},
		{
			"checksumSHA1": "96gUSyImHFoeCmgTSNeupC3La5s=",
			"path": "k8s.io/kubernetes/pkg/api/validation/path",
			"revision": "029c3a408176b55c30846f0faedf56aae5992e9b",
			"revisionTime": "2017-02-15T06:33:32Z",
			"version": "v1.5.3",
			"versionExact": "v1.5.3"
		},
		{
			"checksumSHA1": "kebPD6fP95uyqKE5kb+n9ppRHBY=",
			"path": "k8s.io/kubernetes/pkg/apimachinery",
			"revision": "029c3a408176b55c30846f0faedf56aae5992e9b",
			"revisionTime": "2017-02-15T06:33:32Z",
			"version": "v1.5.3",
			"versionExact": "v1.5.3"
		},
		{
			"checksumSHA1": "cY+vtinP66O1oFwallVIVC7JhBA=",
			"path": "k8s.io/kubernetes/pkg/apimachinery/announced",
			"revision": "029c3a408176b55c30846f0faedf56aae5992e9b",
			"revisionTime": "2017-02-15T06:33:32Z",
			"version": "v1.5.3",
			"versionExact": "v1.5.3"
		},
		{
			"checksumSHA1": "JMipbmV7P7dVHbFeBtBHLNoj+o0=",
			"path": "k8s.io/kubernetes/pkg/apimachinery/registered",
			"revision": "029c3a408176b55c30846f0faedf56aae5992e9b",
			"revisionTime": "2017-02-15T06:33:32Z",
			"version": "v1.5.3",
			"versionExact": "v1.5.3"
		},
		{
			"checksumSHA1": "b9XDNW3so0uIxztWPyahaOT4NVU=",
			"path": "k8s.io/kubernetes/pkg/apis/apps",
			"revision": "029c3a408176b55c30846f0faedf56aae5992e9b",
			"revisionTime": "2017-02-15T06:33:32Z",
			"version": "v1.5.3",
			"versionExact": "v1.5.3"
		},
		{
			"checksumSHA1": "+rtwZlZDZDyQVDKfrwGuO0v7rqw=",
			"path": "k8s.io/kubernetes/pkg/apis/apps/install",
			"revision": "029c3a408176b55c30846f0faedf56aae5992e9b",
			"revisionTime": "2017-02-15T06:33:32Z",
			"version": "v1.5.3",
			"versionExact": "v1.5.3"
		},
		{
			"checksumSHA1": "dIyiFism++cFYEUlI5NnEIXH2X4=",
			"path": "k8s.io/kubernetes/pkg/apis/apps/v1beta1",
			"revision": "029c3a408176b55c30846f0faedf56aae5992e9b",
			"revisionTime": "2017-02-15T06:33:32Z",
			"version": "v1.5.3",
			"versionExact": "v1.5.3"
		},
		{
			"checksumSHA1": "yRU+r9RmQKz4Nk2lSFi3qkIcYAo=",
			"path": "k8s.io/kubernetes/pkg/apis/authentication",
			"revision": "029c3a408176b55c30846f0faedf56aae5992e9b",
			"revisionTime": "2017-02-15T06:33:32Z",
			"version": "v1.5.3",
			"versionExact": "v1.5.3"
		},
		{
			"checksumSHA1": "4pBWWMtBdo7mZM5KyX0isIdemEk=",
			"path": "k8s.io/kubernetes/pkg/apis/authentication/install",
			"revision": "029c3a408176b55c30846f0faedf56aae5992e9b",
			"revisionTime": "2017-02-15T06:33:32Z",
			"version": "v1.5.3",
			"versionExact": "v1.5.3"
		},
		{
			"checksumSHA1": "75Ylq9uIGBifEw5A/udLOaW+FFw=",
			"path": "k8s.io/kubernetes/pkg/apis/authentication/v1beta1",
			"revision": "029c3a408176b55c30846f0faedf56aae5992e9b",
			"revisionTime": "2017-02-15T06:33:32Z",
			"version": "v1.5.3",
			"versionExact": "v1.5.3"
		},
		{
			"checksumSHA1": "5ZmB/+5VnSmNS2SwXL3Qs/XIpm8=",
			"path": "k8s.io/kubernetes/pkg/apis/authorization",
			"revision": "029c3a408176b55c30846f0faedf56aae5992e9b",
			"revisionTime": "2017-02-15T06:33:32Z",
			"version": "v1.5.3",
			"versionExact": "v1.5.3"
		},
		{
			"checksumSHA1": "J71VEkijIPWe6qpvaJeRIzgUiVw=",
			"path": "k8s.io/kubernetes/pkg/apis/authorization/install",
			"revision": "029c3a408176b55c30846f0faedf56aae5992e9b",
			"revisionTime": "2017-02-15T06:33:32Z",
			"version": "v1.5.3",
			"versionExact": "v1.5.3"
		},
		{
			"checksumSHA1": "hZOdl8UePLafmty13eI4hD5/Me0=",
			"path": "k8s.io/kubernetes/pkg/apis/authorization/v1beta1",
			"revision": "029c3a408176b55c30846f0faedf56aae5992e9b",
			"revisionTime": "2017-02-15T06:33:32Z",
			"version": "v1.5.3",
			"versionExact": "v1.5.3"
		},
		{
			"checksumSHA1": "y6HGoYtslX6rGJS7pZRceWgt7uY=",
			"path": "k8s.io/kubernetes/pkg/apis/autoscaling",
			"revision": "029c3a408176b55c30846f0faedf56aae5992e9b",
			"revisionTime": "2017-02-15T06:33:32Z",
			"version": "v1.5.3",
			"versionExact": "v1.5.3"
		},
		{
			"checksumSHA1": "dCI5HE3zSEbgY90EntllTMzpc3Y=",
			"path": "k8s.io/kubernetes/pkg/apis/autoscaling/install",
			"revision": "029c3a408176b55c30846f0faedf56aae5992e9b",
			"revisionTime": "2017-02-15T06:33:32Z",
			"version": "v1.5.3",
			"versionExact": "v1.5.3"
		},
		{
			"checksumSHA1": "6xb90aZ14Tyc0CTAYayAFvFpj/w=",
			"path": "k8s.io/kubernetes/pkg/apis/autoscaling/v1",
			"revision": "029c3a408176b55c30846f0faedf56aae5992e9b",
			"revisionTime": "2017-02-15T06:33:32Z",
			"version": "v1.5.3",
			"versionExact": "v1.5.3"
		},
		{
			"checksumSHA1": "g5bWGy3Fs0vDBPB4UF61lKXlWOU=",
			"path": "k8s.io/kubernetes/pkg/apis/batch",
			"revision": "029c3a408176b55c30846f0faedf56aae5992e9b",
			"revisionTime": "2017-02-15T06:33:32Z",
			"version": "v1.5.3",
			"versionExact": "v1.5.3"
		},
		{
			"checksumSHA1": "roV3Ai9b/LL7gm1wIGl2dBa7ihU=",
			"path": "k8s.io/kubernetes/pkg/apis/batch/install",
			"revision": "029c3a408176b55c30846f0faedf56aae5992e9b",
			"revisionTime": "2017-02-15T06:33:32Z",
			"version": "v1.5.3",
			"versionExact": "v1.5.3"
		},
		{
			"checksumSHA1": "Oev93LX7yq6LoFCmc5FnZYvtWac=",
			"path": "k8s.io/kubernetes/pkg/apis/batch/v1",
			"revision": "029c3a408176b55c30846f0faedf56aae5992e9b",
			"revisionTime": "2017-02-15T06:33:32Z",
			"version": "v1.5.3",
			"versionExact": "v1.5.3"
		},
		{
			"checksumSHA1": "Kd2xP3NTZQgHI5tYaP58fi5rar4=",
			"path": "k8s.io/kubernetes/pkg/apis/batch/v2alpha1",
			"revision": "029c3a408176b55c30846f0faedf56aae5992e9b",
			"revisionTime": "2017-02-15T06:33:32Z",
			"version": "v1.5.3",
			"versionExact": "v1.5.3"
		},
		{
			"checksumSHA1": "JVI8K9CS6kKf/euBY1qfZ4FXZu0=",
			"path": "k8s.io/kubernetes/pkg/apis/certificates",
			"revision": "029c3a408176b55c30846f0faedf56aae5992e9b",
			"revisionTime": "2017-02-15T06:33:32Z",
			"version": "v1.5.3",
			"versionExact": "v1.5.3"
		},
		{
			"checksumSHA1": "pJm01Ms+ADr1eHNzmOeq8QOwxd8=",
			"path": "k8s.io/kubernetes/pkg/apis/certificates/install",
			"revision": "029c3a408176b55c30846f0faedf56aae5992e9b",
			"revisionTime": "2017-02-15T06:33:32Z",
			"version": "v1.5.3",
			"versionExact": "v1.5.3"
		},
		{
			"checksumSHA1": "uvMThbn4PJqiZEcKXfXXv7vpm0E=",
			"path": "k8s.io/kubernetes/pkg/apis/certificates/v1alpha1",
			"revision": "029c3a408176b55c30846f0faedf56aae5992e9b",
			"revisionTime": "2017-02-15T06:33:32Z",
			"version": "v1.5.3",
			"versionExact": "v1.5.3"
		},
		{
			"checksumSHA1": "4RG5Dn16LrMWQASLnW2rE5n9NPY=",
			"path": "k8s.io/kubernetes/pkg/apis/extensions",
			"revision": "029c3a408176b55c30846f0faedf56aae5992e9b",
			"revisionTime": "2017-02-15T06:33:32Z",
			"version": "v1.5.3",
			"versionExact": "v1.5.3"
		},
		{
			"checksumSHA1": "YGEWAJzIkw+Rt7cnCxTtWYAadYA=",
			"path": "k8s.io/kubernetes/pkg/apis/extensions/install",
			"revision": "029c3a408176b55c30846f0faedf56aae5992e9b",
			"revisionTime": "2017-02-15T06:33:32Z",
			"version": "v1.5.3",
			"versionExact": "v1.5.3"
		},
		{
			"checksumSHA1": "GiLeVPTUAr3xCPXZlX3vBqC7Hgg=",
			"path": "k8s.io/kubernetes/pkg/apis/extensions/v1beta1",
			"revision": "029c3a408176b55c30846f0faedf56aae5992e9b",
			"revisionTime": "2017-02-15T06:33:32Z",
			"version": "v1.5.3",
			"versionExact": "v1.5.3"
		},
		{
			"checksumSHA1": "wUqUriLNs8q6mgRbjPrEdwWirAg=",
			"path": "k8s.io/kubernetes/pkg/apis/policy",
			"revision": "029c3a408176b55c30846f0faedf56aae5992e9b",
			"revisionTime": "2017-02-15T06:33:32Z",
			"version": "v1.5.3",
			"versionExact": "v1.5.3"
		},
		{
			"checksumSHA1": "+7K/CgzXokYP7mgj0bIgmlPbo/Y=",
			"path": "k8s.io/kubernetes/pkg/apis/policy/install",
			"revision": "029c3a408176b55c30846f0faedf56aae5992e9b",
			"revisionTime": "2017-02-15T06:33:32Z",
			"version": "v1.5.3",
			"versionExact": "v1.5.3"
		},
		{
			"checksumSHA1": "crxYn8smM6TPeDO6PuePiyTWcJ8=",
			"path": "k8s.io/kubernetes/pkg/apis/policy/v1beta1",
			"revision": "029c3a408176b55c30846f0faedf56aae5992e9b",
			"revisionTime": "2017-02-15T06:33:32Z",
			"version": "v1.5.3",
			"versionExact": "v1.5.3"
		},
		{
			"checksumSHA1": "6IPSRaNwKcv24l3jGYtZblN3p14=",
			"path": "k8s.io/kubernetes/pkg/apis/rbac",
			"revision": "029c3a408176b55c30846f0faedf56aae5992e9b",
			"revisionTime": "2017-02-15T06:33:32Z",
			"version": "v1.5.3",
			"versionExact": "v1.5.3"
		},
		{
			"checksumSHA1": "DMJzOf1662i3l0xwbNNyk6+8Kqs=",
			"path": "k8s.io/kubernetes/pkg/apis/rbac/install",
			"revision": "029c3a408176b55c30846f0faedf56aae5992e9b",
			"revisionTime": "2017-02-15T06:33:32Z",
			"version": "v1.5.3",
			"versionExact": "v1.5.3"
		},
		{
			"checksumSHA1": "OxNoYmd4n+7Obcvx/RPaRBjNauk=",
			"path": "k8s.io/kubernetes/pkg/apis/rbac/v1alpha1",
			"revision": "029c3a408176b55c30846f0faedf56aae5992e9b",
			"revisionTime": "2017-02-15T06:33:32Z",
			"version": "v1.5.3",
			"versionExact": "v1.5.3"
		},
		{
			"checksumSHA1": "kMO+B8BEiJwIEnUkOZ7ecjdfquU=",
			"path": "k8s.io/kubernetes/pkg/apis/storage",
			"revision": "029c3a408176b55c30846f0faedf56aae5992e9b",
			"revisionTime": "2017-02-15T06:33:32Z",
			"version": "v1.5.3",
			"versionExact": "v1.5.3"
		},
		{
			"checksumSHA1": "vX1UwueMeofRBpxG6Pal6b/B+KE=",
			"path": "k8s.io/kubernetes/pkg/apis/storage/install",
			"revision": "029c3a408176b55c30846f0faedf56aae5992e9b",
			"revisionTime": "2017-02-15T06:33:32Z",
			"version": "v1.5.3",
			"versionExact": "v1.5.3"
		},
		{
			"checksumSHA1": "BAZ81+xDafBt230fQewAdozFvOo=",
			"path": "k8s.io/kubernetes/pkg/apis/storage/v1beta1",
			"revision": "029c3a408176b55c30846f0faedf56aae5992e9b",
			"revisionTime": "2017-02-15T06:33:32Z",
			"version": "v1.5.3",
			"versionExact": "v1.5.3"
		},
		{
			"checksumSHA1": "1vZA24cUk1EktHxbwGoVlPh2MXM=",
			"path": "k8s.io/kubernetes/pkg/auth/user",
			"revision": "029c3a408176b55c30846f0faedf56aae5992e9b",
			"revisionTime": "2017-02-15T06:33:32Z",
			"version": "v1.5.3",
			"versionExact": "v1.5.3"
		},
		{
			"checksumSHA1": "DwUkQeGOyctoYMqg/QbdEuTzLWE=",
			"path": "k8s.io/kubernetes/pkg/capabilities",
			"revision": "cff3c99613fda9d4b1dc0d959cb528326ee4416c",
			"revisionTime": "2017-02-26T16:10:02Z"
		},
		{
			"checksumSHA1": "QNBGekG5aiFIkuaTHX0DTgKLyiE=",
			"path": "k8s.io/kubernetes/pkg/client/clientset_generated/release_1_5",
			"revision": "029c3a408176b55c30846f0faedf56aae5992e9b",
			"revisionTime": "2017-02-15T06:33:32Z",
			"version": "v1.5.3",
			"versionExact": "v1.5.3"
		},
		{
			"checksumSHA1": "e99/FZcIDFyWWq4ATDS3IDf7Msc=",
			"path": "k8s.io/kubernetes/pkg/client/clientset_generated/release_1_5/typed/apps/v1beta1",
			"revision": "029c3a408176b55c30846f0faedf56aae5992e9b",
			"revisionTime": "2017-02-15T06:33:32Z",
			"version": "v1.5.3",
			"versionExact": "v1.5.3"
		},
		{
			"checksumSHA1": "YKgwno9UFJBBs0XeQ0Wq1o3TVPU=",
			"path": "k8s.io/kubernetes/pkg/client/clientset_generated/release_1_5/typed/authentication/v1beta1",
			"revision": "029c3a408176b55c30846f0faedf56aae5992e9b",
			"revisionTime": "2017-02-15T06:33:32Z",
			"version": "v1.5.3",
			"versionExact": "v1.5.3"
		},
		{
			"checksumSHA1": "d7fg4pr1Qq6I+cNJg0R8dJGeqVM=",
			"path": "k8s.io/kubernetes/pkg/client/clientset_generated/release_1_5/typed/authorization/v1beta1",
			"revision": "029c3a408176b55c30846f0faedf56aae5992e9b",
			"revisionTime": "2017-02-15T06:33:32Z",
			"version": "v1.5.3",
			"versionExact": "v1.5.3"
		},
		{
			"checksumSHA1": "vy/bC4bgegT54GkVO5C0OvMktLA=",
			"path": "k8s.io/kubernetes/pkg/client/clientset_generated/release_1_5/typed/autoscaling/v1",
			"revision": "029c3a408176b55c30846f0faedf56aae5992e9b",
			"revisionTime": "2017-02-15T06:33:32Z",
			"version": "v1.5.3",
			"versionExact": "v1.5.3"
		},
		{
			"checksumSHA1": "ARP5umoiwXm+l08s16OuBMAr5hs=",
			"path": "k8s.io/kubernetes/pkg/client/clientset_generated/release_1_5/typed/batch/v1",
			"revision": "029c3a408176b55c30846f0faedf56aae5992e9b",
			"revisionTime": "2017-02-15T06:33:32Z",
			"version": "v1.5.3",
			"versionExact": "v1.5.3"
		},
		{
			"checksumSHA1": "1tU06j4nkkttL5mX/t25fQoiNmU=",
			"path": "k8s.io/kubernetes/pkg/client/clientset_generated/release_1_5/typed/batch/v2alpha1",
			"revision": "029c3a408176b55c30846f0faedf56aae5992e9b",
			"revisionTime": "2017-02-15T06:33:32Z",
			"version": "v1.5.3",
			"versionExact": "v1.5.3"
		},
		{
			"checksumSHA1": "G6m+NwqpnxLYT2br4heNwxSwdLc=",
			"path": "k8s.io/kubernetes/pkg/client/clientset_generated/release_1_5/typed/certificates/v1alpha1",
			"revision": "029c3a408176b55c30846f0faedf56aae5992e9b",
			"revisionTime": "2017-02-15T06:33:32Z",
			"version": "v1.5.3",
			"versionExact": "v1.5.3"
		},
		{
			"checksumSHA1": "6lbMI/6RRvPQNTCjSFGXR2DqRgk=",
			"path": "k8s.io/kubernetes/pkg/client/clientset_generated/release_1_5/typed/core/v1",
			"revision": "029c3a408176b55c30846f0faedf56aae5992e9b",
			"revisionTime": "2017-02-15T06:33:32Z",
			"version": "v1.5.3",
			"versionExact": "v1.5.3"
		},
		{
			"checksumSHA1": "enLcY34rEH8hNlov1ir3gIZwRAk=",
			"path": "k8s.io/kubernetes/pkg/client/clientset_generated/release_1_5/typed/extensions/v1beta1",
			"revision": "029c3a408176b55c30846f0faedf56aae5992e9b",
			"revisionTime": "2017-02-15T06:33:32Z",
			"version": "v1.5.3",
			"versionExact": "v1.5.3"
		},
		{
			"checksumSHA1": "HbEQjJa4TKq+EU3bTQSpNW+DlhM=",
			"path": "k8s.io/kubernetes/pkg/client/clientset_generated/release_1_5/typed/policy/v1beta1",
			"revision": "029c3a408176b55c30846f0faedf56aae5992e9b",
			"revisionTime": "2017-02-15T06:33:32Z",
			"version": "v1.5.3",
			"versionExact": "v1.5.3"
		},
		{
			"checksumSHA1": "y2SKfILjgw1kBA8N2rWaGWisMag=",
			"path": "k8s.io/kubernetes/pkg/client/clientset_generated/release_1_5/typed/rbac/v1alpha1",
			"revision": "029c3a408176b55c30846f0faedf56aae5992e9b",
			"revisionTime": "2017-02-15T06:33:32Z",
			"version": "v1.5.3",
			"versionExact": "v1.5.3"
		},
		{
			"checksumSHA1": "dTaOV07V742bjFTDmpdJ/wWQ+2k=",
			"path": "k8s.io/kubernetes/pkg/client/clientset_generated/release_1_5/typed/storage/v1beta1",
			"revision": "029c3a408176b55c30846f0faedf56aae5992e9b",
			"revisionTime": "2017-02-15T06:33:32Z",
			"version": "v1.5.3",
			"versionExact": "v1.5.3"
		},
		{
			"checksumSHA1": "GRRsJl3XxY6S3ei+59Yj5Wg5LBo=",
			"path": "k8s.io/kubernetes/pkg/client/metrics",
			"revision": "029c3a408176b55c30846f0faedf56aae5992e9b",
			"revisionTime": "2017-02-15T06:33:32Z",
			"version": "v1.5.3",
			"versionExact": "v1.5.3"
		},
		{
			"checksumSHA1": "GoA+qh6v6qEmfd+QaeCb4nb3X3k=",
			"path": "k8s.io/kubernetes/pkg/client/restclient",
			"revision": "029c3a408176b55c30846f0faedf56aae5992e9b",
			"revisionTime": "2017-02-15T06:33:32Z",
			"version": "v1.5.3",
			"versionExact": "v1.5.3"
		},
		{
			"checksumSHA1": "/AKVotG5erAtWdqyI4i+16Uo7/I=",
			"path": "k8s.io/kubernetes/pkg/client/transport",
			"revision": "029c3a408176b55c30846f0faedf56aae5992e9b",
			"revisionTime": "2017-02-15T06:33:32Z",
			"version": "v1.5.3",
			"versionExact": "v1.5.3"
		},
		{
			"checksumSHA1": "BRmxBw/kUCrKtoJh51uvbJCRL7k=",
			"path": "k8s.io/kubernetes/pkg/client/typed/discovery",
			"revision": "029c3a408176b55c30846f0faedf56aae5992e9b",
			"revisionTime": "2017-02-15T06:33:32Z",
			"version": "v1.5.3",
			"versionExact": "v1.5.3"
		},
		{
			"checksumSHA1": "jg3QKZSDEh/UzRitEDanjxxdK6s=",
			"path": "k8s.io/kubernetes/pkg/client/unversioned/auth",
			"revision": ""
		},
		{
			"checksumSHA1": "T6wgLVdE/Sq32UEZ3pmmu5+VPqk=",
			"path": "k8s.io/kubernetes/pkg/client/unversioned/clientcmd",
			"revision": "029c3a408176b55c30846f0faedf56aae5992e9b",
			"revisionTime": "2017-02-15T06:33:32Z",
			"version": "v1.5.3",
			"versionExact": "v1.5.3"
		},
		{
			"checksumSHA1": "eQy5UHvKznEPCSeieLg06mYpChA=",
			"path": "k8s.io/kubernetes/pkg/client/unversioned/clientcmd/api",
			"revision": "029c3a408176b55c30846f0faedf56aae5992e9b",
			"revisionTime": "2017-02-15T06:33:32Z",
			"version": "v1.5.3",
			"versionExact": "v1.5.3"
		},
		{
			"checksumSHA1": "udfCxx4Sv09vhMsTZ4zbP51DD60=",
			"path": "k8s.io/kubernetes/pkg/client/unversioned/clientcmd/api/latest",
			"revision": "029c3a408176b55c30846f0faedf56aae5992e9b",
			"revisionTime": "2017-02-15T06:33:32Z",
			"version": "v1.5.3",
			"versionExact": "v1.5.3"
		},
		{
			"checksumSHA1": "+zDtokxOo1x0pkrYjPDNa5pjc/I=",
			"path": "k8s.io/kubernetes/pkg/client/unversioned/clientcmd/api/v1",
			"revision": "029c3a408176b55c30846f0faedf56aae5992e9b",
			"revisionTime": "2017-02-15T06:33:32Z",
			"version": "v1.5.3",
			"versionExact": "v1.5.3"
		},
		{
			"checksumSHA1": "PQLAsIqGt/oTxlJSS+HTPY+Ur4M=",
			"path": "k8s.io/kubernetes/pkg/conversion",
			"revision": "029c3a408176b55c30846f0faedf56aae5992e9b",
			"revisionTime": "2017-02-15T06:33:32Z",
			"version": "v1.5.3",
			"versionExact": "v1.5.3"
		},
		{
			"checksumSHA1": "KlxtGxQmQ8SrxZoFkByb4qs10Cc=",
			"path": "k8s.io/kubernetes/pkg/conversion/queryparams",
			"revision": "029c3a408176b55c30846f0faedf56aae5992e9b",
			"revisionTime": "2017-02-15T06:33:32Z",
			"version": "v1.5.3",
			"versionExact": "v1.5.3"
		},
		{
			"checksumSHA1": "tJOdN7PyF09mHrpWplVYO609sI8=",
			"path": "k8s.io/kubernetes/pkg/features",
			"revision": "cff3c99613fda9d4b1dc0d959cb528326ee4416c",
			"revisionTime": "2017-02-26T16:10:02Z"
		},
		{
			"checksumSHA1": "n22dqZqoIzhpTiW7WsteC+Zd4ww=",
			"path": "k8s.io/kubernetes/pkg/fields",
			"revision": "029c3a408176b55c30846f0faedf56aae5992e9b",
			"revisionTime": "2017-02-15T06:33:32Z",
			"version": "v1.5.3",
			"versionExact": "v1.5.3"
		},
		{
			"checksumSHA1": "eRvJw9o4AyfOAb18EiKZg4B4cDQ=",
			"path": "k8s.io/kubernetes/pkg/genericapiserver/openapi/common",
			"revision": "029c3a408176b55c30846f0faedf56aae5992e9b",
			"revisionTime": "2017-02-15T06:33:32Z",
			"version": "v1.5.3",
			"versionExact": "v1.5.3"
		},
		{
			"checksumSHA1": "sRbcqVjJnJOM79SwKpVGzb0cOME=",
			"path": "k8s.io/kubernetes/pkg/labels",
			"revision": "029c3a408176b55c30846f0faedf56aae5992e9b",
			"revisionTime": "2017-02-15T06:33:32Z",
			"version": "v1.5.3",
			"versionExact": "v1.5.3"
		},
		{
			"checksumSHA1": "1uuJcE5Q2tZgHHI3TQag4Ec+j30=",
			"path": "k8s.io/kubernetes/pkg/runtime",
			"revision": "029c3a408176b55c30846f0faedf56aae5992e9b",
			"revisionTime": "2017-02-15T06:33:32Z",
			"version": "v1.5.3",
			"versionExact": "v1.5.3"
		},
		{
			"checksumSHA1": "gpOm77qmaOvi7jYurOPuvjTJKJA=",
			"path": "k8s.io/kubernetes/pkg/runtime/serializer",
			"revision": "029c3a408176b55c30846f0faedf56aae5992e9b",
			"revisionTime": "2017-02-15T06:33:32Z",
			"version": "v1.5.3",
			"versionExact": "v1.5.3"
		},
		{
			"checksumSHA1": "Dc6iBuqxocyQVfr3EMSABEwzVEY=",
			"path": "k8s.io/kubernetes/pkg/runtime/serializer/json",
			"revision": "029c3a408176b55c30846f0faedf56aae5992e9b",
			"revisionTime": "2017-02-15T06:33:32Z",
			"version": "v1.5.3",
			"versionExact": "v1.5.3"
		},
		{
			"checksumSHA1": "AFN+1FP9Sof1Dl2QankaQw43Jnk=",
			"path": "k8s.io/kubernetes/pkg/runtime/serializer/protobuf",
			"revision": "029c3a408176b55c30846f0faedf56aae5992e9b",
			"revisionTime": "2017-02-15T06:33:32Z",
			"version": "v1.5.3",
			"versionExact": "v1.5.3"
		},
		{
			"checksumSHA1": "4K9j3WfJqsYxqQ6x9jWQi3vfK0A=",
			"path": "k8s.io/kubernetes/pkg/runtime/serializer/recognizer",
			"revision": "029c3a408176b55c30846f0faedf56aae5992e9b",
			"revisionTime": "2017-02-15T06:33:32Z",
			"version": "v1.5.3",
			"versionExact": "v1.5.3"
		},
		{
			"checksumSHA1": "XGDTXfLcUInGp81zJMGBo7NyZPo=",
			"path": "k8s.io/kubernetes/pkg/runtime/serializer/streaming",
			"revision": "029c3a408176b55c30846f0faedf56aae5992e9b",
			"revisionTime": "2017-02-15T06:33:32Z",
			"version": "v1.5.3",
			"versionExact": "v1.5.3"
		},
		{
			"checksumSHA1": "kQ9qkXWUosv+kp2W5YLhcEgdE+g=",
			"path": "k8s.io/kubernetes/pkg/runtime/serializer/versioning",
			"revision": "029c3a408176b55c30846f0faedf56aae5992e9b",
			"revisionTime": "2017-02-15T06:33:32Z",
			"version": "v1.5.3",
			"versionExact": "v1.5.3"
		},
		{
			"checksumSHA1": "JS1foKD2+ytR+8ioRzb894EGHBw=",
			"path": "k8s.io/kubernetes/pkg/security/apparmor",
			"revision": "cff3c99613fda9d4b1dc0d959cb528326ee4416c",
			"revisionTime": "2017-02-26T16:10:02Z"
		},
		{
			"checksumSHA1": "JoovLtllozmF5E6V55//mtxkS3U=",
			"path": "k8s.io/kubernetes/pkg/selection",
			"revision": "029c3a408176b55c30846f0faedf56aae5992e9b",
			"revisionTime": "2017-02-15T06:33:32Z",
			"version": "v1.5.3",
			"versionExact": "v1.5.3"
		},
		{
			"checksumSHA1": "bnRIAffIfBHVDKyXGjJyWhgsSwQ=",
			"path": "k8s.io/kubernetes/pkg/types",
			"revision": "029c3a408176b55c30846f0faedf56aae5992e9b",
			"revisionTime": "2017-02-15T06:33:32Z",
			"version": "v1.5.3",
			"versionExact": "v1.5.3"
		},
		{
			"checksumSHA1": "Yo6IHc04fxDeZ0iljf/nkzzEhfY=",
			"path": "k8s.io/kubernetes/pkg/util",
			"revision": "029c3a408176b55c30846f0faedf56aae5992e9b",
			"revisionTime": "2017-02-15T06:33:32Z",
			"version": "v1.5.3",
			"versionExact": "v1.5.3"
		},
		{
			"checksumSHA1": "pDEqSC4plF3zGTHZhHTc0eom9fc=",
			"path": "k8s.io/kubernetes/pkg/util/cert",
			"revision": "029c3a408176b55c30846f0faedf56aae5992e9b",
			"revisionTime": "2017-02-15T06:33:32Z",
			"version": "v1.5.3",
			"versionExact": "v1.5.3"
		},
		{
			"checksumSHA1": "yTj76geBwH+solrvuw4eFrTBZQI=",
			"path": "k8s.io/kubernetes/pkg/util/clock",
			"revision": "029c3a408176b55c30846f0faedf56aae5992e9b",
			"revisionTime": "2017-02-15T06:33:32Z",
			"version": "v1.5.3",
			"versionExact": "v1.5.3"
		},
		{
			"checksumSHA1": "9lYagUSPgmV/iiHV/ONEXeqFblc=",
			"path": "k8s.io/kubernetes/pkg/util/config",
			"revision": "029c3a408176b55c30846f0faedf56aae5992e9b",
			"revisionTime": "2017-02-15T06:33:32Z",
			"version": "v1.5.3",
			"versionExact": "v1.5.3"
		},
		{
			"checksumSHA1": "MfaCGqPJXEj29bpJ/cDAA1K9FE4=",
			"path": "k8s.io/kubernetes/pkg/util/errors",
			"revision": "029c3a408176b55c30846f0faedf56aae5992e9b",
			"revisionTime": "2017-02-15T06:33:32Z",
			"version": "v1.5.3",
			"versionExact": "v1.5.3"
		},
		{
			"checksumSHA1": "87wcfjBo3ikEPqzKOww3VRJ4DaQ=",
			"path": "k8s.io/kubernetes/pkg/util/flowcontrol",
			"revision": "029c3a408176b55c30846f0faedf56aae5992e9b",
			"revisionTime": "2017-02-15T06:33:32Z",
			"version": "v1.5.3",
			"versionExact": "v1.5.3"
		},
		{
			"checksumSHA1": "XpodtTHIZcUfBGPY5Ce9+Th1fLc=",
			"path": "k8s.io/kubernetes/pkg/util/framer",
			"revision": "029c3a408176b55c30846f0faedf56aae5992e9b",
			"revisionTime": "2017-02-15T06:33:32Z",
			"version": "v1.5.3",
			"versionExact": "v1.5.3"
		},
		{
			"checksumSHA1": "rvkgO7Yk+ISdyFyabs3nu2e4tIs=",
			"path": "k8s.io/kubernetes/pkg/util/hash",
			"revision": "029c3a408176b55c30846f0faedf56aae5992e9b",
			"revisionTime": "2017-02-15T06:33:32Z",
			"version": "v1.5.3",
			"versionExact": "v1.5.3"
		},
		{
			"checksumSHA1": "a0hqN01LyyiMrSTNTWC4QbMvkJQ=",
			"path": "k8s.io/kubernetes/pkg/util/homedir",
			"revision": "029c3a408176b55c30846f0faedf56aae5992e9b",
			"revisionTime": "2017-02-15T06:33:32Z",
			"version": "v1.5.3",
			"versionExact": "v1.5.3"
		},
		{
			"checksumSHA1": "UbwmQSffJLY0EuCx6L1wWKUiUoI=",
			"path": "k8s.io/kubernetes/pkg/util/integer",
			"revision": "029c3a408176b55c30846f0faedf56aae5992e9b",
			"revisionTime": "2017-02-15T06:33:32Z",
			"version": "v1.5.3",
			"versionExact": "v1.5.3"
		},
		{
			"checksumSHA1": "E3zTyUEG417fctBH6pKk8WJ2sa8=",
			"path": "k8s.io/kubernetes/pkg/util/intstr",
			"revision": "029c3a408176b55c30846f0faedf56aae5992e9b",
			"revisionTime": "2017-02-15T06:33:32Z",
			"version": "v1.5.3",
			"versionExact": "v1.5.3"
		},
		{
			"checksumSHA1": "JyvoD0i0H5/7hOqudshLp1IN814=",
			"path": "k8s.io/kubernetes/pkg/util/json",
			"revision": "029c3a408176b55c30846f0faedf56aae5992e9b",
			"revisionTime": "2017-02-15T06:33:32Z",
			"version": "v1.5.3",
			"versionExact": "v1.5.3"
		},
		{
			"checksumSHA1": "6Mv59UD8lnOIY7X0eYzekoBaEUo=",
			"path": "k8s.io/kubernetes/pkg/util/jsonpath",
			"revision": "029c3a408176b55c30846f0faedf56aae5992e9b",
			"revisionTime": "2017-02-15T06:33:32Z",
			"version": "v1.5.3",
			"versionExact": "v1.5.3"
		},
		{
			"checksumSHA1": "4nGlhT2sdfno9W+TJHdDDp62bpA=",
			"path": "k8s.io/kubernetes/pkg/util/labels",
			"revision": "029c3a408176b55c30846f0faedf56aae5992e9b",
			"revisionTime": "2017-02-15T06:33:32Z",
			"version": "v1.5.3",
			"versionExact": "v1.5.3"
		},
		{
			"checksumSHA1": "/odrhTTSYqRGeWRP/MKyWYipoAw=",
			"path": "k8s.io/kubernetes/pkg/util/net",
			"revision": "029c3a408176b55c30846f0faedf56aae5992e9b",
			"revisionTime": "2017-02-15T06:33:32Z",
			"version": "v1.5.3",
			"versionExact": "v1.5.3"
		},
		{
			"checksumSHA1": "D/GHEAK824gP9AuEI3ct2dRQ1I0=",
			"path": "k8s.io/kubernetes/pkg/util/net/sets",
			"revision": "029c3a408176b55c30846f0faedf56aae5992e9b",
			"revisionTime": "2017-02-15T06:33:32Z",
			"version": "v1.5.3",
			"versionExact": "v1.5.3"
		},
		{
			"checksumSHA1": "7cnboByPrgJAdMHsdDYmMV6Hy70=",
			"path": "k8s.io/kubernetes/pkg/util/parsers",
			"revision": "029c3a408176b55c30846f0faedf56aae5992e9b",
			"revisionTime": "2017-02-15T06:33:32Z",
			"version": "v1.5.3",
			"versionExact": "v1.5.3"
		},
		{
			"checksumSHA1": "uVEeDWSD5OQG0j8SToEID1mgfPU=",
			"path": "k8s.io/kubernetes/pkg/util/rand",
			"revision": "029c3a408176b55c30846f0faedf56aae5992e9b",
			"revisionTime": "2017-02-15T06:33:32Z",
			"version": "v1.5.3",
			"versionExact": "v1.5.3"
		},
		{
			"checksumSHA1": "DD3nxx8DxXL5FOmYRqk2YUAtsjw=",
			"path": "k8s.io/kubernetes/pkg/util/runtime",
			"revision": "029c3a408176b55c30846f0faedf56aae5992e9b",
			"revisionTime": "2017-02-15T06:33:32Z",
			"version": "v1.5.3",
			"versionExact": "v1.5.3"
		},
		{
			"checksumSHA1": "uEfZfBhDJD7rEL6/QA/0Ew3tLrg=",
			"path": "k8s.io/kubernetes/pkg/util/sets",
			"revision": "029c3a408176b55c30846f0faedf56aae5992e9b",
			"revisionTime": "2017-02-15T06:33:32Z",
			"version": "v1.5.3",
			"versionExact": "v1.5.3"
		},
		{
			"checksumSHA1": "7UVngBVSDfJGnQ0ojLaBH6GVcNU=",
			"path": "k8s.io/kubernetes/pkg/util/uuid",
			"revision": "029c3a408176b55c30846f0faedf56aae5992e9b",
			"revisionTime": "2017-02-15T06:33:32Z",
			"version": "v1.5.3",
			"versionExact": "v1.5.3"
		},
		{
			"checksumSHA1": "TRAMsHtV1a4SUI3ZP7hHhqGKKDY=",
			"path": "k8s.io/kubernetes/pkg/util/validation",
			"revision": "029c3a408176b55c30846f0faedf56aae5992e9b",
			"revisionTime": "2017-02-15T06:33:32Z",
			"version": "v1.5.3",
			"versionExact": "v1.5.3"
		},
		{
			"checksumSHA1": "880gm7Cp07mtYNIGkVK2AsN8feM=",
			"path": "k8s.io/kubernetes/pkg/util/validation/field",
			"revision": "029c3a408176b55c30846f0faedf56aae5992e9b",
			"revisionTime": "2017-02-15T06:33:32Z",
			"version": "v1.5.3",
			"versionExact": "v1.5.3"
		},
		{
			"checksumSHA1": "sb+d1yjxMy2pvZIqQUKxLESAh48=",
			"path": "k8s.io/kubernetes/pkg/util/wait",
			"revision": "029c3a408176b55c30846f0faedf56aae5992e9b",
			"revisionTime": "2017-02-15T06:33:32Z",
			"version": "v1.5.3",
			"versionExact": "v1.5.3"
		},
		{
			"checksumSHA1": "wN+ZRN37eQxTaiRN8AZMh5ebARc=",
			"path": "k8s.io/kubernetes/pkg/util/yaml",
			"revision": "029c3a408176b55c30846f0faedf56aae5992e9b",
			"revisionTime": "2017-02-15T06:33:32Z",
			"version": "v1.5.3",
			"versionExact": "v1.5.3"
		},
		{
			"checksumSHA1": "ZTs29B7ofjGgRUksU6fYbHvUXcw=",
			"path": "k8s.io/kubernetes/pkg/version",
			"revision": "029c3a408176b55c30846f0faedf56aae5992e9b",
			"revisionTime": "2017-02-15T06:33:32Z",
			"version": "v1.5.3",
			"versionExact": "v1.5.3"
		},
		{
			"checksumSHA1": "6TppCo6oCGlFCa28SSWz8KoRqqU=",
			"path": "k8s.io/kubernetes/pkg/watch",
			"revision": "029c3a408176b55c30846f0faedf56aae5992e9b",
			"revisionTime": "2017-02-15T06:33:32Z",
			"version": "v1.5.3",
			"versionExact": "v1.5.3"
		},
		{
			"checksumSHA1": "Mx5aYpqc6jCEpwu5Gr6fqrmIF6E=",
			"path": "k8s.io/kubernetes/pkg/watch/versioned",
			"revision": "029c3a408176b55c30846f0faedf56aae5992e9b",
			"revisionTime": "2017-02-15T06:33:32Z",
			"version": "v1.5.3",
			"versionExact": "v1.5.3"
		},
		{
			"checksumSHA1": "C6h5K8qUdxupVmHK0neuj+jU5+4=",
			"path": "k8s.io/kubernetes/plugin/pkg/client/auth",
			"revision": "029c3a408176b55c30846f0faedf56aae5992e9b",
			"revisionTime": "2017-02-15T06:33:32Z",
			"version": "v1.5.3",
			"versionExact": "v1.5.3"
		},
		{
			"checksumSHA1": "D2KoEsy1pCvf/jagcQN+V5voAvM=",
			"path": "k8s.io/kubernetes/plugin/pkg/client/auth/gcp",
			"revision": "029c3a408176b55c30846f0faedf56aae5992e9b",
			"revisionTime": "2017-02-15T06:33:32Z",
			"version": "v1.5.3",
			"versionExact": "v1.5.3"
		},
		{
			"checksumSHA1": "QP8OldDBFVJq4lMb+dSTIAEx74M=",
			"path": "k8s.io/kubernetes/plugin/pkg/client/auth/oidc",
			"revision": "029c3a408176b55c30846f0faedf56aae5992e9b",
			"revisionTime": "2017-02-15T06:33:32Z",
			"version": "v1.5.3",
			"versionExact": "v1.5.3"
		},
		{
			"checksumSHA1": "haFMs2C/F7XhP2+qGv9ljTUr0+E=",
			"path": "k8s.io/kubernetes/third_party/forked/golang/reflect",
			"revision": "17375fc59fff39135af63bd1750bb07c36ef873b",
			"revisionTime": "2017-02-23T17:37:09Z"
		},
		{
			"checksumSHA1": "zp6nzaQzlsBbK4+EycXD9seJPy0=",
			"path": "k8s.io/kubernetes/third_party/forked/golang/template",
			"revision": "17375fc59fff39135af63bd1750bb07c36ef873b",
			"revisionTime": "2017-02-23T17:37:09Z"
		}
	],
	"rootPath": "github.com/hashicorp/terraform"
>>>>>>> aa4676e6
}<|MERGE_RESOLUTION|>--- conflicted
+++ resolved
@@ -1,5 +1,4 @@
 {
-<<<<<<< HEAD
     "comment": "",
     "ignore": "appengine test github.com/hashicorp/nomad/",
     "package": [{
@@ -385,10 +384,10 @@
             "revisionTime": "2016-11-03T18:56:17Z"
         },
         {
-            "checksumSHA1": "ibs+ylGiQibNx5GeZlCKx7A/zH8=",
+            "checksumSHA1": "iysTPYhDNP3x2reGLTMgNHw+iL0=",
             "path": "github.com/PagerDuty/go-pagerduty",
-            "revision": "fcea06d066d768bf90755d1071dd444c6abff524",
-            "revisionTime": "2017-03-01T18:59:23Z"
+            "revision": "cc53abe550274c2dec666e7f44cefc9ee10e429d",
+            "revisionTime": "2017-03-09T00:45:39Z"
         },
         {
             "checksumSHA1": "NX4v3cbkXAJxFlrncqT9yEUBuoA=",
@@ -480,636 +479,636 @@
             "revisionTime": "2017-01-23T00:46:44Z"
         },
         {
-            "checksumSHA1": "OM67XTAtQQWCANR9osdxf2e+ij4=",
+            "checksumSHA1": "iQKronDAjUfVphsnnZEFfy/Ht0o=",
             "path": "github.com/aws/aws-sdk-go",
-            "revision": "6669bce73b4e3bc922ff5ea3a3983ede26e02b39",
-            "revisionTime": "2017-02-28T02:59:22Z",
-            "version": "v1.7.3",
-            "versionExact": "v1.7.3"
-        },
-        {
-            "checksumSHA1": "hw+4wvdRBIceN0V2nXNZPCb93gI=",
+            "revision": "0484dc540811ee0df1acfee287786cb5b0150ab3",
+            "revisionTime": "2017-03-09T23:20:29Z",
+            "version": "v1.7.7",
+            "versionExact": "v1.7.7"
+        },
+        {
+            "checksumSHA1": "YCAXeLuQ7CN2IHmCC6rXvQ6JTKs=",
             "path": "github.com/aws/aws-sdk-go/aws",
-            "revision": "6669bce73b4e3bc922ff5ea3a3983ede26e02b39",
-            "revisionTime": "2017-02-28T02:59:22Z",
-            "version": "v1.7.3",
-            "versionExact": "v1.7.3"
+            "revision": "0484dc540811ee0df1acfee287786cb5b0150ab3",
+            "revisionTime": "2017-03-09T23:20:29Z",
+            "version": "v1.7.7",
+            "versionExact": "v1.7.7"
         },
         {
             "checksumSHA1": "Y9W+4GimK4Fuxq+vyIskVYFRnX4=",
             "path": "github.com/aws/aws-sdk-go/aws/awserr",
-            "revision": "6669bce73b4e3bc922ff5ea3a3983ede26e02b39",
-            "revisionTime": "2017-02-28T02:59:22Z",
-            "version": "v1.7.3",
-            "versionExact": "v1.7.3"
+            "revision": "0484dc540811ee0df1acfee287786cb5b0150ab3",
+            "revisionTime": "2017-03-09T23:20:29Z",
+            "version": "v1.7.7",
+            "versionExact": "v1.7.7"
         },
         {
             "checksumSHA1": "yyYr41HZ1Aq0hWc3J5ijXwYEcac=",
             "path": "github.com/aws/aws-sdk-go/aws/awsutil",
-            "revision": "6669bce73b4e3bc922ff5ea3a3983ede26e02b39",
-            "revisionTime": "2017-02-28T02:59:22Z",
-            "version": "v1.7.3",
-            "versionExact": "v1.7.3"
+            "revision": "0484dc540811ee0df1acfee287786cb5b0150ab3",
+            "revisionTime": "2017-03-09T23:20:29Z",
+            "version": "v1.7.7",
+            "versionExact": "v1.7.7"
         },
         {
             "checksumSHA1": "iThCyNRL/oQFD9CF2SYgBGl+aww=",
             "path": "github.com/aws/aws-sdk-go/aws/client",
-            "revision": "6669bce73b4e3bc922ff5ea3a3983ede26e02b39",
-            "revisionTime": "2017-02-28T02:59:22Z",
-            "version": "v1.7.3",
-            "versionExact": "v1.7.3"
+            "revision": "0484dc540811ee0df1acfee287786cb5b0150ab3",
+            "revisionTime": "2017-03-09T23:20:29Z",
+            "version": "v1.7.7",
+            "versionExact": "v1.7.7"
         },
         {
             "checksumSHA1": "ieAJ+Cvp/PKv1LpUEnUXpc3OI6E=",
             "path": "github.com/aws/aws-sdk-go/aws/client/metadata",
-            "revision": "6669bce73b4e3bc922ff5ea3a3983ede26e02b39",
-            "revisionTime": "2017-02-28T02:59:22Z",
-            "version": "v1.7.3",
-            "versionExact": "v1.7.3"
+            "revision": "0484dc540811ee0df1acfee287786cb5b0150ab3",
+            "revisionTime": "2017-03-09T23:20:29Z",
+            "version": "v1.7.7",
+            "versionExact": "v1.7.7"
         },
         {
             "checksumSHA1": "Fl8vRSCY0MbM04cmiz/0MID+goA=",
             "path": "github.com/aws/aws-sdk-go/aws/corehandlers",
-            "revision": "6669bce73b4e3bc922ff5ea3a3983ede26e02b39",
-            "revisionTime": "2017-02-28T02:59:22Z",
-            "version": "v1.7.3",
-            "versionExact": "v1.7.3"
+            "revision": "0484dc540811ee0df1acfee287786cb5b0150ab3",
+            "revisionTime": "2017-03-09T23:20:29Z",
+            "version": "v1.7.7",
+            "versionExact": "v1.7.7"
         },
         {
             "checksumSHA1": "zu5C95rmCZff6NYZb62lEaT5ibE=",
             "path": "github.com/aws/aws-sdk-go/aws/credentials",
-            "revision": "6669bce73b4e3bc922ff5ea3a3983ede26e02b39",
-            "revisionTime": "2017-02-28T02:59:22Z",
-            "version": "v1.7.3",
-            "versionExact": "v1.7.3"
+            "revision": "0484dc540811ee0df1acfee287786cb5b0150ab3",
+            "revisionTime": "2017-03-09T23:20:29Z",
+            "version": "v1.7.7",
+            "versionExact": "v1.7.7"
         },
         {
             "checksumSHA1": "u3GOAJLmdvbuNUeUEcZSEAOeL/0=",
             "path": "github.com/aws/aws-sdk-go/aws/credentials/ec2rolecreds",
-            "revision": "6669bce73b4e3bc922ff5ea3a3983ede26e02b39",
-            "revisionTime": "2017-02-28T02:59:22Z",
-            "version": "v1.7.3",
-            "versionExact": "v1.7.3"
+            "revision": "0484dc540811ee0df1acfee287786cb5b0150ab3",
+            "revisionTime": "2017-03-09T23:20:29Z",
+            "version": "v1.7.7",
+            "versionExact": "v1.7.7"
         },
         {
             "checksumSHA1": "NUJUTWlc1sV8b7WjfiYc4JZbXl0=",
             "path": "github.com/aws/aws-sdk-go/aws/credentials/endpointcreds",
-            "revision": "6669bce73b4e3bc922ff5ea3a3983ede26e02b39",
-            "revisionTime": "2017-02-28T02:59:22Z",
-            "version": "v1.7.3",
-            "versionExact": "v1.7.3"
+            "revision": "0484dc540811ee0df1acfee287786cb5b0150ab3",
+            "revisionTime": "2017-03-09T23:20:29Z",
+            "version": "v1.7.7",
+            "versionExact": "v1.7.7"
         },
         {
             "checksumSHA1": "6cj/zsRmcxkE1TLS+v910GbQYg0=",
             "path": "github.com/aws/aws-sdk-go/aws/credentials/stscreds",
-            "revision": "6669bce73b4e3bc922ff5ea3a3983ede26e02b39",
-            "revisionTime": "2017-02-28T02:59:22Z",
-            "version": "v1.7.3",
-            "versionExact": "v1.7.3"
+            "revision": "0484dc540811ee0df1acfee287786cb5b0150ab3",
+            "revisionTime": "2017-03-09T23:20:29Z",
+            "version": "v1.7.7",
+            "versionExact": "v1.7.7"
         },
         {
             "checksumSHA1": "lqh3fG7wCochvB4iHAZJuhhEJW0=",
             "path": "github.com/aws/aws-sdk-go/aws/defaults",
-            "revision": "6669bce73b4e3bc922ff5ea3a3983ede26e02b39",
-            "revisionTime": "2017-02-28T02:59:22Z",
-            "version": "v1.7.3",
-            "versionExact": "v1.7.3"
+            "revision": "0484dc540811ee0df1acfee287786cb5b0150ab3",
+            "revisionTime": "2017-03-09T23:20:29Z",
+            "version": "v1.7.7",
+            "versionExact": "v1.7.7"
         },
         {
             "checksumSHA1": "/EXbk/z2TWjWc1Hvb4QYs3Wmhb8=",
             "path": "github.com/aws/aws-sdk-go/aws/ec2metadata",
-            "revision": "6669bce73b4e3bc922ff5ea3a3983ede26e02b39",
-            "revisionTime": "2017-02-28T02:59:22Z",
-            "version": "v1.7.3",
-            "versionExact": "v1.7.3"
-        },
-        {
-            "checksumSHA1": "JTrzEDPXL3pUUH+dMCixz9T9rLY=",
+            "revision": "0484dc540811ee0df1acfee287786cb5b0150ab3",
+            "revisionTime": "2017-03-09T23:20:29Z",
+            "version": "v1.7.7",
+            "versionExact": "v1.7.7"
+        },
+        {
+            "checksumSHA1": "2i7kEdcSb57ldUquW8qIOmKyhN4=",
             "path": "github.com/aws/aws-sdk-go/aws/endpoints",
-            "revision": "6669bce73b4e3bc922ff5ea3a3983ede26e02b39",
-            "revisionTime": "2017-02-28T02:59:22Z",
-            "version": "v1.7.3",
-            "versionExact": "v1.7.3"
+            "revision": "0484dc540811ee0df1acfee287786cb5b0150ab3",
+            "revisionTime": "2017-03-09T23:20:29Z",
+            "version": "v1.7.7",
+            "versionExact": "v1.7.7"
         },
         {
             "checksumSHA1": "M78rTxU55Qagqr3MYj91im2031E=",
             "path": "github.com/aws/aws-sdk-go/aws/request",
-            "revision": "6669bce73b4e3bc922ff5ea3a3983ede26e02b39",
-            "revisionTime": "2017-02-28T02:59:22Z",
-            "version": "v1.7.3",
-            "versionExact": "v1.7.3"
+            "revision": "0484dc540811ee0df1acfee287786cb5b0150ab3",
+            "revisionTime": "2017-03-09T23:20:29Z",
+            "version": "v1.7.7",
+            "versionExact": "v1.7.7"
         },
         {
             "checksumSHA1": "u6tKvFGcRQ1xtby1ONjgyUTgcpg=",
             "path": "github.com/aws/aws-sdk-go/aws/session",
-            "revision": "6669bce73b4e3bc922ff5ea3a3983ede26e02b39",
-            "revisionTime": "2017-02-28T02:59:22Z",
-            "version": "v1.7.3",
-            "versionExact": "v1.7.3"
+            "revision": "0484dc540811ee0df1acfee287786cb5b0150ab3",
+            "revisionTime": "2017-03-09T23:20:29Z",
+            "version": "v1.7.7",
+            "versionExact": "v1.7.7"
         },
         {
             "checksumSHA1": "0FvPLvkBUpTElfUc/FZtPsJfuV0=",
             "path": "github.com/aws/aws-sdk-go/aws/signer/v4",
-            "revision": "6669bce73b4e3bc922ff5ea3a3983ede26e02b39",
-            "revisionTime": "2017-02-28T02:59:22Z",
-            "version": "v1.7.3",
-            "versionExact": "v1.7.3"
+            "revision": "0484dc540811ee0df1acfee287786cb5b0150ab3",
+            "revisionTime": "2017-03-09T23:20:29Z",
+            "version": "v1.7.7",
+            "versionExact": "v1.7.7"
         },
         {
             "checksumSHA1": "wk7EyvDaHwb5qqoOP/4d3cV0708=",
             "path": "github.com/aws/aws-sdk-go/private/protocol",
-            "revision": "6669bce73b4e3bc922ff5ea3a3983ede26e02b39",
-            "revisionTime": "2017-02-28T02:59:22Z",
-            "version": "v1.7.3",
-            "versionExact": "v1.7.3"
+            "revision": "0484dc540811ee0df1acfee287786cb5b0150ab3",
+            "revisionTime": "2017-03-09T23:20:29Z",
+            "version": "v1.7.7",
+            "versionExact": "v1.7.7"
         },
         {
             "checksumSHA1": "1QmQ3FqV37w0Zi44qv8pA1GeR0A=",
             "path": "github.com/aws/aws-sdk-go/private/protocol/ec2query",
-            "revision": "6669bce73b4e3bc922ff5ea3a3983ede26e02b39",
-            "revisionTime": "2017-02-28T02:59:22Z",
-            "version": "v1.7.3",
-            "versionExact": "v1.7.3"
+            "revision": "0484dc540811ee0df1acfee287786cb5b0150ab3",
+            "revisionTime": "2017-03-09T23:20:29Z",
+            "version": "v1.7.7",
+            "versionExact": "v1.7.7"
         },
         {
             "checksumSHA1": "O6hcK24yI6w7FA+g4Pbr+eQ7pys=",
             "path": "github.com/aws/aws-sdk-go/private/protocol/json/jsonutil",
-            "revision": "6669bce73b4e3bc922ff5ea3a3983ede26e02b39",
-            "revisionTime": "2017-02-28T02:59:22Z",
-            "version": "v1.7.3",
-            "versionExact": "v1.7.3"
+            "revision": "0484dc540811ee0df1acfee287786cb5b0150ab3",
+            "revisionTime": "2017-03-09T23:20:29Z",
+            "version": "v1.7.7",
+            "versionExact": "v1.7.7"
         },
         {
             "checksumSHA1": "R00RL5jJXRYq1iiK1+PGvMfvXyM=",
             "path": "github.com/aws/aws-sdk-go/private/protocol/jsonrpc",
-            "revision": "6669bce73b4e3bc922ff5ea3a3983ede26e02b39",
-            "revisionTime": "2017-02-28T02:59:22Z",
-            "version": "v1.7.3",
-            "versionExact": "v1.7.3"
+            "revision": "0484dc540811ee0df1acfee287786cb5b0150ab3",
+            "revisionTime": "2017-03-09T23:20:29Z",
+            "version": "v1.7.7",
+            "versionExact": "v1.7.7"
         },
         {
             "checksumSHA1": "ZqY5RWavBLWTo6j9xqdyBEaNFRk=",
             "path": "github.com/aws/aws-sdk-go/private/protocol/query",
-            "revision": "6669bce73b4e3bc922ff5ea3a3983ede26e02b39",
-            "revisionTime": "2017-02-28T02:59:22Z",
-            "version": "v1.7.3",
-            "versionExact": "v1.7.3"
-        },
-        {
-            "checksumSHA1": "hqTEmgtchF9SwVTW0IQId2eLUKM=",
+            "revision": "0484dc540811ee0df1acfee287786cb5b0150ab3",
+            "revisionTime": "2017-03-09T23:20:29Z",
+            "version": "v1.7.7",
+            "versionExact": "v1.7.7"
+        },
+        {
+            "checksumSHA1": "Drt1JfLMa0DQEZLWrnMlTWaIcC8=",
             "path": "github.com/aws/aws-sdk-go/private/protocol/query/queryutil",
-            "revision": "6669bce73b4e3bc922ff5ea3a3983ede26e02b39",
-            "revisionTime": "2017-02-28T02:59:22Z",
-            "version": "v1.7.3",
-            "versionExact": "v1.7.3"
+            "revision": "0484dc540811ee0df1acfee287786cb5b0150ab3",
+            "revisionTime": "2017-03-09T23:20:29Z",
+            "version": "v1.7.7",
+            "versionExact": "v1.7.7"
         },
         {
             "checksumSHA1": "szZSLm3BlYkL3vqlZhNAlYk8iwM=",
             "path": "github.com/aws/aws-sdk-go/private/protocol/rest",
-            "revision": "6669bce73b4e3bc922ff5ea3a3983ede26e02b39",
-            "revisionTime": "2017-02-28T02:59:22Z",
-            "version": "v1.7.3",
-            "versionExact": "v1.7.3"
+            "revision": "0484dc540811ee0df1acfee287786cb5b0150ab3",
+            "revisionTime": "2017-03-09T23:20:29Z",
+            "version": "v1.7.7",
+            "versionExact": "v1.7.7"
         },
         {
             "checksumSHA1": "Rpu8KBtHZgvhkwHxUfaky+qW+G4=",
             "path": "github.com/aws/aws-sdk-go/private/protocol/restjson",
-            "revision": "6669bce73b4e3bc922ff5ea3a3983ede26e02b39",
-            "revisionTime": "2017-02-28T02:59:22Z",
-            "version": "v1.7.3",
-            "versionExact": "v1.7.3"
+            "revision": "0484dc540811ee0df1acfee287786cb5b0150ab3",
+            "revisionTime": "2017-03-09T23:20:29Z",
+            "version": "v1.7.7",
+            "versionExact": "v1.7.7"
         },
         {
             "checksumSHA1": "ODo+ko8D6unAxZuN1jGzMcN4QCc=",
             "path": "github.com/aws/aws-sdk-go/private/protocol/restxml",
-            "revision": "6669bce73b4e3bc922ff5ea3a3983ede26e02b39",
-            "revisionTime": "2017-02-28T02:59:22Z",
-            "version": "v1.7.3",
-            "versionExact": "v1.7.3"
+            "revision": "0484dc540811ee0df1acfee287786cb5b0150ab3",
+            "revisionTime": "2017-03-09T23:20:29Z",
+            "version": "v1.7.7",
+            "versionExact": "v1.7.7"
         },
         {
             "checksumSHA1": "lZ1z4xAbT8euCzKoAsnEYic60VE=",
             "path": "github.com/aws/aws-sdk-go/private/protocol/xml/xmlutil",
-            "revision": "6669bce73b4e3bc922ff5ea3a3983ede26e02b39",
-            "revisionTime": "2017-02-28T02:59:22Z",
-            "version": "v1.7.3",
-            "versionExact": "v1.7.3"
+            "revision": "0484dc540811ee0df1acfee287786cb5b0150ab3",
+            "revisionTime": "2017-03-09T23:20:29Z",
+            "version": "v1.7.7",
+            "versionExact": "v1.7.7"
         },
         {
             "checksumSHA1": "F6mth+G7dXN1GI+nktaGo8Lx8aE=",
             "path": "github.com/aws/aws-sdk-go/private/signer/v2",
-            "revision": "6669bce73b4e3bc922ff5ea3a3983ede26e02b39",
-            "revisionTime": "2017-02-28T02:59:22Z",
-            "version": "v1.7.3",
-            "versionExact": "v1.7.3"
+            "revision": "0484dc540811ee0df1acfee287786cb5b0150ab3",
+            "revisionTime": "2017-03-09T23:20:29Z",
+            "version": "v1.7.7",
+            "versionExact": "v1.7.7"
         },
         {
             "checksumSHA1": "Eo9yODN5U99BK0pMzoqnBm7PCrY=",
             "path": "github.com/aws/aws-sdk-go/private/waiter",
-            "revision": "6669bce73b4e3bc922ff5ea3a3983ede26e02b39",
-            "revisionTime": "2017-02-28T02:59:22Z",
-            "version": "v1.7.3",
-            "versionExact": "v1.7.3"
+            "revision": "0484dc540811ee0df1acfee287786cb5b0150ab3",
+            "revisionTime": "2017-03-09T23:20:29Z",
+            "version": "v1.7.7",
+            "versionExact": "v1.7.7"
         },
         {
             "checksumSHA1": "9n/Gdm1mNIxB7eXRZR+LP2pLjr8=",
             "path": "github.com/aws/aws-sdk-go/service/acm",
-            "revision": "6669bce73b4e3bc922ff5ea3a3983ede26e02b39",
-            "revisionTime": "2017-02-28T02:59:22Z",
-            "version": "v1.7.3",
-            "versionExact": "v1.7.3"
-        },
-        {
-            "checksumSHA1": "ygS1AtvAaYa1JHsccugtZUlxnxo=",
+            "revision": "0484dc540811ee0df1acfee287786cb5b0150ab3",
+            "revisionTime": "2017-03-09T23:20:29Z",
+            "version": "v1.7.7",
+            "versionExact": "v1.7.7"
+        },
+        {
+            "checksumSHA1": "Ykf7vcT+gAM+nsZ2vfRbWR51iqM=",
             "path": "github.com/aws/aws-sdk-go/service/apigateway",
-            "revision": "6669bce73b4e3bc922ff5ea3a3983ede26e02b39",
-            "revisionTime": "2017-02-28T02:59:22Z",
-            "version": "v1.7.3",
-            "versionExact": "v1.7.3"
+            "revision": "0484dc540811ee0df1acfee287786cb5b0150ab3",
+            "revisionTime": "2017-03-09T23:20:29Z",
+            "version": "v1.7.7",
+            "versionExact": "v1.7.7"
         },
         {
             "checksumSHA1": "vywzqp8jtu1rUKkb/4LEld2yOgQ=",
             "path": "github.com/aws/aws-sdk-go/service/applicationautoscaling",
-            "revision": "6669bce73b4e3bc922ff5ea3a3983ede26e02b39",
-            "revisionTime": "2017-02-28T02:59:22Z",
-            "version": "v1.7.3",
-            "versionExact": "v1.7.3"
+            "revision": "0484dc540811ee0df1acfee287786cb5b0150ab3",
+            "revisionTime": "2017-03-09T23:20:29Z",
+            "version": "v1.7.7",
+            "versionExact": "v1.7.7"
         },
         {
             "checksumSHA1": "0/2niio3ok72EAFl/s3S/E/yabc=",
             "path": "github.com/aws/aws-sdk-go/service/autoscaling",
-            "revision": "6669bce73b4e3bc922ff5ea3a3983ede26e02b39",
-            "revisionTime": "2017-02-28T02:59:22Z",
-            "version": "v1.7.3",
-            "versionExact": "v1.7.3"
+            "revision": "0484dc540811ee0df1acfee287786cb5b0150ab3",
+            "revisionTime": "2017-03-09T23:20:29Z",
+            "version": "v1.7.7",
+            "versionExact": "v1.7.7"
         },
         {
             "checksumSHA1": "rKlCBX8p5aFkljRSWug8chDKOsU=",
             "path": "github.com/aws/aws-sdk-go/service/cloudformation",
-            "revision": "6669bce73b4e3bc922ff5ea3a3983ede26e02b39",
-            "revisionTime": "2017-02-28T02:59:22Z",
-            "version": "v1.7.3",
-            "versionExact": "v1.7.3"
+            "revision": "0484dc540811ee0df1acfee287786cb5b0150ab3",
+            "revisionTime": "2017-03-09T23:20:29Z",
+            "version": "v1.7.7",
+            "versionExact": "v1.7.7"
         },
         {
             "checksumSHA1": "FKms6qE/E3ZLLV90G877CrXJwpk=",
             "path": "github.com/aws/aws-sdk-go/service/cloudfront",
-            "revision": "6669bce73b4e3bc922ff5ea3a3983ede26e02b39",
-            "revisionTime": "2017-02-28T02:59:22Z",
-            "version": "v1.7.3",
-            "versionExact": "v1.7.3"
-        },
-        {
-            "checksumSHA1": "YCEne7Ho245VJlaDqxpGaaNnNAs=",
+            "revision": "0484dc540811ee0df1acfee287786cb5b0150ab3",
+            "revisionTime": "2017-03-09T23:20:29Z",
+            "version": "v1.7.7",
+            "versionExact": "v1.7.7"
+        },
+        {
+            "checksumSHA1": "JkCPEbRbVHODZ8hw8fRRB0ow0+s=",
             "path": "github.com/aws/aws-sdk-go/service/cloudtrail",
-            "revision": "6669bce73b4e3bc922ff5ea3a3983ede26e02b39",
-            "revisionTime": "2017-02-28T02:59:22Z",
-            "version": "v1.7.3",
-            "versionExact": "v1.7.3"
+            "revision": "0484dc540811ee0df1acfee287786cb5b0150ab3",
+            "revisionTime": "2017-03-09T23:20:29Z",
+            "version": "v1.7.7",
+            "versionExact": "v1.7.7"
         },
         {
             "checksumSHA1": "ZnIZiTYeRgS2393kOcYxNL0qAUQ=",
             "path": "github.com/aws/aws-sdk-go/service/cloudwatch",
-            "revision": "6669bce73b4e3bc922ff5ea3a3983ede26e02b39",
-            "revisionTime": "2017-02-28T02:59:22Z",
-            "version": "v1.7.3",
-            "versionExact": "v1.7.3"
+            "revision": "0484dc540811ee0df1acfee287786cb5b0150ab3",
+            "revisionTime": "2017-03-09T23:20:29Z",
+            "version": "v1.7.7",
+            "versionExact": "v1.7.7"
         },
         {
             "checksumSHA1": "wlq1vQbXSJ4NK6fzlVrPDZwyw8A=",
             "path": "github.com/aws/aws-sdk-go/service/cloudwatchevents",
-            "revision": "6669bce73b4e3bc922ff5ea3a3983ede26e02b39",
-            "revisionTime": "2017-02-28T02:59:22Z",
-            "version": "v1.7.3",
-            "versionExact": "v1.7.3"
+            "revision": "0484dc540811ee0df1acfee287786cb5b0150ab3",
+            "revisionTime": "2017-03-09T23:20:29Z",
+            "version": "v1.7.7",
+            "versionExact": "v1.7.7"
         },
         {
             "checksumSHA1": "TMRiIJYbg0/5naYSnYk3DQnaDkk=",
             "path": "github.com/aws/aws-sdk-go/service/cloudwatchlogs",
-            "revision": "6669bce73b4e3bc922ff5ea3a3983ede26e02b39",
-            "revisionTime": "2017-02-28T02:59:22Z",
-            "version": "v1.7.3",
-            "versionExact": "v1.7.3"
+            "revision": "0484dc540811ee0df1acfee287786cb5b0150ab3",
+            "revisionTime": "2017-03-09T23:20:29Z",
+            "version": "v1.7.7",
+            "versionExact": "v1.7.7"
         },
         {
             "checksumSHA1": "8T0+kiovp+vGclOMZMajizGsG54=",
             "path": "github.com/aws/aws-sdk-go/service/codebuild",
-            "revision": "6669bce73b4e3bc922ff5ea3a3983ede26e02b39",
-            "revisionTime": "2017-02-28T02:59:22Z",
-            "version": "v1.7.3",
-            "versionExact": "v1.7.3"
+            "revision": "0484dc540811ee0df1acfee287786cb5b0150ab3",
+            "revisionTime": "2017-03-09T23:20:29Z",
+            "version": "v1.7.7",
+            "versionExact": "v1.7.7"
         },
         {
             "checksumSHA1": "JKGhzZ6hg3myUEnNndjUyamloN4=",
             "path": "github.com/aws/aws-sdk-go/service/codecommit",
-            "revision": "6669bce73b4e3bc922ff5ea3a3983ede26e02b39",
-            "revisionTime": "2017-02-28T02:59:22Z",
-            "version": "v1.7.3",
-            "versionExact": "v1.7.3"
+            "revision": "0484dc540811ee0df1acfee287786cb5b0150ab3",
+            "revisionTime": "2017-03-09T23:20:29Z",
+            "version": "v1.7.7",
+            "versionExact": "v1.7.7"
         },
         {
             "checksumSHA1": "Lzj28Igm2Nazp9iY1qt3nJQ8vv4=",
             "path": "github.com/aws/aws-sdk-go/service/codedeploy",
-            "revision": "6669bce73b4e3bc922ff5ea3a3983ede26e02b39",
-            "revisionTime": "2017-02-28T02:59:22Z",
-            "version": "v1.7.3",
-            "versionExact": "v1.7.3"
+            "revision": "0484dc540811ee0df1acfee287786cb5b0150ab3",
+            "revisionTime": "2017-03-09T23:20:29Z",
+            "version": "v1.7.7",
+            "versionExact": "v1.7.7"
         },
         {
             "checksumSHA1": "LXjLQyMAadcANG0UURWuw4di2YE=",
             "path": "github.com/aws/aws-sdk-go/service/codepipeline",
-            "revision": "6669bce73b4e3bc922ff5ea3a3983ede26e02b39",
-            "revisionTime": "2017-02-28T02:59:22Z",
-            "version": "v1.7.3",
-            "versionExact": "v1.7.3"
+            "revision": "0484dc540811ee0df1acfee287786cb5b0150ab3",
+            "revisionTime": "2017-03-09T23:20:29Z",
+            "version": "v1.7.7",
+            "versionExact": "v1.7.7"
         },
         {
             "checksumSHA1": "NYRd4lqocAcZdkEvLHAZYyXz8Bs=",
             "path": "github.com/aws/aws-sdk-go/service/configservice",
-            "revision": "6669bce73b4e3bc922ff5ea3a3983ede26e02b39",
-            "revisionTime": "2017-02-28T02:59:22Z",
-            "version": "v1.7.3",
-            "versionExact": "v1.7.3"
+            "revision": "0484dc540811ee0df1acfee287786cb5b0150ab3",
+            "revisionTime": "2017-03-09T23:20:29Z",
+            "version": "v1.7.7",
+            "versionExact": "v1.7.7"
         },
         {
             "checksumSHA1": "fcYSy6jPQjLB7mtOfxsMqWnjobU=",
             "path": "github.com/aws/aws-sdk-go/service/databasemigrationservice",
-            "revision": "6669bce73b4e3bc922ff5ea3a3983ede26e02b39",
-            "revisionTime": "2017-02-28T02:59:22Z",
-            "version": "v1.7.3",
-            "versionExact": "v1.7.3"
+            "revision": "0484dc540811ee0df1acfee287786cb5b0150ab3",
+            "revisionTime": "2017-03-09T23:20:29Z",
+            "version": "v1.7.7",
+            "versionExact": "v1.7.7"
         },
         {
             "checksumSHA1": "efnIi8bx7cQJ46T9mtzg/SFRqLI=",
             "path": "github.com/aws/aws-sdk-go/service/directoryservice",
-            "revision": "6669bce73b4e3bc922ff5ea3a3983ede26e02b39",
-            "revisionTime": "2017-02-28T02:59:22Z",
-            "version": "v1.7.3",
-            "versionExact": "v1.7.3"
+            "revision": "0484dc540811ee0df1acfee287786cb5b0150ab3",
+            "revisionTime": "2017-03-09T23:20:29Z",
+            "version": "v1.7.7",
+            "versionExact": "v1.7.7"
         },
         {
             "checksumSHA1": "D5tbr+FKR8BUU0HxxGB9pS9Dlrc=",
             "path": "github.com/aws/aws-sdk-go/service/dynamodb",
-            "revision": "6669bce73b4e3bc922ff5ea3a3983ede26e02b39",
-            "revisionTime": "2017-02-28T02:59:22Z",
-            "version": "v1.7.3",
-            "versionExact": "v1.7.3"
+            "revision": "0484dc540811ee0df1acfee287786cb5b0150ab3",
+            "revisionTime": "2017-03-09T23:20:29Z",
+            "version": "v1.7.7",
+            "versionExact": "v1.7.7"
         },
         {
             "checksumSHA1": "ecCVL8+SptmQlojrGtL8mQdaJ6E=",
             "path": "github.com/aws/aws-sdk-go/service/ec2",
-            "revision": "6669bce73b4e3bc922ff5ea3a3983ede26e02b39",
-            "revisionTime": "2017-02-28T02:59:22Z",
-            "version": "v1.7.3",
-            "versionExact": "v1.7.3"
+            "revision": "0484dc540811ee0df1acfee287786cb5b0150ab3",
+            "revisionTime": "2017-03-09T23:20:29Z",
+            "version": "v1.7.7",
+            "versionExact": "v1.7.7"
         },
         {
             "checksumSHA1": "B6qHy1+Rrp9lQCBR/JDRT72kuCI=",
             "path": "github.com/aws/aws-sdk-go/service/ecr",
-            "revision": "6669bce73b4e3bc922ff5ea3a3983ede26e02b39",
-            "revisionTime": "2017-02-28T02:59:22Z",
-            "version": "v1.7.3",
-            "versionExact": "v1.7.3"
+            "revision": "0484dc540811ee0df1acfee287786cb5b0150ab3",
+            "revisionTime": "2017-03-09T23:20:29Z",
+            "version": "v1.7.7",
+            "versionExact": "v1.7.7"
         },
         {
             "checksumSHA1": "UFpKfwRxhzQk3pCbBrBa2RsPL24=",
             "path": "github.com/aws/aws-sdk-go/service/ecs",
-            "revision": "6669bce73b4e3bc922ff5ea3a3983ede26e02b39",
-            "revisionTime": "2017-02-28T02:59:22Z",
-            "version": "v1.7.3",
-            "versionExact": "v1.7.3"
+            "revision": "0484dc540811ee0df1acfee287786cb5b0150ab3",
+            "revisionTime": "2017-03-09T23:20:29Z",
+            "version": "v1.7.7",
+            "versionExact": "v1.7.7"
         },
         {
             "checksumSHA1": "jTTOfudaj/nYDyLCig9SKlDFFHk=",
             "path": "github.com/aws/aws-sdk-go/service/efs",
-            "revision": "6669bce73b4e3bc922ff5ea3a3983ede26e02b39",
-            "revisionTime": "2017-02-28T02:59:22Z",
-            "version": "v1.7.3",
-            "versionExact": "v1.7.3"
+            "revision": "0484dc540811ee0df1acfee287786cb5b0150ab3",
+            "revisionTime": "2017-03-09T23:20:29Z",
+            "version": "v1.7.7",
+            "versionExact": "v1.7.7"
         },
         {
             "checksumSHA1": "5ZYWoEnb0SID/9cKRb1oGPrrhsA=",
             "path": "github.com/aws/aws-sdk-go/service/elasticache",
-            "revision": "6669bce73b4e3bc922ff5ea3a3983ede26e02b39",
-            "revisionTime": "2017-02-28T02:59:22Z",
-            "version": "v1.7.3",
-            "versionExact": "v1.7.3"
+            "revision": "0484dc540811ee0df1acfee287786cb5b0150ab3",
+            "revisionTime": "2017-03-09T23:20:29Z",
+            "version": "v1.7.7",
+            "versionExact": "v1.7.7"
         },
         {
             "checksumSHA1": "oVV/BlLfwPI+iycKd9PIQ7oLm/4=",
             "path": "github.com/aws/aws-sdk-go/service/elasticbeanstalk",
-            "revision": "6669bce73b4e3bc922ff5ea3a3983ede26e02b39",
-            "revisionTime": "2017-02-28T02:59:22Z",
-            "version": "v1.7.3",
-            "versionExact": "v1.7.3"
+            "revision": "0484dc540811ee0df1acfee287786cb5b0150ab3",
+            "revisionTime": "2017-03-09T23:20:29Z",
+            "version": "v1.7.7",
+            "versionExact": "v1.7.7"
         },
         {
             "checksumSHA1": "yvQhmYq5ZKkKooTgkZ+M6032Vr0=",
             "path": "github.com/aws/aws-sdk-go/service/elasticsearchservice",
-            "revision": "6669bce73b4e3bc922ff5ea3a3983ede26e02b39",
-            "revisionTime": "2017-02-28T02:59:22Z",
-            "version": "v1.7.3",
-            "versionExact": "v1.7.3"
+            "revision": "0484dc540811ee0df1acfee287786cb5b0150ab3",
+            "revisionTime": "2017-03-09T23:20:29Z",
+            "version": "v1.7.7",
+            "versionExact": "v1.7.7"
         },
         {
             "checksumSHA1": "M1+iJ/A2Ml8bxSJFrBr/jWsv9w0=",
             "path": "github.com/aws/aws-sdk-go/service/elastictranscoder",
-            "revision": "6669bce73b4e3bc922ff5ea3a3983ede26e02b39",
-            "revisionTime": "2017-02-28T02:59:22Z",
-            "version": "v1.7.3",
-            "versionExact": "v1.7.3"
+            "revision": "0484dc540811ee0df1acfee287786cb5b0150ab3",
+            "revisionTime": "2017-03-09T23:20:29Z",
+            "version": "v1.7.7",
+            "versionExact": "v1.7.7"
         },
         {
             "checksumSHA1": "BjzlDfZp1UvDoFfFnkwBxJxtylg=",
             "path": "github.com/aws/aws-sdk-go/service/elb",
-            "revision": "6669bce73b4e3bc922ff5ea3a3983ede26e02b39",
-            "revisionTime": "2017-02-28T02:59:22Z",
-            "version": "v1.7.3",
-            "versionExact": "v1.7.3"
+            "revision": "0484dc540811ee0df1acfee287786cb5b0150ab3",
+            "revisionTime": "2017-03-09T23:20:29Z",
+            "version": "v1.7.7",
+            "versionExact": "v1.7.7"
         },
         {
             "checksumSHA1": "42TACCjZnJKGuF4ijfLpKUpw4/I=",
             "path": "github.com/aws/aws-sdk-go/service/elbv2",
-            "revision": "6669bce73b4e3bc922ff5ea3a3983ede26e02b39",
-            "revisionTime": "2017-02-28T02:59:22Z",
-            "version": "v1.7.3",
-            "versionExact": "v1.7.3"
+            "revision": "0484dc540811ee0df1acfee287786cb5b0150ab3",
+            "revisionTime": "2017-03-09T23:20:29Z",
+            "version": "v1.7.7",
+            "versionExact": "v1.7.7"
         },
         {
             "checksumSHA1": "x+ykEiXwI53Wm6Ypb4XgFf/6HaI=",
             "path": "github.com/aws/aws-sdk-go/service/emr",
-            "revision": "6669bce73b4e3bc922ff5ea3a3983ede26e02b39",
-            "revisionTime": "2017-02-28T02:59:22Z",
-            "version": "v1.7.3",
-            "versionExact": "v1.7.3"
+            "revision": "0484dc540811ee0df1acfee287786cb5b0150ab3",
+            "revisionTime": "2017-03-09T23:20:29Z",
+            "version": "v1.7.7",
+            "versionExact": "v1.7.7"
         },
         {
             "checksumSHA1": "1O87s9AddHMbwCu6ooNULcW9iE8=",
             "path": "github.com/aws/aws-sdk-go/service/firehose",
-            "revision": "6669bce73b4e3bc922ff5ea3a3983ede26e02b39",
-            "revisionTime": "2017-02-28T02:59:22Z",
-            "version": "v1.7.3",
-            "versionExact": "v1.7.3"
+            "revision": "0484dc540811ee0df1acfee287786cb5b0150ab3",
+            "revisionTime": "2017-03-09T23:20:29Z",
+            "version": "v1.7.7",
+            "versionExact": "v1.7.7"
         },
         {
             "checksumSHA1": "g5xmBO7nAUGV2yT8SAL2tfP8DUU=",
             "path": "github.com/aws/aws-sdk-go/service/glacier",
-            "revision": "6669bce73b4e3bc922ff5ea3a3983ede26e02b39",
-            "revisionTime": "2017-02-28T02:59:22Z",
-            "version": "v1.7.3",
-            "versionExact": "v1.7.3"
+            "revision": "0484dc540811ee0df1acfee287786cb5b0150ab3",
+            "revisionTime": "2017-03-09T23:20:29Z",
+            "version": "v1.7.7",
+            "versionExact": "v1.7.7"
         },
         {
             "checksumSHA1": "7JybKGBdRMLcnHP+126VLsnVghM=",
             "path": "github.com/aws/aws-sdk-go/service/iam",
-            "revision": "6669bce73b4e3bc922ff5ea3a3983ede26e02b39",
-            "revisionTime": "2017-02-28T02:59:22Z",
-            "version": "v1.7.3",
-            "versionExact": "v1.7.3"
+            "revision": "0484dc540811ee0df1acfee287786cb5b0150ab3",
+            "revisionTime": "2017-03-09T23:20:29Z",
+            "version": "v1.7.7",
+            "versionExact": "v1.7.7"
         },
         {
             "checksumSHA1": "Bk6ExT97T4NMOyXthMr6Avm34mg=",
             "path": "github.com/aws/aws-sdk-go/service/inspector",
-            "revision": "6669bce73b4e3bc922ff5ea3a3983ede26e02b39",
-            "revisionTime": "2017-02-28T02:59:22Z",
-            "version": "v1.7.3",
-            "versionExact": "v1.7.3"
+            "revision": "0484dc540811ee0df1acfee287786cb5b0150ab3",
+            "revisionTime": "2017-03-09T23:20:29Z",
+            "version": "v1.7.7",
+            "versionExact": "v1.7.7"
         },
         {
             "checksumSHA1": "lUmFKbtBQn9S4qrD5GOd57PIU1c=",
             "path": "github.com/aws/aws-sdk-go/service/kinesis",
-            "revision": "6669bce73b4e3bc922ff5ea3a3983ede26e02b39",
-            "revisionTime": "2017-02-28T02:59:22Z",
-            "version": "v1.7.3",
-            "versionExact": "v1.7.3"
+            "revision": "0484dc540811ee0df1acfee287786cb5b0150ab3",
+            "revisionTime": "2017-03-09T23:20:29Z",
+            "version": "v1.7.7",
+            "versionExact": "v1.7.7"
         },
         {
             "checksumSHA1": "l1NpLkHXS+eDybfk4Al9Afhyf/4=",
             "path": "github.com/aws/aws-sdk-go/service/kms",
-            "revision": "6669bce73b4e3bc922ff5ea3a3983ede26e02b39",
-            "revisionTime": "2017-02-28T02:59:22Z",
-            "version": "v1.7.3",
-            "versionExact": "v1.7.3"
+            "revision": "0484dc540811ee0df1acfee287786cb5b0150ab3",
+            "revisionTime": "2017-03-09T23:20:29Z",
+            "version": "v1.7.7",
+            "versionExact": "v1.7.7"
         },
         {
             "checksumSHA1": "8kUY3AExG/gcAJ2I2a5RCSoxx5I=",
             "path": "github.com/aws/aws-sdk-go/service/lambda",
-            "revision": "6669bce73b4e3bc922ff5ea3a3983ede26e02b39",
-            "revisionTime": "2017-02-28T02:59:22Z",
-            "version": "v1.7.3",
-            "versionExact": "v1.7.3"
+            "revision": "0484dc540811ee0df1acfee287786cb5b0150ab3",
+            "revisionTime": "2017-03-09T23:20:29Z",
+            "version": "v1.7.7",
+            "versionExact": "v1.7.7"
         },
         {
             "checksumSHA1": "Ab4YFGFLtEBEIpr8kHkLjB7ydGY=",
             "path": "github.com/aws/aws-sdk-go/service/lightsail",
-            "revision": "6669bce73b4e3bc922ff5ea3a3983ede26e02b39",
-            "revisionTime": "2017-02-28T02:59:22Z",
-            "version": "v1.7.3",
-            "versionExact": "v1.7.3"
+            "revision": "0484dc540811ee0df1acfee287786cb5b0150ab3",
+            "revisionTime": "2017-03-09T23:20:29Z",
+            "version": "v1.7.7",
+            "versionExact": "v1.7.7"
         },
         {
             "checksumSHA1": "c3N3uwWuXjwio6NNDAlDr0oUUXk=",
             "path": "github.com/aws/aws-sdk-go/service/opsworks",
-            "revision": "6669bce73b4e3bc922ff5ea3a3983ede26e02b39",
-            "revisionTime": "2017-02-28T02:59:22Z",
-            "version": "v1.7.3",
-            "versionExact": "v1.7.3"
-        },
-        {
-            "checksumSHA1": "M5FOT9uK1HSNypXWS8yVyt2tTWc=",
+            "revision": "0484dc540811ee0df1acfee287786cb5b0150ab3",
+            "revisionTime": "2017-03-09T23:20:29Z",
+            "version": "v1.7.7",
+            "versionExact": "v1.7.7"
+        },
+        {
+            "checksumSHA1": "jlUKUEyZw9qh+qLaPaRzWS5bxEk=",
             "path": "github.com/aws/aws-sdk-go/service/rds",
-            "revision": "6669bce73b4e3bc922ff5ea3a3983ede26e02b39",
-            "revisionTime": "2017-02-28T02:59:22Z",
-            "version": "v1.7.3",
-            "versionExact": "v1.7.3"
+            "revision": "0484dc540811ee0df1acfee287786cb5b0150ab3",
+            "revisionTime": "2017-03-09T23:20:29Z",
+            "version": "v1.7.7",
+            "versionExact": "v1.7.7"
         },
         {
             "checksumSHA1": "09fncNHyk8Tcw9Ailvi0pi9F1Xc=",
             "path": "github.com/aws/aws-sdk-go/service/redshift",
-            "revision": "6669bce73b4e3bc922ff5ea3a3983ede26e02b39",
-            "revisionTime": "2017-02-28T02:59:22Z",
-            "version": "v1.7.3",
-            "versionExact": "v1.7.3"
+            "revision": "0484dc540811ee0df1acfee287786cb5b0150ab3",
+            "revisionTime": "2017-03-09T23:20:29Z",
+            "version": "v1.7.7",
+            "versionExact": "v1.7.7"
         },
         {
             "checksumSHA1": "VWVMEqjfDDgB14lgsv0Zq3dQclU=",
             "path": "github.com/aws/aws-sdk-go/service/route53",
-            "revision": "6669bce73b4e3bc922ff5ea3a3983ede26e02b39",
-            "revisionTime": "2017-02-28T02:59:22Z",
-            "version": "v1.7.3",
-            "versionExact": "v1.7.3"
+            "revision": "0484dc540811ee0df1acfee287786cb5b0150ab3",
+            "revisionTime": "2017-03-09T23:20:29Z",
+            "version": "v1.7.7",
+            "versionExact": "v1.7.7"
         },
         {
             "checksumSHA1": "eEWM4wKzVbRqAwIy3MdMCDUGs2s=",
             "path": "github.com/aws/aws-sdk-go/service/s3",
-            "revision": "6669bce73b4e3bc922ff5ea3a3983ede26e02b39",
-            "revisionTime": "2017-02-28T02:59:22Z",
-            "version": "v1.7.3",
-            "versionExact": "v1.7.3"
+            "revision": "0484dc540811ee0df1acfee287786cb5b0150ab3",
+            "revisionTime": "2017-03-09T23:20:29Z",
+            "version": "v1.7.7",
+            "versionExact": "v1.7.7"
         },
         {
             "checksumSHA1": "4NNi2Ab0iPu/MRGo/kn20mTNxg4=",
             "path": "github.com/aws/aws-sdk-go/service/ses",
-            "revision": "6669bce73b4e3bc922ff5ea3a3983ede26e02b39",
-            "revisionTime": "2017-02-28T02:59:22Z",
-            "version": "v1.7.3",
-            "versionExact": "v1.7.3"
+            "revision": "0484dc540811ee0df1acfee287786cb5b0150ab3",
+            "revisionTime": "2017-03-09T23:20:29Z",
+            "version": "v1.7.7",
+            "versionExact": "v1.7.7"
         },
         {
             "checksumSHA1": "KpqdFUB/0gBsouCqZmflQ4YPXB0=",
             "path": "github.com/aws/aws-sdk-go/service/sfn",
-            "revision": "6669bce73b4e3bc922ff5ea3a3983ede26e02b39",
-            "revisionTime": "2017-02-28T02:59:22Z",
-            "version": "v1.7.3",
-            "versionExact": "v1.7.3"
+            "revision": "0484dc540811ee0df1acfee287786cb5b0150ab3",
+            "revisionTime": "2017-03-09T23:20:29Z",
+            "version": "v1.7.7",
+            "versionExact": "v1.7.7"
         },
         {
             "checksumSHA1": "cRGam+7Yt9Ys4WQH6TNYg+Fjf20=",
             "path": "github.com/aws/aws-sdk-go/service/simpledb",
-            "revision": "6669bce73b4e3bc922ff5ea3a3983ede26e02b39",
-            "revisionTime": "2017-02-28T02:59:22Z",
-            "version": "v1.7.3",
-            "versionExact": "v1.7.3"
+            "revision": "0484dc540811ee0df1acfee287786cb5b0150ab3",
+            "revisionTime": "2017-03-09T23:20:29Z",
+            "version": "v1.7.7",
+            "versionExact": "v1.7.7"
         },
         {
             "checksumSHA1": "3wN8qn+1be7xe/0zXrOM502s+8M=",
             "path": "github.com/aws/aws-sdk-go/service/sns",
-            "revision": "6669bce73b4e3bc922ff5ea3a3983ede26e02b39",
-            "revisionTime": "2017-02-28T02:59:22Z",
-            "version": "v1.7.3",
-            "versionExact": "v1.7.3"
+            "revision": "0484dc540811ee0df1acfee287786cb5b0150ab3",
+            "revisionTime": "2017-03-09T23:20:29Z",
+            "version": "v1.7.7",
+            "versionExact": "v1.7.7"
         },
         {
             "checksumSHA1": "pMyhp8ffTMnHDoF+Wu0rcvhVoNE=",
             "path": "github.com/aws/aws-sdk-go/service/sqs",
-            "revision": "6669bce73b4e3bc922ff5ea3a3983ede26e02b39",
-            "revisionTime": "2017-02-28T02:59:22Z",
-            "version": "v1.7.3",
-            "versionExact": "v1.7.3"
+            "revision": "0484dc540811ee0df1acfee287786cb5b0150ab3",
+            "revisionTime": "2017-03-09T23:20:29Z",
+            "version": "v1.7.7",
+            "versionExact": "v1.7.7"
         },
         {
             "checksumSHA1": "UEVVPCLpzuLRBIZI7X1A8mIpSuA=",
             "path": "github.com/aws/aws-sdk-go/service/ssm",
-            "revision": "6669bce73b4e3bc922ff5ea3a3983ede26e02b39",
-            "revisionTime": "2017-02-28T02:59:22Z",
-            "version": "v1.7.3",
-            "versionExact": "v1.7.3"
+            "revision": "0484dc540811ee0df1acfee287786cb5b0150ab3",
+            "revisionTime": "2017-03-09T23:20:29Z",
+            "version": "v1.7.7",
+            "versionExact": "v1.7.7"
         },
         {
             "checksumSHA1": "Knj17ZMPWkGYTm2hZxEgnuboMM4=",
             "path": "github.com/aws/aws-sdk-go/service/sts",
-            "revision": "6669bce73b4e3bc922ff5ea3a3983ede26e02b39",
-            "revisionTime": "2017-02-28T02:59:22Z",
-            "version": "v1.7.3",
-            "versionExact": "v1.7.3"
+            "revision": "0484dc540811ee0df1acfee287786cb5b0150ab3",
+            "revisionTime": "2017-03-09T23:20:29Z",
+            "version": "v1.7.7",
+            "versionExact": "v1.7.7"
         },
         {
             "checksumSHA1": "C99KOCRh6qMcFwKFZy3r8we9NNE=",
             "path": "github.com/aws/aws-sdk-go/service/waf",
-            "revision": "6669bce73b4e3bc922ff5ea3a3983ede26e02b39",
-            "revisionTime": "2017-02-28T02:59:22Z",
-            "version": "v1.7.3",
-            "versionExact": "v1.7.3"
+            "revision": "0484dc540811ee0df1acfee287786cb5b0150ab3",
+            "revisionTime": "2017-03-09T23:20:29Z",
+            "version": "v1.7.7",
+            "versionExact": "v1.7.7"
         },
         {
             "checksumSHA1": "nqw2Qn5xUklssHTubS5HDvEL9L4=",
@@ -1172,6 +1171,18 @@
             "revisionTime": "2017-01-10T09:44:45Z"
         },
         {
+            "checksumSHA1": "PDusd0EuHz0oKiQKwKxFhbETxd8=",
+            "path": "github.com/circonus-labs/circonus-gometrics/api",
+            "revision": "dbab9a33438e3f8317407ef5d3a51c29340541db",
+            "revisionTime": "2017-02-21T20:27:28Z"
+        },
+        {
+            "checksumSHA1": "bQhz/fcyZPmuHSH2qwC4ZtATy5c=",
+            "path": "github.com/circonus-labs/circonus-gometrics/api/config",
+            "revision": "dbab9a33438e3f8317407ef5d3a51c29340541db",
+            "revisionTime": "2017-02-21T20:27:28Z"
+        },
+        {
             "checksumSHA1": "QhYMdplKQJAMptRaHZBB8CF6HdM=",
             "path": "github.com/cloudflare/cloudflare-go",
             "revision": "6cfcb7ec3886f434daf8515d14d4ab208cae845c",
@@ -1262,9 +1273,10 @@
             "revisionTime": "2016-07-14T17:28:59Z"
         },
         {
-            "checksumSHA1": "+LNqBN6tG7kPK8t4EIoNxk+VTvg=",
+            "checksumSHA1": "cSJrzeVJLa9x2xoVqrJLz2Y+l0Y=",
             "path": "github.com/cyberdelia/heroku-go/v3",
-            "revision": "81c5afa1abcf69cc18ccc24fa3716b5a455c9208"
+            "revision": "58deda4c1fb0b4803387b29dc916c21887b81954",
+            "revisionTime": "2017-03-06T18:52:00Z"
         },
         {
             "checksumSHA1": "/5cvgU+J4l7EhMXTK76KaCAfOuU=",
@@ -1466,9 +1478,10 @@
             "revisionTime": "2016-11-17T03:31:26Z"
         },
         {
-            "checksumSHA1": "ov+6gzPH5YDff0pSit5Zolkh2gQ=",
+            "checksumSHA1": "nu3W9toub02L8S239VzXF+pevWM=",
             "path": "github.com/google/go-github/github",
-            "revision": "ac4445ca1c9dfacf5c0bbf34b712b23a3bb59b6c"
+            "revision": "c1bdf188056730d883ce163c5f7400f25ba766d6",
+            "revisionTime": "2017-03-11T05:09:05Z"
         },
         {
             "checksumSHA1": "Evpv9y6iPdy+8FeAVDmKrqV1sqo=",
@@ -1490,278 +1503,284 @@
         {
             "checksumSHA1": "xKB/9qxVhWxAERkjZLYfuUBR4P8=",
             "path": "github.com/gophercloud/gophercloud",
-            "revision": "b06120d13e262ceaf890ef38ee30898813696af0",
-            "revisionTime": "2017-02-14T04:36:15Z"
-        },
-        {
-            "checksumSHA1": "S3zTth9INyj1RfyHkQEvJAvRWvw=",
+            "revision": "0f64da0e36de86a0ca1a8f2fc1b0570a0d3f7504",
+            "revisionTime": "2017-03-10T01:59:53Z"
+        },
+        {
+            "checksumSHA1": "0KdIjTH5IO8hlIl8kdfI6313GiY=",
             "path": "github.com/gophercloud/gophercloud/openstack",
-            "revision": "b06120d13e262ceaf890ef38ee30898813696af0",
-            "revisionTime": "2017-02-14T04:36:15Z"
-        },
-        {
-            "checksumSHA1": "XAKLUSwXSMGtbp+U874qU4MzT/A=",
+            "revision": "0f64da0e36de86a0ca1a8f2fc1b0570a0d3f7504",
+            "revisionTime": "2017-03-10T01:59:53Z"
+        },
+        {
+            "checksumSHA1": "f2hdkOhYmmO2ljNtr+OThK8VAEI=",
             "path": "github.com/gophercloud/gophercloud/openstack/blockstorage/extensions/volumeactions",
-            "revision": "b06120d13e262ceaf890ef38ee30898813696af0",
-            "revisionTime": "2017-02-14T04:36:15Z"
+            "revision": "0f64da0e36de86a0ca1a8f2fc1b0570a0d3f7504",
+            "revisionTime": "2017-03-10T01:59:53Z"
         },
         {
             "checksumSHA1": "9DTfNt/B4aZWXEmTNqXU5rNrrDc=",
             "path": "github.com/gophercloud/gophercloud/openstack/blockstorage/v1/volumes",
-            "revision": "b06120d13e262ceaf890ef38ee30898813696af0",
-            "revisionTime": "2017-02-14T04:36:15Z"
+            "revision": "0f64da0e36de86a0ca1a8f2fc1b0570a0d3f7504",
+            "revisionTime": "2017-03-10T01:59:53Z"
         },
         {
             "checksumSHA1": "B4IXSmq364HcBruvvV0QjDFxZgc=",
             "path": "github.com/gophercloud/gophercloud/openstack/blockstorage/v2/volumes",
-            "revision": "b06120d13e262ceaf890ef38ee30898813696af0",
-            "revisionTime": "2017-02-14T04:36:15Z"
+            "revision": "0f64da0e36de86a0ca1a8f2fc1b0570a0d3f7504",
+            "revisionTime": "2017-03-10T01:59:53Z"
+        },
+        {
+            "checksumSHA1": "y49Ur726Juznj85+23ZgqMvehgg=",
+            "path": "github.com/gophercloud/gophercloud/openstack/compute/v2/extensions/availabilityzones",
+            "revision": "0f64da0e36de86a0ca1a8f2fc1b0570a0d3f7504",
+            "revisionTime": "2017-03-10T01:59:53Z"
         },
         {
             "checksumSHA1": "w2wHF5eEBE89ZYlkS9GAJsSIq9U=",
             "path": "github.com/gophercloud/gophercloud/openstack/compute/v2/extensions/bootfromvolume",
-            "revision": "b06120d13e262ceaf890ef38ee30898813696af0",
-            "revisionTime": "2017-02-14T04:36:15Z"
+            "revision": "0f64da0e36de86a0ca1a8f2fc1b0570a0d3f7504",
+            "revisionTime": "2017-03-10T01:59:53Z"
         },
         {
             "checksumSHA1": "e7AW3YDVYJPKUjpqsB4AL9RRlTw=",
             "path": "github.com/gophercloud/gophercloud/openstack/compute/v2/extensions/floatingips",
-            "revision": "b06120d13e262ceaf890ef38ee30898813696af0",
-            "revisionTime": "2017-02-14T04:36:15Z"
+            "revision": "0f64da0e36de86a0ca1a8f2fc1b0570a0d3f7504",
+            "revisionTime": "2017-03-10T01:59:53Z"
         },
         {
             "checksumSHA1": "RWwUliHD65cWApdEo4ckOcPSArg=",
             "path": "github.com/gophercloud/gophercloud/openstack/compute/v2/extensions/keypairs",
-            "revision": "b06120d13e262ceaf890ef38ee30898813696af0",
-            "revisionTime": "2017-02-14T04:36:15Z"
+            "revision": "0f64da0e36de86a0ca1a8f2fc1b0570a0d3f7504",
+            "revisionTime": "2017-03-10T01:59:53Z"
         },
         {
             "checksumSHA1": "tOmntqlmZ/r8aObUChNloddLhwk=",
             "path": "github.com/gophercloud/gophercloud/openstack/compute/v2/extensions/schedulerhints",
-            "revision": "b06120d13e262ceaf890ef38ee30898813696af0",
-            "revisionTime": "2017-02-14T04:36:15Z"
+            "revision": "0f64da0e36de86a0ca1a8f2fc1b0570a0d3f7504",
+            "revisionTime": "2017-03-10T01:59:53Z"
         },
         {
             "checksumSHA1": "jNrUTQf+9dYfaD7YqvKwC+kGvyY=",
             "path": "github.com/gophercloud/gophercloud/openstack/compute/v2/extensions/secgroups",
-            "revision": "b06120d13e262ceaf890ef38ee30898813696af0",
-            "revisionTime": "2017-02-14T04:36:15Z"
+            "revision": "0f64da0e36de86a0ca1a8f2fc1b0570a0d3f7504",
+            "revisionTime": "2017-03-10T01:59:53Z"
         },
         {
             "checksumSHA1": "ci4gzd7Uy9JC4NcQ2ms19pjtW6s=",
             "path": "github.com/gophercloud/gophercloud/openstack/compute/v2/extensions/servergroups",
-            "revision": "b06120d13e262ceaf890ef38ee30898813696af0",
-            "revisionTime": "2017-02-14T04:36:15Z"
+            "revision": "0f64da0e36de86a0ca1a8f2fc1b0570a0d3f7504",
+            "revisionTime": "2017-03-10T01:59:53Z"
         },
         {
             "checksumSHA1": "qBpGbX7LQMPATdO8XyQmU7IXDiI=",
             "path": "github.com/gophercloud/gophercloud/openstack/compute/v2/extensions/startstop",
-            "revision": "b06120d13e262ceaf890ef38ee30898813696af0",
-            "revisionTime": "2017-02-14T04:36:15Z"
+            "revision": "0f64da0e36de86a0ca1a8f2fc1b0570a0d3f7504",
+            "revisionTime": "2017-03-10T01:59:53Z"
         },
         {
             "checksumSHA1": "5JuziAp9BSRA/z+8pTjVLTWeTw4=",
             "path": "github.com/gophercloud/gophercloud/openstack/compute/v2/extensions/tenantnetworks",
-            "revision": "b06120d13e262ceaf890ef38ee30898813696af0",
-            "revisionTime": "2017-02-14T04:36:15Z"
+            "revision": "0f64da0e36de86a0ca1a8f2fc1b0570a0d3f7504",
+            "revisionTime": "2017-03-10T01:59:53Z"
         },
         {
             "checksumSHA1": "2VNgU0F9PDax5VKClvMLmbzuksw=",
             "path": "github.com/gophercloud/gophercloud/openstack/compute/v2/extensions/volumeattach",
-            "revision": "b06120d13e262ceaf890ef38ee30898813696af0",
-            "revisionTime": "2017-02-14T04:36:15Z"
-        },
-        {
-            "checksumSHA1": "a9xDFPigDjHlPlthknKlBduGvKY=",
+            "revision": "0f64da0e36de86a0ca1a8f2fc1b0570a0d3f7504",
+            "revisionTime": "2017-03-10T01:59:53Z"
+        },
+        {
+            "checksumSHA1": "S1BV3o8Pa0aM5RaUuRYXY7LnPIc=",
             "path": "github.com/gophercloud/gophercloud/openstack/compute/v2/flavors",
-            "revision": "b06120d13e262ceaf890ef38ee30898813696af0",
-            "revisionTime": "2017-02-14T04:36:15Z"
-        },
-        {
-            "checksumSHA1": "UGeqrw3KdPNRwDxl315MAYyy/uY=",
+            "revision": "0f64da0e36de86a0ca1a8f2fc1b0570a0d3f7504",
+            "revisionTime": "2017-03-10T01:59:53Z"
+        },
+        {
+            "checksumSHA1": "Rnzx2YgOD41k8KoPA08tR992PxQ=",
             "path": "github.com/gophercloud/gophercloud/openstack/compute/v2/images",
-            "revision": "b06120d13e262ceaf890ef38ee30898813696af0",
-            "revisionTime": "2017-02-14T04:36:15Z"
-        },
-        {
-            "checksumSHA1": "S8zR7Y8Yf6dz5+m5jyWYu5ar+vk=",
+            "revision": "0f64da0e36de86a0ca1a8f2fc1b0570a0d3f7504",
+            "revisionTime": "2017-03-10T01:59:53Z"
+        },
+        {
+            "checksumSHA1": "IjCvcaNnRW++hclt21WUkMYinaA=",
             "path": "github.com/gophercloud/gophercloud/openstack/compute/v2/servers",
-            "revision": "b06120d13e262ceaf890ef38ee30898813696af0",
-            "revisionTime": "2017-02-14T04:36:15Z"
+            "revision": "0f64da0e36de86a0ca1a8f2fc1b0570a0d3f7504",
+            "revisionTime": "2017-03-10T01:59:53Z"
         },
         {
             "checksumSHA1": "1sVqsZBZBNhDXLY9XzjMkcOkcbg=",
             "path": "github.com/gophercloud/gophercloud/openstack/identity/v2/tenants",
-            "revision": "b06120d13e262ceaf890ef38ee30898813696af0",
-            "revisionTime": "2017-02-14T04:36:15Z"
+            "revision": "0f64da0e36de86a0ca1a8f2fc1b0570a0d3f7504",
+            "revisionTime": "2017-03-10T01:59:53Z"
         },
         {
             "checksumSHA1": "AvUU5En9YpG25iLlcAPDgcQODjI=",
             "path": "github.com/gophercloud/gophercloud/openstack/identity/v2/tokens",
-            "revision": "b06120d13e262ceaf890ef38ee30898813696af0",
-            "revisionTime": "2017-02-14T04:36:15Z"
+            "revision": "0f64da0e36de86a0ca1a8f2fc1b0570a0d3f7504",
+            "revisionTime": "2017-03-10T01:59:53Z"
         },
         {
             "checksumSHA1": "ZKyEbJuIlvuZ9aUushINCXJHF4w=",
             "path": "github.com/gophercloud/gophercloud/openstack/identity/v3/tokens",
-            "revision": "b06120d13e262ceaf890ef38ee30898813696af0",
-            "revisionTime": "2017-02-14T04:36:15Z"
+            "revision": "0f64da0e36de86a0ca1a8f2fc1b0570a0d3f7504",
+            "revisionTime": "2017-03-10T01:59:53Z"
         },
         {
             "checksumSHA1": "5+wNKnxGvSGV8lHS+7km0ZiNEts=",
             "path": "github.com/gophercloud/gophercloud/openstack/imageservice/v2/imagedata",
-            "revision": "f47ca3a2d457dd4601b823eb17ecc3094baf5fab",
-            "revisionTime": "2017-02-17T17:23:12Z"
-        },
-        {
-            "checksumSHA1": "TG1z1hNllqjUgBpNnqZTxHqXBTs=",
+            "revision": "0f64da0e36de86a0ca1a8f2fc1b0570a0d3f7504",
+            "revisionTime": "2017-03-10T01:59:53Z"
+        },
+        {
+            "checksumSHA1": "fyXTcJg3obtp3n+99WOGtUiMelg=",
             "path": "github.com/gophercloud/gophercloud/openstack/imageservice/v2/images",
-            "revision": "f47ca3a2d457dd4601b823eb17ecc3094baf5fab",
-            "revisionTime": "2017-02-17T17:23:12Z"
+            "revision": "0f64da0e36de86a0ca1a8f2fc1b0570a0d3f7504",
+            "revisionTime": "2017-03-10T01:59:53Z"
         },
         {
             "checksumSHA1": "aTHxjMlfNXFJ3l2TZyvIwqt/3kM=",
             "path": "github.com/gophercloud/gophercloud/openstack/networking/v2/extensions/fwaas/firewalls",
-            "revision": "b06120d13e262ceaf890ef38ee30898813696af0",
-            "revisionTime": "2017-02-14T04:36:15Z"
+            "revision": "0f64da0e36de86a0ca1a8f2fc1b0570a0d3f7504",
+            "revisionTime": "2017-03-10T01:59:53Z"
         },
         {
             "checksumSHA1": "14ZhP0wE/WCL/6oujcML755AaH4=",
             "path": "github.com/gophercloud/gophercloud/openstack/networking/v2/extensions/fwaas/policies",
-            "revision": "b06120d13e262ceaf890ef38ee30898813696af0",
-            "revisionTime": "2017-02-14T04:36:15Z"
+            "revision": "0f64da0e36de86a0ca1a8f2fc1b0570a0d3f7504",
+            "revisionTime": "2017-03-10T01:59:53Z"
         },
         {
             "checksumSHA1": "sYET5A7WTyJ7dpuxR/VXYoReldw=",
             "path": "github.com/gophercloud/gophercloud/openstack/networking/v2/extensions/fwaas/rules",
-            "revision": "b06120d13e262ceaf890ef38ee30898813696af0",
-            "revisionTime": "2017-02-14T04:36:15Z"
-        },
-        {
-            "checksumSHA1": "0UcU/7oQbhlnYKoT+I+T403U8MQ=",
+            "revision": "0f64da0e36de86a0ca1a8f2fc1b0570a0d3f7504",
+            "revisionTime": "2017-03-10T01:59:53Z"
+        },
+        {
+            "checksumSHA1": "CHmnyRSFPivC+b/ojgfeEIY5ReM=",
             "path": "github.com/gophercloud/gophercloud/openstack/networking/v2/extensions/layer3/floatingips",
-            "revision": "b06120d13e262ceaf890ef38ee30898813696af0",
-            "revisionTime": "2017-02-14T04:36:15Z"
+            "revision": "0f64da0e36de86a0ca1a8f2fc1b0570a0d3f7504",
+            "revisionTime": "2017-03-10T01:59:53Z"
         },
         {
             "checksumSHA1": "Mjt7GwFygyqPxygY8xZZnUasHmk=",
             "path": "github.com/gophercloud/gophercloud/openstack/networking/v2/extensions/layer3/routers",
-            "revision": "b06120d13e262ceaf890ef38ee30898813696af0",
-            "revisionTime": "2017-02-14T04:36:15Z"
+            "revision": "0f64da0e36de86a0ca1a8f2fc1b0570a0d3f7504",
+            "revisionTime": "2017-03-10T01:59:53Z"
         },
         {
             "checksumSHA1": "mCTz2rnyVfhjJ+AD/WihCNcYWiY=",
             "path": "github.com/gophercloud/gophercloud/openstack/networking/v2/extensions/lbaas/members",
-            "revision": "b06120d13e262ceaf890ef38ee30898813696af0",
-            "revisionTime": "2017-02-14T04:36:15Z"
+            "revision": "0f64da0e36de86a0ca1a8f2fc1b0570a0d3f7504",
+            "revisionTime": "2017-03-10T01:59:53Z"
         },
         {
             "checksumSHA1": "B2mtHvADREtFLam72wyijyQh/Ds=",
             "path": "github.com/gophercloud/gophercloud/openstack/networking/v2/extensions/lbaas/monitors",
-            "revision": "b06120d13e262ceaf890ef38ee30898813696af0",
-            "revisionTime": "2017-02-14T04:36:15Z"
+            "revision": "0f64da0e36de86a0ca1a8f2fc1b0570a0d3f7504",
+            "revisionTime": "2017-03-10T01:59:53Z"
         },
         {
             "checksumSHA1": "pTr22CKKJ26yvhgd0SRxFF4jkEs=",
             "path": "github.com/gophercloud/gophercloud/openstack/networking/v2/extensions/lbaas/pools",
-            "revision": "b06120d13e262ceaf890ef38ee30898813696af0",
-            "revisionTime": "2017-02-14T04:36:15Z"
+            "revision": "0f64da0e36de86a0ca1a8f2fc1b0570a0d3f7504",
+            "revisionTime": "2017-03-10T01:59:53Z"
         },
         {
             "checksumSHA1": "E7/Z7g5O9o+ge+8YklheTpKgWNw=",
             "path": "github.com/gophercloud/gophercloud/openstack/networking/v2/extensions/lbaas/vips",
-            "revision": "b06120d13e262ceaf890ef38ee30898813696af0",
-            "revisionTime": "2017-02-14T04:36:15Z"
+            "revision": "0f64da0e36de86a0ca1a8f2fc1b0570a0d3f7504",
+            "revisionTime": "2017-03-10T01:59:53Z"
         },
         {
             "checksumSHA1": "mhpwj5tPv7Uw5aUfC55fhLPBcKo=",
             "path": "github.com/gophercloud/gophercloud/openstack/networking/v2/extensions/lbaas_v2/listeners",
-            "revision": "b06120d13e262ceaf890ef38ee30898813696af0",
-            "revisionTime": "2017-02-14T04:36:15Z"
+            "revision": "0f64da0e36de86a0ca1a8f2fc1b0570a0d3f7504",
+            "revisionTime": "2017-03-10T01:59:53Z"
         },
         {
             "checksumSHA1": "5efJz6UH7JCFeav5ZCCzicXCFTU=",
             "path": "github.com/gophercloud/gophercloud/openstack/networking/v2/extensions/lbaas_v2/loadbalancers",
-            "revision": "b06120d13e262ceaf890ef38ee30898813696af0",
-            "revisionTime": "2017-02-14T04:36:15Z"
+            "revision": "0f64da0e36de86a0ca1a8f2fc1b0570a0d3f7504",
+            "revisionTime": "2017-03-10T01:59:53Z"
         },
         {
             "checksumSHA1": "TVFgBTz7B6bb1R4TWdgAkbE1/fk=",
             "path": "github.com/gophercloud/gophercloud/openstack/networking/v2/extensions/lbaas_v2/monitors",
-            "revision": "b06120d13e262ceaf890ef38ee30898813696af0",
-            "revisionTime": "2017-02-14T04:36:15Z"
+            "revision": "0f64da0e36de86a0ca1a8f2fc1b0570a0d3f7504",
+            "revisionTime": "2017-03-10T01:59:53Z"
         },
         {
             "checksumSHA1": "xirjw9vJIN6rmkT3T56bfPfOLUM=",
             "path": "github.com/gophercloud/gophercloud/openstack/networking/v2/extensions/lbaas_v2/pools",
-            "revision": "b06120d13e262ceaf890ef38ee30898813696af0",
-            "revisionTime": "2017-02-14T04:36:15Z"
+            "revision": "0f64da0e36de86a0ca1a8f2fc1b0570a0d3f7504",
+            "revisionTime": "2017-03-10T01:59:53Z"
         },
         {
             "checksumSHA1": "FKwSMrpQf7b3TcCOQfh+ovoBShA=",
             "path": "github.com/gophercloud/gophercloud/openstack/networking/v2/extensions/security/groups",
-            "revision": "b06120d13e262ceaf890ef38ee30898813696af0",
-            "revisionTime": "2017-02-14T04:36:15Z"
+            "revision": "0f64da0e36de86a0ca1a8f2fc1b0570a0d3f7504",
+            "revisionTime": "2017-03-10T01:59:53Z"
         },
         {
             "checksumSHA1": "CsS/kI3VeLcSHzMKviFVDwqwgvk=",
             "path": "github.com/gophercloud/gophercloud/openstack/networking/v2/extensions/security/rules",
-            "revision": "b06120d13e262ceaf890ef38ee30898813696af0",
-            "revisionTime": "2017-02-14T04:36:15Z"
+            "revision": "0f64da0e36de86a0ca1a8f2fc1b0570a0d3f7504",
+            "revisionTime": "2017-03-10T01:59:53Z"
         },
         {
             "checksumSHA1": "zKOhFTL5BDZPMC58ZzZkryjskno=",
             "path": "github.com/gophercloud/gophercloud/openstack/networking/v2/networks",
-            "revision": "b06120d13e262ceaf890ef38ee30898813696af0",
-            "revisionTime": "2017-02-14T04:36:15Z"
+            "revision": "0f64da0e36de86a0ca1a8f2fc1b0570a0d3f7504",
+            "revisionTime": "2017-03-10T01:59:53Z"
         },
         {
             "checksumSHA1": "Lx257Qaf6y2weNwHTx6lm3OY7a8=",
             "path": "github.com/gophercloud/gophercloud/openstack/networking/v2/ports",
-            "revision": "b06120d13e262ceaf890ef38ee30898813696af0",
-            "revisionTime": "2017-02-14T04:36:15Z"
+            "revision": "0f64da0e36de86a0ca1a8f2fc1b0570a0d3f7504",
+            "revisionTime": "2017-03-10T01:59:53Z"
         },
         {
             "checksumSHA1": "wY0MY7RpX0Z2Y0rMmrAuYS6cHYA=",
             "path": "github.com/gophercloud/gophercloud/openstack/networking/v2/subnets",
-            "revision": "b06120d13e262ceaf890ef38ee30898813696af0",
-            "revisionTime": "2017-02-14T04:36:15Z"
+            "revision": "0f64da0e36de86a0ca1a8f2fc1b0570a0d3f7504",
+            "revisionTime": "2017-03-10T01:59:53Z"
         },
         {
             "checksumSHA1": "LtdQKIKKRKe6FOGdBvrBz/bg1Gc=",
             "path": "github.com/gophercloud/gophercloud/openstack/objectstorage/v1/accounts",
-            "revision": "b06120d13e262ceaf890ef38ee30898813696af0",
-            "revisionTime": "2017-02-14T04:36:15Z"
+            "revision": "0f64da0e36de86a0ca1a8f2fc1b0570a0d3f7504",
+            "revisionTime": "2017-03-10T01:59:53Z"
         },
         {
             "checksumSHA1": "1lwXcRrM5A7iCfekbn3bpfNLe3g=",
             "path": "github.com/gophercloud/gophercloud/openstack/objectstorage/v1/containers",
-            "revision": "b06120d13e262ceaf890ef38ee30898813696af0",
-            "revisionTime": "2017-02-14T04:36:15Z"
+            "revision": "0f64da0e36de86a0ca1a8f2fc1b0570a0d3f7504",
+            "revisionTime": "2017-03-10T01:59:53Z"
         },
         {
             "checksumSHA1": "dotTh+ZsNiyv8e9Z4e0chPEZDKE=",
             "path": "github.com/gophercloud/gophercloud/openstack/objectstorage/v1/objects",
-            "revision": "b06120d13e262ceaf890ef38ee30898813696af0",
-            "revisionTime": "2017-02-14T04:36:15Z"
+            "revision": "0f64da0e36de86a0ca1a8f2fc1b0570a0d3f7504",
+            "revisionTime": "2017-03-10T01:59:53Z"
         },
         {
             "checksumSHA1": "roxPPVwS2CjJhf0CApHNQxAX7EA=",
             "path": "github.com/gophercloud/gophercloud/openstack/objectstorage/v1/swauth",
-            "revision": "b06120d13e262ceaf890ef38ee30898813696af0",
-            "revisionTime": "2017-02-14T04:36:15Z"
+            "revision": "0f64da0e36de86a0ca1a8f2fc1b0570a0d3f7504",
+            "revisionTime": "2017-03-10T01:59:53Z"
         },
         {
             "checksumSHA1": "TDOZnaS0TO0NirpxV1QwPerAQTY=",
             "path": "github.com/gophercloud/gophercloud/openstack/utils",
-            "revision": "b06120d13e262ceaf890ef38ee30898813696af0",
-            "revisionTime": "2017-02-14T04:36:15Z"
-        },
-        {
-            "checksumSHA1": "pmpLcbUZ+EgLUmTbzMtGRq3haOU=",
+            "revision": "0f64da0e36de86a0ca1a8f2fc1b0570a0d3f7504",
+            "revisionTime": "2017-03-10T01:59:53Z"
+        },
+        {
+            "checksumSHA1": "FNy075ydQZXvnL2bNNIOCmy/ghs=",
             "path": "github.com/gophercloud/gophercloud/pagination",
-            "revision": "b06120d13e262ceaf890ef38ee30898813696af0",
-            "revisionTime": "2017-02-14T04:36:15Z"
+            "revision": "0f64da0e36de86a0ca1a8f2fc1b0570a0d3f7504",
+            "revisionTime": "2017-03-10T01:59:53Z"
         },
         {
             "checksumSHA1": "6tvhO5ieOvX9R6o0vtl19s0lr8E=",
@@ -4414,4339 +4433,4 @@
         }
     ],
     "rootPath": "github.com/hashicorp/terraform"
-=======
-	"comment": "",
-	"ignore": "appengine test github.com/hashicorp/nomad/",
-	"package": [
-		{
-			"checksumSHA1": "ZLRh6zW4/DnVsGpgtt+ZiIaEFKc=",
-			"path": "cloud.google.com/go/compute/metadata",
-			"revision": "81b7822b1e798e8f17bf64b59512a5be4097e966",
-			"revisionTime": "2017-01-18T16:13:56Z"
-		},
-		{
-			"checksumSHA1": "4iounbuF7SMZdx/MlKSUuhnV848=",
-			"path": "cloud.google.com/go/internal",
-			"revision": "81b7822b1e798e8f17bf64b59512a5be4097e966",
-			"revisionTime": "2017-01-18T16:13:56Z"
-		},
-		{
-			"checksumSHA1": "N92Zji40JkCHAnsCNHTP4iKPz88=",
-			"comment": "v2.1.1-beta-8-gca4d906",
-			"path": "github.com/Azure/azure-sdk-for-go/arm/cdn",
-			"revision": "ecf40e315d5ab0ca6d7b3b7f7fbb5c1577814813",
-			"revisionTime": "2017-03-02T00:14:02Z",
-			"version": "v8.1.0-beta",
-			"versionExact": "v8.1.0-beta"
-		},
-		{
-			"checksumSHA1": "xOt4xQmO/KFcJYjQ678DL5ynub4=",
-			"comment": "v2.1.1-beta-8-gca4d906",
-			"path": "github.com/Azure/azure-sdk-for-go/arm/compute",
-			"revision": "ecf40e315d5ab0ca6d7b3b7f7fbb5c1577814813",
-			"revisionTime": "2017-03-02T00:14:02Z",
-			"version": "v8.1.0-beta",
-			"versionExact": "v8.1.0-beta"
-		},
-		{
-			"checksumSHA1": "JaUx70JMD/d/AwSed7dZAboFfZs=",
-			"comment": "v2.1.1-beta-8-gca4d906",
-			"path": "github.com/Azure/azure-sdk-for-go/arm/containerregistry",
-			"revision": "ecf40e315d5ab0ca6d7b3b7f7fbb5c1577814813",
-			"revisionTime": "2017-03-02T00:14:02Z",
-			"version": "v8.1.0-beta",
-			"versionExact": "v8.1.0-beta"
-		},
-		{
-			"checksumSHA1": "G4hj0/ClTgXCDjKupxZ0Ii1VWtI=",
-			"comment": "v2.1.1-beta-8-gca4d906",
-			"path": "github.com/Azure/azure-sdk-for-go/arm/containerservice",
-			"revision": "ecf40e315d5ab0ca6d7b3b7f7fbb5c1577814813",
-			"revisionTime": "2017-03-02T00:14:02Z",
-			"version": "v8.1.0-beta",
-			"versionExact": "v8.1.0-beta"
-		},
-		{
-			"checksumSHA1": "ro1i9qoJcSgbWgV7D93wXhBwoL8=",
-			"comment": "v2.1.1-beta-8-gca4d906",
-			"path": "github.com/Azure/azure-sdk-for-go/arm/eventhub",
-			"revision": "ecf40e315d5ab0ca6d7b3b7f7fbb5c1577814813",
-			"revisionTime": "2017-03-02T00:14:02Z",
-			"version": "v8.1.0-beta",
-			"versionExact": "v8.1.0-beta"
-		},
-		{
-			"checksumSHA1": "t/W6hTKBQzHfV1vXxqprTGZYeSI=",
-			"comment": "v2.1.1-beta-8-gca4d906",
-			"path": "github.com/Azure/azure-sdk-for-go/arm/keyvault",
-			"revision": "ecf40e315d5ab0ca6d7b3b7f7fbb5c1577814813",
-			"revisionTime": "2017-03-02T00:14:02Z",
-			"version": "v8.1.0-beta",
-			"versionExact": "v8.1.0-beta"
-		},
-		{
-			"checksumSHA1": "ZT+e2iMSXAsKCuJ3BNYpOzDaSmk=",
-			"comment": "v2.1.1-beta-8-gca4d906",
-			"path": "github.com/Azure/azure-sdk-for-go/arm/network",
-			"revision": "ecf40e315d5ab0ca6d7b3b7f7fbb5c1577814813",
-			"revisionTime": "2017-03-02T00:14:02Z",
-			"version": "v8.1.0-beta",
-			"versionExact": "v8.1.0-beta"
-		},
-		{
-			"checksumSHA1": "AC1CTs+pQQncMAaEOSkiO8uMjng=",
-			"comment": "v2.1.1-beta-8-gca4d906",
-			"path": "github.com/Azure/azure-sdk-for-go/arm/redis",
-			"revision": "ecf40e315d5ab0ca6d7b3b7f7fbb5c1577814813",
-			"revisionTime": "2017-03-02T00:14:02Z",
-			"version": "v8.1.0-beta",
-			"versionExact": "v8.1.0-beta"
-		},
-		{
-			"checksumSHA1": "A7vV2JtR1aTZrQNWqjQdR5Dssh4=",
-			"comment": "v2.1.1-beta-8-gca4d906",
-			"path": "github.com/Azure/azure-sdk-for-go/arm/resources/resources",
-			"revision": "ecf40e315d5ab0ca6d7b3b7f7fbb5c1577814813",
-			"revisionTime": "2017-03-02T00:14:02Z",
-			"version": "v8.1.0-beta",
-			"versionExact": "v8.1.0-beta"
-		},
-		{
-			"checksumSHA1": "8Sa2kkdH3tdZ7kvyTR3l6fTJ66I=",
-			"comment": "v2.1.1-beta-8-gca4d906",
-			"path": "github.com/Azure/azure-sdk-for-go/arm/scheduler",
-			"revision": "ecf40e315d5ab0ca6d7b3b7f7fbb5c1577814813",
-			"revisionTime": "2017-03-02T00:14:02Z",
-			"version": "v8.1.0-beta",
-			"versionExact": "v8.1.0-beta"
-		},
-		{
-			"checksumSHA1": "UgfDDACkeEz/Tn7fUQ+ofCm4kcI=",
-			"path": "github.com/Azure/azure-sdk-for-go/arm/servicebus",
-			"revision": "ecf40e315d5ab0ca6d7b3b7f7fbb5c1577814813",
-			"revisionTime": "2017-03-02T00:14:02Z",
-			"version": "v8.1.0-beta",
-			"versionExact": "v8.1.0-beta"
-		},
-		{
-			"checksumSHA1": "m1KzBritgIsQ+s4tAlBGz02iIKo=",
-			"comment": "v2.1.1-beta-8-gca4d906",
-			"path": "github.com/Azure/azure-sdk-for-go/arm/storage",
-			"revision": "ecf40e315d5ab0ca6d7b3b7f7fbb5c1577814813",
-			"revisionTime": "2017-03-02T00:14:02Z",
-			"version": "v8.1.0-beta",
-			"versionExact": "v8.1.0-beta"
-		},
-		{
-			"checksumSHA1": "tRas0uLjthfwj+9OiGzVKs1br6g=",
-			"path": "github.com/Azure/azure-sdk-for-go/arm/trafficmanager",
-			"revision": "ecf40e315d5ab0ca6d7b3b7f7fbb5c1577814813",
-			"revisionTime": "2017-03-02T00:14:02Z",
-			"version": "v8.1.0-beta",
-			"versionExact": "v8.1.0-beta"
-		},
-		{
-			"checksumSHA1": "JUEQrLvmfuxKwX/s89mFnzg7jc0=",
-			"comment": "v2.1.1-beta-8-gca4d906",
-			"path": "github.com/Azure/azure-sdk-for-go/management",
-			"revision": "ecf40e315d5ab0ca6d7b3b7f7fbb5c1577814813",
-			"revisionTime": "2017-03-02T00:14:02Z",
-			"version": "v8.1.0-beta",
-			"versionExact": "v8.1.0-beta"
-		},
-		{
-			"checksumSHA1": "BiKKFwRpXzrRxa2odOMYAZZ5xU8=",
-			"comment": "v2.1.1-beta-8-gca4d906",
-			"path": "github.com/Azure/azure-sdk-for-go/management/affinitygroup",
-			"revision": "ecf40e315d5ab0ca6d7b3b7f7fbb5c1577814813",
-			"revisionTime": "2017-03-02T00:14:02Z",
-			"version": "v8.1.0-beta",
-			"versionExact": "v8.1.0-beta"
-		},
-		{
-			"checksumSHA1": "HfjyhRfmKBsVgWLTOfWVcxe8Z88=",
-			"comment": "v2.1.1-beta-8-gca4d906",
-			"path": "github.com/Azure/azure-sdk-for-go/management/hostedservice",
-			"revision": "ecf40e315d5ab0ca6d7b3b7f7fbb5c1577814813",
-			"revisionTime": "2017-03-02T00:14:02Z",
-			"version": "v8.1.0-beta",
-			"versionExact": "v8.1.0-beta"
-		},
-		{
-			"checksumSHA1": "4otMhU6xZ41HfmiGZFYtV93GdcI=",
-			"comment": "v2.1.1-beta-8-gca4d906",
-			"path": "github.com/Azure/azure-sdk-for-go/management/location",
-			"revision": "ecf40e315d5ab0ca6d7b3b7f7fbb5c1577814813",
-			"revisionTime": "2017-03-02T00:14:02Z",
-			"version": "v8.1.0-beta",
-			"versionExact": "v8.1.0-beta"
-		},
-		{
-			"checksumSHA1": "hxivwm3D13cqFGOlOS3q8HD7DN0=",
-			"comment": "v2.1.1-beta-8-gca4d906",
-			"path": "github.com/Azure/azure-sdk-for-go/management/networksecuritygroup",
-			"revision": "ecf40e315d5ab0ca6d7b3b7f7fbb5c1577814813",
-			"revisionTime": "2017-03-02T00:14:02Z",
-			"version": "v8.1.0-beta",
-			"versionExact": "v8.1.0-beta"
-		},
-		{
-			"checksumSHA1": "XzrPv8SWFBYdh5oie+NGysqnLIM=",
-			"comment": "v2.1.1-beta-8-gca4d906",
-			"path": "github.com/Azure/azure-sdk-for-go/management/osimage",
-			"revision": "ecf40e315d5ab0ca6d7b3b7f7fbb5c1577814813",
-			"revisionTime": "2017-03-02T00:14:02Z",
-			"version": "v8.1.0-beta",
-			"versionExact": "v8.1.0-beta"
-		},
-		{
-			"checksumSHA1": "aTvFD5aYYXC1bLaVMlHWJImkHDg=",
-			"comment": "v2.1.1-beta-8-gca4d906",
-			"path": "github.com/Azure/azure-sdk-for-go/management/sql",
-			"revision": "ecf40e315d5ab0ca6d7b3b7f7fbb5c1577814813",
-			"revisionTime": "2017-03-02T00:14:02Z",
-			"version": "v8.1.0-beta",
-			"versionExact": "v8.1.0-beta"
-		},
-		{
-			"checksumSHA1": "YoAhDE0X6hSFuPpXbpfqcTC0Zvw=",
-			"comment": "v2.1.1-beta-8-gca4d906",
-			"path": "github.com/Azure/azure-sdk-for-go/management/storageservice",
-			"revision": "ecf40e315d5ab0ca6d7b3b7f7fbb5c1577814813",
-			"revisionTime": "2017-03-02T00:14:02Z",
-			"version": "v8.1.0-beta",
-			"versionExact": "v8.1.0-beta"
-		},
-		{
-			"checksumSHA1": "6xEiZL4a9rr5YbnY0RdzuzhEF1Q=",
-			"comment": "v2.1.1-beta-8-gca4d906",
-			"path": "github.com/Azure/azure-sdk-for-go/management/virtualmachine",
-			"revision": "ecf40e315d5ab0ca6d7b3b7f7fbb5c1577814813",
-			"revisionTime": "2017-03-02T00:14:02Z",
-			"version": "v8.1.0-beta",
-			"versionExact": "v8.1.0-beta"
-		},
-		{
-			"checksumSHA1": "xcBM3zQtfcE3VHNBACJJGEesCBI=",
-			"comment": "v2.1.1-beta-8-gca4d906",
-			"path": "github.com/Azure/azure-sdk-for-go/management/virtualmachinedisk",
-			"revision": "ecf40e315d5ab0ca6d7b3b7f7fbb5c1577814813",
-			"revisionTime": "2017-03-02T00:14:02Z",
-			"version": "v8.1.0-beta",
-			"versionExact": "v8.1.0-beta"
-		},
-		{
-			"checksumSHA1": "0bfdkDZ2JFV7bol6GQFfC0g+lP4=",
-			"comment": "v2.1.1-beta-8-gca4d906",
-			"path": "github.com/Azure/azure-sdk-for-go/management/virtualmachineimage",
-			"revision": "ecf40e315d5ab0ca6d7b3b7f7fbb5c1577814813",
-			"revisionTime": "2017-03-02T00:14:02Z",
-			"version": "v8.1.0-beta",
-			"versionExact": "v8.1.0-beta"
-		},
-		{
-			"checksumSHA1": "IhjDqm84VDVSIoHyiGvUzuljG3s=",
-			"comment": "v2.1.1-beta-8-gca4d906",
-			"path": "github.com/Azure/azure-sdk-for-go/management/virtualnetwork",
-			"revision": "ecf40e315d5ab0ca6d7b3b7f7fbb5c1577814813",
-			"revisionTime": "2017-03-02T00:14:02Z",
-			"version": "v8.1.0-beta",
-			"versionExact": "v8.1.0-beta"
-		},
-		{
-			"checksumSHA1": "Tb6BY70kI9ZclWIjjMhGzkdJbn0=",
-			"comment": "v2.1.1-beta-8-gca4d906",
-			"path": "github.com/Azure/azure-sdk-for-go/management/vmutils",
-			"revision": "ecf40e315d5ab0ca6d7b3b7f7fbb5c1577814813",
-			"revisionTime": "2017-03-02T00:14:02Z",
-			"version": "v8.1.0-beta",
-			"versionExact": "v8.1.0-beta"
-		},
-		{
-			"checksumSHA1": "tnwIjZc1ZOFuilMWKptLnhEURls=",
-			"comment": "v2.1.1-beta-8-gca4d906",
-			"path": "github.com/Azure/azure-sdk-for-go/storage",
-			"revision": "ecf40e315d5ab0ca6d7b3b7f7fbb5c1577814813",
-			"revisionTime": "2017-03-02T00:14:02Z",
-			"version": "v8.1.0-beta",
-			"versionExact": "v8.1.0-beta"
-		},
-		{
-			"checksumSHA1": "23FJUX+AInYeEM2hoUMvYZtXZd4=",
-			"path": "github.com/Azure/go-ansiterm",
-			"revision": "fa152c58bc15761d0200cb75fe958b89a9d4888e",
-			"revisionTime": "2016-06-22T17:32:16Z"
-		},
-		{
-			"checksumSHA1": "jBimnggjIiFUjaImNoJhSVLtdzw=",
-			"path": "github.com/Azure/go-ansiterm/winterm",
-			"revision": "fa152c58bc15761d0200cb75fe958b89a9d4888e",
-			"revisionTime": "2016-06-22T17:32:16Z"
-		},
-		{
-			"checksumSHA1": "eVSHe6GIHj9/ziFrQLZ1SC7Nn6k=",
-			"comment": "v7.0.5",
-			"path": "github.com/Azure/go-autorest/autorest",
-			"revision": "0781901f19f1e7db3034d97ec57af753db0bf808",
-			"revisionTime": "2016-10-03T18:39:13Z",
-			"version": "v7.2.1",
-			"versionExact": "v7.2.1"
-		},
-		{
-			"checksumSHA1": "z8FwqeLK0Pluo7FYC5k2MVBoils=",
-			"comment": "v7.0.5",
-			"path": "github.com/Azure/go-autorest/autorest/azure",
-			"revision": "0781901f19f1e7db3034d97ec57af753db0bf808",
-			"revisionTime": "2016-10-03T18:39:13Z",
-			"version": "v7.2.1",
-			"versionExact": "v7.2.1"
-		},
-		{
-			"checksumSHA1": "q9Qz8PAxK5FTOZwgYKe5Lj38u4c=",
-			"comment": "v7.0.5",
-			"path": "github.com/Azure/go-autorest/autorest/date",
-			"revision": "0781901f19f1e7db3034d97ec57af753db0bf808",
-			"revisionTime": "2016-10-03T18:39:13Z",
-			"version": "v7.2.1",
-			"versionExact": "v7.2.1"
-		},
-		{
-			"checksumSHA1": "Ev8qCsbFjDlMlX0N2tYAhYQFpUc=",
-			"comment": "v7.0.5",
-			"path": "github.com/Azure/go-autorest/autorest/to",
-			"revision": "0781901f19f1e7db3034d97ec57af753db0bf808",
-			"revisionTime": "2016-10-03T18:39:13Z",
-			"version": "v7.2.1",
-			"versionExact": "v7.2.1"
-		},
-		{
-			"checksumSHA1": "oBixceM+55gdk47iff8DSEIh3po=",
-			"path": "github.com/Azure/go-autorest/autorest/validation",
-			"revision": "0781901f19f1e7db3034d97ec57af753db0bf808",
-			"revisionTime": "2016-10-03T18:39:13Z",
-			"version": "v7.2.1",
-			"versionExact": "v7.2.1"
-		},
-		{
-			"checksumSHA1": "ICScouhAqYHoJEpJlJMYg7EzgyY=",
-			"comment": "0.0.2-27-gedd0930",
-			"path": "github.com/CenturyLinkCloud/clc-sdk",
-			"revision": "f62483cfb14defc08e6de8ae223fa75f9f95f264",
-			"revisionTime": "2016-10-04T17:17:29Z"
-		},
-		{
-			"checksumSHA1": "6PmfFhX5YwpzD7YVaC3tO8RV2NE=",
-			"comment": "0.0.2-27-gedd0930",
-			"path": "github.com/CenturyLinkCloud/clc-sdk/aa",
-			"revision": "edd0930276e7f1a5f2cf3e7835b5dc42a3217669"
-		},
-		{
-			"checksumSHA1": "b1mPi5zS0xRMOewslHGrMBv+Z1Y=",
-			"comment": "0.0.2-27-gedd0930",
-			"path": "github.com/CenturyLinkCloud/clc-sdk/alert",
-			"revision": "edd0930276e7f1a5f2cf3e7835b5dc42a3217669"
-		},
-		{
-			"checksumSHA1": "5xu6IMFKH9GNLSKRgVfIFQQ9Hnw=",
-			"comment": "0.0.2-27-gedd0930",
-			"path": "github.com/CenturyLinkCloud/clc-sdk/api",
-			"revision": "edd0930276e7f1a5f2cf3e7835b5dc42a3217669"
-		},
-		{
-			"checksumSHA1": "TWffSjF3LfoHD0fiZTWyNKXU8To=",
-			"comment": "0.0.2-27-gedd0930",
-			"path": "github.com/CenturyLinkCloud/clc-sdk/dc",
-			"revision": "edd0930276e7f1a5f2cf3e7835b5dc42a3217669"
-		},
-		{
-			"checksumSHA1": "1Wx5cs1C4EffZ2Wf/0XWJMAhNaQ=",
-			"comment": "0.0.2-27-gedd0930",
-			"path": "github.com/CenturyLinkCloud/clc-sdk/group",
-			"revision": "edd0930276e7f1a5f2cf3e7835b5dc42a3217669"
-		},
-		{
-			"checksumSHA1": "I5KBgGwEUB3qId3Uxy1TcEu/394=",
-			"comment": "0.0.2-27-gedd0930",
-			"path": "github.com/CenturyLinkCloud/clc-sdk/lb",
-			"revision": "edd0930276e7f1a5f2cf3e7835b5dc42a3217669"
-		},
-		{
-			"checksumSHA1": "wtKvlV1qjGhk9eB+zfnbnlGo4Ac=",
-			"comment": "0.0.2-27-gedd0930",
-			"path": "github.com/CenturyLinkCloud/clc-sdk/server",
-			"revision": "edd0930276e7f1a5f2cf3e7835b5dc42a3217669"
-		},
-		{
-			"checksumSHA1": "+dH0LCzco4D8rjXsLcFIkOht560=",
-			"comment": "0.0.2-27-gedd0930",
-			"path": "github.com/CenturyLinkCloud/clc-sdk/status",
-			"revision": "edd0930276e7f1a5f2cf3e7835b5dc42a3217669"
-		},
-		{
-			"checksumSHA1": "oHtkxzPF9DIWqua2uA5MiVFRq+Q=",
-			"path": "github.com/DreamItGetIT/statuscake",
-			"revision": "93fe653ce590267167708b20d7f49e0cc7021d99",
-			"revisionTime": "2017-02-15T23:13:05Z"
-		},
-		{
-			"checksumSHA1": "nomT+8bvze/Qmc0tK0r0mwgHV6M=",
-			"path": "github.com/Ensighten/udnssdk",
-			"revision": "9f1218928b30c6dec7f2c184c47286abc325deb9",
-			"revisionTime": "2016-06-13T20:05:45Z"
-		},
-		{
-			"checksumSHA1": "B+GonfgNwOAJMEe0WUHQGATRtMA=",
-			"path": "github.com/Microsoft/go-winio",
-			"revision": "562bb09f6612d9a4e91597184709d1cdba95af93",
-			"revisionTime": "2016-11-03T18:56:17Z"
-		},
-		{
-			"checksumSHA1": "iysTPYhDNP3x2reGLTMgNHw+iL0=",
-			"path": "github.com/PagerDuty/go-pagerduty",
-			"revision": "cc53abe550274c2dec666e7f44cefc9ee10e429d",
-			"revisionTime": "2017-03-09T00:45:39Z"
-		},
-		{
-			"checksumSHA1": "NX4v3cbkXAJxFlrncqT9yEUBuoA=",
-			"path": "github.com/PuerkitoBio/purell",
-			"revision": "0bcb03f4b4d0a9428594752bd2a3b9aa0a9d4bd4",
-			"revisionTime": "2016-11-15T02:49:42Z"
-		},
-		{
-			"checksumSHA1": "pvmScnaMFuAVLTxxOWjhGZBgPkg=",
-			"path": "github.com/PuerkitoBio/urlesc",
-			"revision": "5bd2802263f21d8788851d5305584c82a5c75d7e",
-			"revisionTime": "2016-07-26T15:08:25Z"
-		},
-		{
-			"checksumSHA1": "ly9VLPE9GKo2U7mnbZyjb2LDQ3w=",
-			"path": "github.com/Unknwon/com",
-			"revision": "28b053d5a2923b87ce8c5a08f3af779894a72758",
-			"revisionTime": "2015-10-08T13:54:07Z"
-		},
-		{
-			"checksumSHA1": "63SAoRsSgKBRBNcGJJMmz6fScpY=",
-			"path": "github.com/Unknwon/macaron",
-			"revision": "9b82b0372a4edf52f66fbc8feaa6aafe0123001d",
-			"revisionTime": "2015-10-10T23:50:58Z"
-		},
-		{
-			"checksumSHA1": "rl3xW+Dmdr0TLFliiKUf6NwU1Dg=",
-			"path": "github.com/Unknwon/macaron/inject",
-			"revision": "9b82b0372a4edf52f66fbc8feaa6aafe0123001d"
-		},
-		{
-			"checksumSHA1": "LLVyR2dAgkihu0+HdZF+JK0gMMs=",
-			"path": "github.com/agl/ed25519",
-			"revision": "278e1ec8e8a6e017cd07577924d6766039146ced",
-			"revisionTime": "2015-08-30T18:26:16Z"
-		},
-		{
-			"checksumSHA1": "30PBqj9BW03KCVqASvLg3bR+xYc=",
-			"path": "github.com/agl/ed25519/edwards25519",
-			"revision": "278e1ec8e8a6e017cd07577924d6766039146ced",
-			"revisionTime": "2015-08-30T18:26:16Z"
-		},
-		{
-			"checksumSHA1": "csR8njyJfkweB0RCtfnLwgXNeqQ=",
-			"path": "github.com/ajg/form",
-			"revision": "7ff89c75808766205bfa4411abb436c98c33eb5e",
-			"revisionTime": "2016-06-29T21:43:12Z"
-		},
-		{
-			"checksumSHA1": "kn+zdUr5TNsoAX8BgjOaWYtMT5U=",
-			"path": "github.com/apparentlymart/go-cidr/cidr",
-			"revision": "a3ebdb999b831ecb6ab8a226e31b07b2b9061c47"
-		},
-		{
-			"checksumSHA1": "yicZ9OtLcy3iCgraWO015yeoO5E=",
-			"path": "github.com/apparentlymart/go-grafana-api",
-			"revision": "d49f95c81c580a4e7a15244b9b12dce8f60750f4",
-			"revisionTime": "2015-10-12T02:03:32Z"
-		},
-		{
-			"checksumSHA1": "+2yCNqbcf7VcavAptooQReTGiHY=",
-			"path": "github.com/apparentlymart/go-rundeck-api",
-			"revision": "f6af74d34d1ef69a511c59173876fc1174c11f0d",
-			"revisionTime": "2016-08-26T14:30:32Z"
-		},
-		{
-			"checksumSHA1": "Z1MQQMA4d9pKVHeoC3H+DdK583s=",
-			"comment": "v0.0.1-1-g43fcd8f",
-			"path": "github.com/apparentlymart/go-rundeck-api/rundeck",
-			"revision": "f6af74d34d1ef69a511c59173876fc1174c11f0d",
-			"revisionTime": "2016-08-26T14:30:32Z"
-		},
-		{
-			"checksumSHA1": "l0iFqayYAaEip6Olaq3/LCOa/Sg=",
-			"path": "github.com/armon/circbuf",
-			"revision": "bbbad097214e2918d8543d5201d12bfd7bca254d",
-			"revisionTime": "2015-08-27T00:49:46Z"
-		},
-		{
-			"checksumSHA1": "gNO0JNpLzYOdInGeq7HqMZUzx9M=",
-			"path": "github.com/armon/go-radix",
-			"revision": "4239b77079c7b5d1243b7b4736304ce8ddb6f0f2",
-			"revisionTime": "2016-01-15T23:47:25Z"
-		},
-		{
-			"checksumSHA1": "p9hyEP07p5jnjgUKHjKftWaKgs8=",
-			"path": "github.com/arukasio/cli",
-			"revision": "4f0dee167044ef44260d985a4d325f35a06e3149",
-			"revisionTime": "2017-01-23T00:46:44Z"
-		},
-		{
-			"checksumSHA1": "iQKronDAjUfVphsnnZEFfy/Ht0o=",
-			"path": "github.com/aws/aws-sdk-go",
-			"revision": "0484dc540811ee0df1acfee287786cb5b0150ab3",
-			"revisionTime": "2017-03-09T23:20:29Z",
-			"version": "v1.7.7",
-			"versionExact": "v1.7.7"
-		},
-		{
-			"checksumSHA1": "YCAXeLuQ7CN2IHmCC6rXvQ6JTKs=",
-			"path": "github.com/aws/aws-sdk-go/aws",
-			"revision": "0484dc540811ee0df1acfee287786cb5b0150ab3",
-			"revisionTime": "2017-03-09T23:20:29Z",
-			"version": "v1.7.7",
-			"versionExact": "v1.7.7"
-		},
-		{
-			"checksumSHA1": "Y9W+4GimK4Fuxq+vyIskVYFRnX4=",
-			"path": "github.com/aws/aws-sdk-go/aws/awserr",
-			"revision": "0484dc540811ee0df1acfee287786cb5b0150ab3",
-			"revisionTime": "2017-03-09T23:20:29Z",
-			"version": "v1.7.7",
-			"versionExact": "v1.7.7"
-		},
-		{
-			"checksumSHA1": "yyYr41HZ1Aq0hWc3J5ijXwYEcac=",
-			"path": "github.com/aws/aws-sdk-go/aws/awsutil",
-			"revision": "0484dc540811ee0df1acfee287786cb5b0150ab3",
-			"revisionTime": "2017-03-09T23:20:29Z",
-			"version": "v1.7.7",
-			"versionExact": "v1.7.7"
-		},
-		{
-			"checksumSHA1": "iThCyNRL/oQFD9CF2SYgBGl+aww=",
-			"path": "github.com/aws/aws-sdk-go/aws/client",
-			"revision": "0484dc540811ee0df1acfee287786cb5b0150ab3",
-			"revisionTime": "2017-03-09T23:20:29Z",
-			"version": "v1.7.7",
-			"versionExact": "v1.7.7"
-		},
-		{
-			"checksumSHA1": "ieAJ+Cvp/PKv1LpUEnUXpc3OI6E=",
-			"path": "github.com/aws/aws-sdk-go/aws/client/metadata",
-			"revision": "0484dc540811ee0df1acfee287786cb5b0150ab3",
-			"revisionTime": "2017-03-09T23:20:29Z",
-			"version": "v1.7.7",
-			"versionExact": "v1.7.7"
-		},
-		{
-			"checksumSHA1": "Fl8vRSCY0MbM04cmiz/0MID+goA=",
-			"path": "github.com/aws/aws-sdk-go/aws/corehandlers",
-			"revision": "0484dc540811ee0df1acfee287786cb5b0150ab3",
-			"revisionTime": "2017-03-09T23:20:29Z",
-			"version": "v1.7.7",
-			"versionExact": "v1.7.7"
-		},
-		{
-			"checksumSHA1": "zu5C95rmCZff6NYZb62lEaT5ibE=",
-			"path": "github.com/aws/aws-sdk-go/aws/credentials",
-			"revision": "0484dc540811ee0df1acfee287786cb5b0150ab3",
-			"revisionTime": "2017-03-09T23:20:29Z",
-			"version": "v1.7.7",
-			"versionExact": "v1.7.7"
-		},
-		{
-			"checksumSHA1": "u3GOAJLmdvbuNUeUEcZSEAOeL/0=",
-			"path": "github.com/aws/aws-sdk-go/aws/credentials/ec2rolecreds",
-			"revision": "0484dc540811ee0df1acfee287786cb5b0150ab3",
-			"revisionTime": "2017-03-09T23:20:29Z",
-			"version": "v1.7.7",
-			"versionExact": "v1.7.7"
-		},
-		{
-			"checksumSHA1": "NUJUTWlc1sV8b7WjfiYc4JZbXl0=",
-			"path": "github.com/aws/aws-sdk-go/aws/credentials/endpointcreds",
-			"revision": "0484dc540811ee0df1acfee287786cb5b0150ab3",
-			"revisionTime": "2017-03-09T23:20:29Z",
-			"version": "v1.7.7",
-			"versionExact": "v1.7.7"
-		},
-		{
-			"checksumSHA1": "6cj/zsRmcxkE1TLS+v910GbQYg0=",
-			"path": "github.com/aws/aws-sdk-go/aws/credentials/stscreds",
-			"revision": "0484dc540811ee0df1acfee287786cb5b0150ab3",
-			"revisionTime": "2017-03-09T23:20:29Z",
-			"version": "v1.7.7",
-			"versionExact": "v1.7.7"
-		},
-		{
-			"checksumSHA1": "lqh3fG7wCochvB4iHAZJuhhEJW0=",
-			"path": "github.com/aws/aws-sdk-go/aws/defaults",
-			"revision": "0484dc540811ee0df1acfee287786cb5b0150ab3",
-			"revisionTime": "2017-03-09T23:20:29Z",
-			"version": "v1.7.7",
-			"versionExact": "v1.7.7"
-		},
-		{
-			"checksumSHA1": "/EXbk/z2TWjWc1Hvb4QYs3Wmhb8=",
-			"path": "github.com/aws/aws-sdk-go/aws/ec2metadata",
-			"revision": "0484dc540811ee0df1acfee287786cb5b0150ab3",
-			"revisionTime": "2017-03-09T23:20:29Z",
-			"version": "v1.7.7",
-			"versionExact": "v1.7.7"
-		},
-		{
-			"checksumSHA1": "2i7kEdcSb57ldUquW8qIOmKyhN4=",
-			"path": "github.com/aws/aws-sdk-go/aws/endpoints",
-			"revision": "0484dc540811ee0df1acfee287786cb5b0150ab3",
-			"revisionTime": "2017-03-09T23:20:29Z",
-			"version": "v1.7.7",
-			"versionExact": "v1.7.7"
-		},
-		{
-			"checksumSHA1": "M78rTxU55Qagqr3MYj91im2031E=",
-			"path": "github.com/aws/aws-sdk-go/aws/request",
-			"revision": "0484dc540811ee0df1acfee287786cb5b0150ab3",
-			"revisionTime": "2017-03-09T23:20:29Z",
-			"version": "v1.7.7",
-			"versionExact": "v1.7.7"
-		},
-		{
-			"checksumSHA1": "u6tKvFGcRQ1xtby1ONjgyUTgcpg=",
-			"path": "github.com/aws/aws-sdk-go/aws/session",
-			"revision": "0484dc540811ee0df1acfee287786cb5b0150ab3",
-			"revisionTime": "2017-03-09T23:20:29Z",
-			"version": "v1.7.7",
-			"versionExact": "v1.7.7"
-		},
-		{
-			"checksumSHA1": "0FvPLvkBUpTElfUc/FZtPsJfuV0=",
-			"path": "github.com/aws/aws-sdk-go/aws/signer/v4",
-			"revision": "0484dc540811ee0df1acfee287786cb5b0150ab3",
-			"revisionTime": "2017-03-09T23:20:29Z",
-			"version": "v1.7.7",
-			"versionExact": "v1.7.7"
-		},
-		{
-			"checksumSHA1": "wk7EyvDaHwb5qqoOP/4d3cV0708=",
-			"path": "github.com/aws/aws-sdk-go/private/protocol",
-			"revision": "0484dc540811ee0df1acfee287786cb5b0150ab3",
-			"revisionTime": "2017-03-09T23:20:29Z",
-			"version": "v1.7.7",
-			"versionExact": "v1.7.7"
-		},
-		{
-			"checksumSHA1": "1QmQ3FqV37w0Zi44qv8pA1GeR0A=",
-			"path": "github.com/aws/aws-sdk-go/private/protocol/ec2query",
-			"revision": "0484dc540811ee0df1acfee287786cb5b0150ab3",
-			"revisionTime": "2017-03-09T23:20:29Z",
-			"version": "v1.7.7",
-			"versionExact": "v1.7.7"
-		},
-		{
-			"checksumSHA1": "O6hcK24yI6w7FA+g4Pbr+eQ7pys=",
-			"path": "github.com/aws/aws-sdk-go/private/protocol/json/jsonutil",
-			"revision": "0484dc540811ee0df1acfee287786cb5b0150ab3",
-			"revisionTime": "2017-03-09T23:20:29Z",
-			"version": "v1.7.7",
-			"versionExact": "v1.7.7"
-		},
-		{
-			"checksumSHA1": "R00RL5jJXRYq1iiK1+PGvMfvXyM=",
-			"path": "github.com/aws/aws-sdk-go/private/protocol/jsonrpc",
-			"revision": "0484dc540811ee0df1acfee287786cb5b0150ab3",
-			"revisionTime": "2017-03-09T23:20:29Z",
-			"version": "v1.7.7",
-			"versionExact": "v1.7.7"
-		},
-		{
-			"checksumSHA1": "ZqY5RWavBLWTo6j9xqdyBEaNFRk=",
-			"path": "github.com/aws/aws-sdk-go/private/protocol/query",
-			"revision": "0484dc540811ee0df1acfee287786cb5b0150ab3",
-			"revisionTime": "2017-03-09T23:20:29Z",
-			"version": "v1.7.7",
-			"versionExact": "v1.7.7"
-		},
-		{
-			"checksumSHA1": "Drt1JfLMa0DQEZLWrnMlTWaIcC8=",
-			"path": "github.com/aws/aws-sdk-go/private/protocol/query/queryutil",
-			"revision": "0484dc540811ee0df1acfee287786cb5b0150ab3",
-			"revisionTime": "2017-03-09T23:20:29Z",
-			"version": "v1.7.7",
-			"versionExact": "v1.7.7"
-		},
-		{
-			"checksumSHA1": "szZSLm3BlYkL3vqlZhNAlYk8iwM=",
-			"path": "github.com/aws/aws-sdk-go/private/protocol/rest",
-			"revision": "0484dc540811ee0df1acfee287786cb5b0150ab3",
-			"revisionTime": "2017-03-09T23:20:29Z",
-			"version": "v1.7.7",
-			"versionExact": "v1.7.7"
-		},
-		{
-			"checksumSHA1": "Rpu8KBtHZgvhkwHxUfaky+qW+G4=",
-			"path": "github.com/aws/aws-sdk-go/private/protocol/restjson",
-			"revision": "0484dc540811ee0df1acfee287786cb5b0150ab3",
-			"revisionTime": "2017-03-09T23:20:29Z",
-			"version": "v1.7.7",
-			"versionExact": "v1.7.7"
-		},
-		{
-			"checksumSHA1": "ODo+ko8D6unAxZuN1jGzMcN4QCc=",
-			"path": "github.com/aws/aws-sdk-go/private/protocol/restxml",
-			"revision": "0484dc540811ee0df1acfee287786cb5b0150ab3",
-			"revisionTime": "2017-03-09T23:20:29Z",
-			"version": "v1.7.7",
-			"versionExact": "v1.7.7"
-		},
-		{
-			"checksumSHA1": "lZ1z4xAbT8euCzKoAsnEYic60VE=",
-			"path": "github.com/aws/aws-sdk-go/private/protocol/xml/xmlutil",
-			"revision": "0484dc540811ee0df1acfee287786cb5b0150ab3",
-			"revisionTime": "2017-03-09T23:20:29Z",
-			"version": "v1.7.7",
-			"versionExact": "v1.7.7"
-		},
-		{
-			"checksumSHA1": "F6mth+G7dXN1GI+nktaGo8Lx8aE=",
-			"path": "github.com/aws/aws-sdk-go/private/signer/v2",
-			"revision": "0484dc540811ee0df1acfee287786cb5b0150ab3",
-			"revisionTime": "2017-03-09T23:20:29Z",
-			"version": "v1.7.7",
-			"versionExact": "v1.7.7"
-		},
-		{
-			"checksumSHA1": "Eo9yODN5U99BK0pMzoqnBm7PCrY=",
-			"path": "github.com/aws/aws-sdk-go/private/waiter",
-			"revision": "0484dc540811ee0df1acfee287786cb5b0150ab3",
-			"revisionTime": "2017-03-09T23:20:29Z",
-			"version": "v1.7.7",
-			"versionExact": "v1.7.7"
-		},
-		{
-			"checksumSHA1": "9n/Gdm1mNIxB7eXRZR+LP2pLjr8=",
-			"path": "github.com/aws/aws-sdk-go/service/acm",
-			"revision": "0484dc540811ee0df1acfee287786cb5b0150ab3",
-			"revisionTime": "2017-03-09T23:20:29Z",
-			"version": "v1.7.7",
-			"versionExact": "v1.7.7"
-		},
-		{
-			"checksumSHA1": "Ykf7vcT+gAM+nsZ2vfRbWR51iqM=",
-			"path": "github.com/aws/aws-sdk-go/service/apigateway",
-			"revision": "0484dc540811ee0df1acfee287786cb5b0150ab3",
-			"revisionTime": "2017-03-09T23:20:29Z",
-			"version": "v1.7.7",
-			"versionExact": "v1.7.7"
-		},
-		{
-			"checksumSHA1": "vywzqp8jtu1rUKkb/4LEld2yOgQ=",
-			"path": "github.com/aws/aws-sdk-go/service/applicationautoscaling",
-			"revision": "0484dc540811ee0df1acfee287786cb5b0150ab3",
-			"revisionTime": "2017-03-09T23:20:29Z",
-			"version": "v1.7.7",
-			"versionExact": "v1.7.7"
-		},
-		{
-			"checksumSHA1": "0/2niio3ok72EAFl/s3S/E/yabc=",
-			"path": "github.com/aws/aws-sdk-go/service/autoscaling",
-			"revision": "0484dc540811ee0df1acfee287786cb5b0150ab3",
-			"revisionTime": "2017-03-09T23:20:29Z",
-			"version": "v1.7.7",
-			"versionExact": "v1.7.7"
-		},
-		{
-			"checksumSHA1": "rKlCBX8p5aFkljRSWug8chDKOsU=",
-			"path": "github.com/aws/aws-sdk-go/service/cloudformation",
-			"revision": "0484dc540811ee0df1acfee287786cb5b0150ab3",
-			"revisionTime": "2017-03-09T23:20:29Z",
-			"version": "v1.7.7",
-			"versionExact": "v1.7.7"
-		},
-		{
-			"checksumSHA1": "FKms6qE/E3ZLLV90G877CrXJwpk=",
-			"path": "github.com/aws/aws-sdk-go/service/cloudfront",
-			"revision": "0484dc540811ee0df1acfee287786cb5b0150ab3",
-			"revisionTime": "2017-03-09T23:20:29Z",
-			"version": "v1.7.7",
-			"versionExact": "v1.7.7"
-		},
-		{
-			"checksumSHA1": "JkCPEbRbVHODZ8hw8fRRB0ow0+s=",
-			"path": "github.com/aws/aws-sdk-go/service/cloudtrail",
-			"revision": "0484dc540811ee0df1acfee287786cb5b0150ab3",
-			"revisionTime": "2017-03-09T23:20:29Z",
-			"version": "v1.7.7",
-			"versionExact": "v1.7.7"
-		},
-		{
-			"checksumSHA1": "ZnIZiTYeRgS2393kOcYxNL0qAUQ=",
-			"path": "github.com/aws/aws-sdk-go/service/cloudwatch",
-			"revision": "0484dc540811ee0df1acfee287786cb5b0150ab3",
-			"revisionTime": "2017-03-09T23:20:29Z",
-			"version": "v1.7.7",
-			"versionExact": "v1.7.7"
-		},
-		{
-			"checksumSHA1": "wlq1vQbXSJ4NK6fzlVrPDZwyw8A=",
-			"path": "github.com/aws/aws-sdk-go/service/cloudwatchevents",
-			"revision": "0484dc540811ee0df1acfee287786cb5b0150ab3",
-			"revisionTime": "2017-03-09T23:20:29Z",
-			"version": "v1.7.7",
-			"versionExact": "v1.7.7"
-		},
-		{
-			"checksumSHA1": "TMRiIJYbg0/5naYSnYk3DQnaDkk=",
-			"path": "github.com/aws/aws-sdk-go/service/cloudwatchlogs",
-			"revision": "0484dc540811ee0df1acfee287786cb5b0150ab3",
-			"revisionTime": "2017-03-09T23:20:29Z",
-			"version": "v1.7.7",
-			"versionExact": "v1.7.7"
-		},
-		{
-			"checksumSHA1": "8T0+kiovp+vGclOMZMajizGsG54=",
-			"path": "github.com/aws/aws-sdk-go/service/codebuild",
-			"revision": "0484dc540811ee0df1acfee287786cb5b0150ab3",
-			"revisionTime": "2017-03-09T23:20:29Z",
-			"version": "v1.7.7",
-			"versionExact": "v1.7.7"
-		},
-		{
-			"checksumSHA1": "JKGhzZ6hg3myUEnNndjUyamloN4=",
-			"path": "github.com/aws/aws-sdk-go/service/codecommit",
-			"revision": "0484dc540811ee0df1acfee287786cb5b0150ab3",
-			"revisionTime": "2017-03-09T23:20:29Z",
-			"version": "v1.7.7",
-			"versionExact": "v1.7.7"
-		},
-		{
-			"checksumSHA1": "Lzj28Igm2Nazp9iY1qt3nJQ8vv4=",
-			"path": "github.com/aws/aws-sdk-go/service/codedeploy",
-			"revision": "0484dc540811ee0df1acfee287786cb5b0150ab3",
-			"revisionTime": "2017-03-09T23:20:29Z",
-			"version": "v1.7.7",
-			"versionExact": "v1.7.7"
-		},
-		{
-			"checksumSHA1": "LXjLQyMAadcANG0UURWuw4di2YE=",
-			"path": "github.com/aws/aws-sdk-go/service/codepipeline",
-			"revision": "0484dc540811ee0df1acfee287786cb5b0150ab3",
-			"revisionTime": "2017-03-09T23:20:29Z",
-			"version": "v1.7.7",
-			"versionExact": "v1.7.7"
-		},
-		{
-			"checksumSHA1": "NYRd4lqocAcZdkEvLHAZYyXz8Bs=",
-			"path": "github.com/aws/aws-sdk-go/service/configservice",
-			"revision": "0484dc540811ee0df1acfee287786cb5b0150ab3",
-			"revisionTime": "2017-03-09T23:20:29Z",
-			"version": "v1.7.7",
-			"versionExact": "v1.7.7"
-		},
-		{
-			"checksumSHA1": "fcYSy6jPQjLB7mtOfxsMqWnjobU=",
-			"path": "github.com/aws/aws-sdk-go/service/databasemigrationservice",
-			"revision": "0484dc540811ee0df1acfee287786cb5b0150ab3",
-			"revisionTime": "2017-03-09T23:20:29Z",
-			"version": "v1.7.7",
-			"versionExact": "v1.7.7"
-		},
-		{
-			"checksumSHA1": "efnIi8bx7cQJ46T9mtzg/SFRqLI=",
-			"path": "github.com/aws/aws-sdk-go/service/directoryservice",
-			"revision": "0484dc540811ee0df1acfee287786cb5b0150ab3",
-			"revisionTime": "2017-03-09T23:20:29Z",
-			"version": "v1.7.7",
-			"versionExact": "v1.7.7"
-		},
-		{
-			"checksumSHA1": "D5tbr+FKR8BUU0HxxGB9pS9Dlrc=",
-			"path": "github.com/aws/aws-sdk-go/service/dynamodb",
-			"revision": "0484dc540811ee0df1acfee287786cb5b0150ab3",
-			"revisionTime": "2017-03-09T23:20:29Z",
-			"version": "v1.7.7",
-			"versionExact": "v1.7.7"
-		},
-		{
-			"checksumSHA1": "ecCVL8+SptmQlojrGtL8mQdaJ6E=",
-			"path": "github.com/aws/aws-sdk-go/service/ec2",
-			"revision": "0484dc540811ee0df1acfee287786cb5b0150ab3",
-			"revisionTime": "2017-03-09T23:20:29Z",
-			"version": "v1.7.7",
-			"versionExact": "v1.7.7"
-		},
-		{
-			"checksumSHA1": "B6qHy1+Rrp9lQCBR/JDRT72kuCI=",
-			"path": "github.com/aws/aws-sdk-go/service/ecr",
-			"revision": "0484dc540811ee0df1acfee287786cb5b0150ab3",
-			"revisionTime": "2017-03-09T23:20:29Z",
-			"version": "v1.7.7",
-			"versionExact": "v1.7.7"
-		},
-		{
-			"checksumSHA1": "UFpKfwRxhzQk3pCbBrBa2RsPL24=",
-			"path": "github.com/aws/aws-sdk-go/service/ecs",
-			"revision": "0484dc540811ee0df1acfee287786cb5b0150ab3",
-			"revisionTime": "2017-03-09T23:20:29Z",
-			"version": "v1.7.7",
-			"versionExact": "v1.7.7"
-		},
-		{
-			"checksumSHA1": "jTTOfudaj/nYDyLCig9SKlDFFHk=",
-			"path": "github.com/aws/aws-sdk-go/service/efs",
-			"revision": "0484dc540811ee0df1acfee287786cb5b0150ab3",
-			"revisionTime": "2017-03-09T23:20:29Z",
-			"version": "v1.7.7",
-			"versionExact": "v1.7.7"
-		},
-		{
-			"checksumSHA1": "5ZYWoEnb0SID/9cKRb1oGPrrhsA=",
-			"path": "github.com/aws/aws-sdk-go/service/elasticache",
-			"revision": "0484dc540811ee0df1acfee287786cb5b0150ab3",
-			"revisionTime": "2017-03-09T23:20:29Z",
-			"version": "v1.7.7",
-			"versionExact": "v1.7.7"
-		},
-		{
-			"checksumSHA1": "oVV/BlLfwPI+iycKd9PIQ7oLm/4=",
-			"path": "github.com/aws/aws-sdk-go/service/elasticbeanstalk",
-			"revision": "0484dc540811ee0df1acfee287786cb5b0150ab3",
-			"revisionTime": "2017-03-09T23:20:29Z",
-			"version": "v1.7.7",
-			"versionExact": "v1.7.7"
-		},
-		{
-			"checksumSHA1": "yvQhmYq5ZKkKooTgkZ+M6032Vr0=",
-			"path": "github.com/aws/aws-sdk-go/service/elasticsearchservice",
-			"revision": "0484dc540811ee0df1acfee287786cb5b0150ab3",
-			"revisionTime": "2017-03-09T23:20:29Z",
-			"version": "v1.7.7",
-			"versionExact": "v1.7.7"
-		},
-		{
-			"checksumSHA1": "M1+iJ/A2Ml8bxSJFrBr/jWsv9w0=",
-			"path": "github.com/aws/aws-sdk-go/service/elastictranscoder",
-			"revision": "0484dc540811ee0df1acfee287786cb5b0150ab3",
-			"revisionTime": "2017-03-09T23:20:29Z",
-			"version": "v1.7.7",
-			"versionExact": "v1.7.7"
-		},
-		{
-			"checksumSHA1": "BjzlDfZp1UvDoFfFnkwBxJxtylg=",
-			"path": "github.com/aws/aws-sdk-go/service/elb",
-			"revision": "0484dc540811ee0df1acfee287786cb5b0150ab3",
-			"revisionTime": "2017-03-09T23:20:29Z",
-			"version": "v1.7.7",
-			"versionExact": "v1.7.7"
-		},
-		{
-			"checksumSHA1": "42TACCjZnJKGuF4ijfLpKUpw4/I=",
-			"path": "github.com/aws/aws-sdk-go/service/elbv2",
-			"revision": "0484dc540811ee0df1acfee287786cb5b0150ab3",
-			"revisionTime": "2017-03-09T23:20:29Z",
-			"version": "v1.7.7",
-			"versionExact": "v1.7.7"
-		},
-		{
-			"checksumSHA1": "x+ykEiXwI53Wm6Ypb4XgFf/6HaI=",
-			"path": "github.com/aws/aws-sdk-go/service/emr",
-			"revision": "0484dc540811ee0df1acfee287786cb5b0150ab3",
-			"revisionTime": "2017-03-09T23:20:29Z",
-			"version": "v1.7.7",
-			"versionExact": "v1.7.7"
-		},
-		{
-			"checksumSHA1": "1O87s9AddHMbwCu6ooNULcW9iE8=",
-			"path": "github.com/aws/aws-sdk-go/service/firehose",
-			"revision": "0484dc540811ee0df1acfee287786cb5b0150ab3",
-			"revisionTime": "2017-03-09T23:20:29Z",
-			"version": "v1.7.7",
-			"versionExact": "v1.7.7"
-		},
-		{
-			"checksumSHA1": "g5xmBO7nAUGV2yT8SAL2tfP8DUU=",
-			"path": "github.com/aws/aws-sdk-go/service/glacier",
-			"revision": "0484dc540811ee0df1acfee287786cb5b0150ab3",
-			"revisionTime": "2017-03-09T23:20:29Z",
-			"version": "v1.7.7",
-			"versionExact": "v1.7.7"
-		},
-		{
-			"checksumSHA1": "7JybKGBdRMLcnHP+126VLsnVghM=",
-			"path": "github.com/aws/aws-sdk-go/service/iam",
-			"revision": "0484dc540811ee0df1acfee287786cb5b0150ab3",
-			"revisionTime": "2017-03-09T23:20:29Z",
-			"version": "v1.7.7",
-			"versionExact": "v1.7.7"
-		},
-		{
-			"checksumSHA1": "Bk6ExT97T4NMOyXthMr6Avm34mg=",
-			"path": "github.com/aws/aws-sdk-go/service/inspector",
-			"revision": "0484dc540811ee0df1acfee287786cb5b0150ab3",
-			"revisionTime": "2017-03-09T23:20:29Z",
-			"version": "v1.7.7",
-			"versionExact": "v1.7.7"
-		},
-		{
-			"checksumSHA1": "lUmFKbtBQn9S4qrD5GOd57PIU1c=",
-			"path": "github.com/aws/aws-sdk-go/service/kinesis",
-			"revision": "0484dc540811ee0df1acfee287786cb5b0150ab3",
-			"revisionTime": "2017-03-09T23:20:29Z",
-			"version": "v1.7.7",
-			"versionExact": "v1.7.7"
-		},
-		{
-			"checksumSHA1": "l1NpLkHXS+eDybfk4Al9Afhyf/4=",
-			"path": "github.com/aws/aws-sdk-go/service/kms",
-			"revision": "0484dc540811ee0df1acfee287786cb5b0150ab3",
-			"revisionTime": "2017-03-09T23:20:29Z",
-			"version": "v1.7.7",
-			"versionExact": "v1.7.7"
-		},
-		{
-			"checksumSHA1": "8kUY3AExG/gcAJ2I2a5RCSoxx5I=",
-			"path": "github.com/aws/aws-sdk-go/service/lambda",
-			"revision": "0484dc540811ee0df1acfee287786cb5b0150ab3",
-			"revisionTime": "2017-03-09T23:20:29Z",
-			"version": "v1.7.7",
-			"versionExact": "v1.7.7"
-		},
-		{
-			"checksumSHA1": "Ab4YFGFLtEBEIpr8kHkLjB7ydGY=",
-			"path": "github.com/aws/aws-sdk-go/service/lightsail",
-			"revision": "0484dc540811ee0df1acfee287786cb5b0150ab3",
-			"revisionTime": "2017-03-09T23:20:29Z",
-			"version": "v1.7.7",
-			"versionExact": "v1.7.7"
-		},
-		{
-			"checksumSHA1": "c3N3uwWuXjwio6NNDAlDr0oUUXk=",
-			"path": "github.com/aws/aws-sdk-go/service/opsworks",
-			"revision": "0484dc540811ee0df1acfee287786cb5b0150ab3",
-			"revisionTime": "2017-03-09T23:20:29Z",
-			"version": "v1.7.7",
-			"versionExact": "v1.7.7"
-		},
-		{
-			"checksumSHA1": "jlUKUEyZw9qh+qLaPaRzWS5bxEk=",
-			"path": "github.com/aws/aws-sdk-go/service/rds",
-			"revision": "0484dc540811ee0df1acfee287786cb5b0150ab3",
-			"revisionTime": "2017-03-09T23:20:29Z",
-			"version": "v1.7.7",
-			"versionExact": "v1.7.7"
-		},
-		{
-			"checksumSHA1": "09fncNHyk8Tcw9Ailvi0pi9F1Xc=",
-			"path": "github.com/aws/aws-sdk-go/service/redshift",
-			"revision": "0484dc540811ee0df1acfee287786cb5b0150ab3",
-			"revisionTime": "2017-03-09T23:20:29Z",
-			"version": "v1.7.7",
-			"versionExact": "v1.7.7"
-		},
-		{
-			"checksumSHA1": "VWVMEqjfDDgB14lgsv0Zq3dQclU=",
-			"path": "github.com/aws/aws-sdk-go/service/route53",
-			"revision": "0484dc540811ee0df1acfee287786cb5b0150ab3",
-			"revisionTime": "2017-03-09T23:20:29Z",
-			"version": "v1.7.7",
-			"versionExact": "v1.7.7"
-		},
-		{
-			"checksumSHA1": "eEWM4wKzVbRqAwIy3MdMCDUGs2s=",
-			"path": "github.com/aws/aws-sdk-go/service/s3",
-			"revision": "0484dc540811ee0df1acfee287786cb5b0150ab3",
-			"revisionTime": "2017-03-09T23:20:29Z",
-			"version": "v1.7.7",
-			"versionExact": "v1.7.7"
-		},
-		{
-			"checksumSHA1": "4NNi2Ab0iPu/MRGo/kn20mTNxg4=",
-			"path": "github.com/aws/aws-sdk-go/service/ses",
-			"revision": "0484dc540811ee0df1acfee287786cb5b0150ab3",
-			"revisionTime": "2017-03-09T23:20:29Z",
-			"version": "v1.7.7",
-			"versionExact": "v1.7.7"
-		},
-		{
-			"checksumSHA1": "KpqdFUB/0gBsouCqZmflQ4YPXB0=",
-			"path": "github.com/aws/aws-sdk-go/service/sfn",
-			"revision": "0484dc540811ee0df1acfee287786cb5b0150ab3",
-			"revisionTime": "2017-03-09T23:20:29Z",
-			"version": "v1.7.7",
-			"versionExact": "v1.7.7"
-		},
-		{
-			"checksumSHA1": "cRGam+7Yt9Ys4WQH6TNYg+Fjf20=",
-			"path": "github.com/aws/aws-sdk-go/service/simpledb",
-			"revision": "0484dc540811ee0df1acfee287786cb5b0150ab3",
-			"revisionTime": "2017-03-09T23:20:29Z",
-			"version": "v1.7.7",
-			"versionExact": "v1.7.7"
-		},
-		{
-			"checksumSHA1": "3wN8qn+1be7xe/0zXrOM502s+8M=",
-			"path": "github.com/aws/aws-sdk-go/service/sns",
-			"revision": "0484dc540811ee0df1acfee287786cb5b0150ab3",
-			"revisionTime": "2017-03-09T23:20:29Z",
-			"version": "v1.7.7",
-			"versionExact": "v1.7.7"
-		},
-		{
-			"checksumSHA1": "pMyhp8ffTMnHDoF+Wu0rcvhVoNE=",
-			"path": "github.com/aws/aws-sdk-go/service/sqs",
-			"revision": "0484dc540811ee0df1acfee287786cb5b0150ab3",
-			"revisionTime": "2017-03-09T23:20:29Z",
-			"version": "v1.7.7",
-			"versionExact": "v1.7.7"
-		},
-		{
-			"checksumSHA1": "UEVVPCLpzuLRBIZI7X1A8mIpSuA=",
-			"path": "github.com/aws/aws-sdk-go/service/ssm",
-			"revision": "0484dc540811ee0df1acfee287786cb5b0150ab3",
-			"revisionTime": "2017-03-09T23:20:29Z",
-			"version": "v1.7.7",
-			"versionExact": "v1.7.7"
-		},
-		{
-			"checksumSHA1": "Knj17ZMPWkGYTm2hZxEgnuboMM4=",
-			"path": "github.com/aws/aws-sdk-go/service/sts",
-			"revision": "0484dc540811ee0df1acfee287786cb5b0150ab3",
-			"revisionTime": "2017-03-09T23:20:29Z",
-			"version": "v1.7.7",
-			"versionExact": "v1.7.7"
-		},
-		{
-			"checksumSHA1": "C99KOCRh6qMcFwKFZy3r8we9NNE=",
-			"path": "github.com/aws/aws-sdk-go/service/waf",
-			"revision": "0484dc540811ee0df1acfee287786cb5b0150ab3",
-			"revisionTime": "2017-03-09T23:20:29Z",
-			"version": "v1.7.7",
-			"versionExact": "v1.7.7"
-		},
-		{
-			"checksumSHA1": "nqw2Qn5xUklssHTubS5HDvEL9L4=",
-			"path": "github.com/bgentry/go-netrc/netrc",
-			"revision": "9fd32a8b3d3d3f9d43c341bfe098430e07609480",
-			"revisionTime": "2014-04-22T17:41:19Z"
-		},
-		{
-			"checksumSHA1": "Isa9x3nvIJ12hvgdvUUBty+yplU=",
-			"path": "github.com/bgentry/speakeasy",
-			"revision": "675b82c74c0ed12283ee81ba8a534c8982c07b85",
-			"revisionTime": "2016-10-13T10:26:35Z"
-		},
-		{
-			"checksumSHA1": "gntLgvUzJqZWf4NYxJr3p/3gcvk=",
-			"path": "github.com/blang/semver",
-			"revision": "4a1e882c79dcf4ec00d2e29fac74b9c8938d5052",
-			"revisionTime": "2017-02-02T18:38:21Z"
-		},
-		{
-			"checksumSHA1": "SPQcWDUN+wcTThipcR9EzX4t3E8=",
-			"path": "github.com/cenkalti/backoff",
-			"revision": "b02f2bbce11d7ea6b97f282ef1771b0fe2f65ef3",
-			"revisionTime": "2016-10-20T19:44:10Z"
-		},
-		{
-			"checksumSHA1": "sIaADZAnjqXQLRXec+QvQ6ChlYE=",
-			"path": "github.com/chzyer/readline",
-			"revision": "c914be64f07d9998f52bf0d598ec26d457168c0f",
-			"revisionTime": "2016-11-06T04:23:43Z"
-		},
-		{
-			"checksumSHA1": "Ydqm9Z29I9KdF7sq6NjWmGFrOig=",
-			"path": "github.com/cihub/seelog",
-			"revision": "175e6e3d439fe2e1cee7ab652b12eb546c145a13",
-			"revisionTime": "2016-10-09T22:53:54Z"
-		},
-		{
-			"checksumSHA1": "iMU6SM/jawaCOJnyvR5/w8C/C1w=",
-			"path": "github.com/cihub/seelog/archive",
-			"revision": "7bfb7937d106522a9c6d659864dca47cddcccc8a",
-			"revisionTime": "2017-01-10T09:44:45Z"
-		},
-		{
-			"checksumSHA1": "oSd7EVei192qS3uYyCAMx9zV3Y8=",
-			"path": "github.com/cihub/seelog/archive/gzip",
-			"revision": "175e6e3d439fe2e1cee7ab652b12eb546c145a13",
-			"revisionTime": "2016-10-09T22:53:54Z"
-		},
-		{
-			"checksumSHA1": "emesF9mCsIQC59VUE2lvjZYpAHU=",
-			"path": "github.com/cihub/seelog/archive/tar",
-			"revision": "7bfb7937d106522a9c6d659864dca47cddcccc8a",
-			"revisionTime": "2017-01-10T09:44:45Z"
-		},
-		{
-			"checksumSHA1": "TXLSkZsRlMifg3mg9+6QgEZJ6m4=",
-			"path": "github.com/cihub/seelog/archive/zip",
-			"revision": "7bfb7937d106522a9c6d659864dca47cddcccc8a",
-			"revisionTime": "2017-01-10T09:44:45Z"
-		},
-		{
-			"checksumSHA1": "PDusd0EuHz0oKiQKwKxFhbETxd8=",
-			"path": "github.com/circonus-labs/circonus-gometrics/api",
-			"revision": "dbab9a33438e3f8317407ef5d3a51c29340541db",
-			"revisionTime": "2017-02-21T20:27:28Z"
-		},
-		{
-			"checksumSHA1": "bQhz/fcyZPmuHSH2qwC4ZtATy5c=",
-			"path": "github.com/circonus-labs/circonus-gometrics/api/config",
-			"revision": "dbab9a33438e3f8317407ef5d3a51c29340541db",
-			"revisionTime": "2017-02-21T20:27:28Z"
-		},
-		{
-			"checksumSHA1": "QhYMdplKQJAMptRaHZBB8CF6HdM=",
-			"path": "github.com/cloudflare/cloudflare-go",
-			"revision": "6cfcb7ec3886f434daf8515d14d4ab208cae845c",
-			"revisionTime": "2016-12-21T19:00:05Z"
-		},
-		{
-			"checksumSHA1": "vHgur8rFMm8ewYO5tqJXXXE/XnA=",
-			"comment": "v2.3.0-alpha.0-652-ge552791",
-			"path": "github.com/coreos/etcd/client",
-			"revision": "e5527914aa42cae3063f52892e1ca4518da0e4ae"
-		},
-		{
-			"checksumSHA1": "mKIXx1kDwmVmdIpZ3pJtRBuUKso=",
-			"comment": "v2.3.0-alpha.0-652-ge552791",
-			"path": "github.com/coreos/etcd/pkg/pathutil",
-			"revision": "e5527914aa42cae3063f52892e1ca4518da0e4ae"
-		},
-		{
-			"checksumSHA1": "dMR9ipwCbX5eIPnvLXiPUM65/0s=",
-			"comment": "v2.3.0-alpha.0-652-ge552791",
-			"path": "github.com/coreos/etcd/pkg/types",
-			"revision": "e5527914aa42cae3063f52892e1ca4518da0e4ae"
-		},
-		{
-			"checksumSHA1": "vM0AXBjMyPUVF7sLxjXX0to78l0=",
-			"path": "github.com/coreos/go-oidc/http",
-			"revision": "f828b1fc9b58b59bd70ace766bfc190216b58b01",
-			"revisionTime": "2017-01-30T17:51:17Z"
-		},
-		{
-			"checksumSHA1": "4tTcNh86OwCSkCD6WeA6ajRYqDA=",
-			"path": "github.com/coreos/go-oidc/jose",
-			"revision": "f828b1fc9b58b59bd70ace766bfc190216b58b01",
-			"revisionTime": "2017-01-30T17:51:17Z"
-		},
-		{
-			"checksumSHA1": "r1oC4B8T20BNrRjyhtVE0Wbavt4=",
-			"path": "github.com/coreos/go-oidc/key",
-			"revision": "f828b1fc9b58b59bd70ace766bfc190216b58b01",
-			"revisionTime": "2017-01-30T17:51:17Z"
-		},
-		{
-			"checksumSHA1": "VDZdX1BgnrZ1pV5hZ98xOsN7Bbg=",
-			"path": "github.com/coreos/go-oidc/oauth2",
-			"revision": "f828b1fc9b58b59bd70ace766bfc190216b58b01",
-			"revisionTime": "2017-01-30T17:51:17Z"
-		},
-		{
-			"checksumSHA1": "yFHNaGkWafhnOVl910YjQs0Qkfk=",
-			"path": "github.com/coreos/go-oidc/oidc",
-			"revision": "f828b1fc9b58b59bd70ace766bfc190216b58b01",
-			"revisionTime": "2017-01-30T17:51:17Z"
-		},
-		{
-			"checksumSHA1": "0sYnSIFxkXCVRYj3afRu8EyIl0g=",
-			"path": "github.com/coreos/ignition/config/types",
-			"revision": "211ab9d5a30be883c39a47642d05fdc6ce32b76e",
-			"revisionTime": "2016-12-23T13:37:58Z"
-		},
-		{
-			"checksumSHA1": "ViLVCc7CzzrGdJINAg8hv98CVkg=",
-			"path": "github.com/coreos/ignition/config/validate/report",
-			"revision": "211ab9d5a30be883c39a47642d05fdc6ce32b76e",
-			"revisionTime": "2016-12-23T13:37:58Z"
-		},
-		{
-			"checksumSHA1": "vhHfyZLaugP3bKfJjnZe2+5XaHc=",
-			"path": "github.com/coreos/pkg/health",
-			"revision": "1c941d73110817a80b9fa6e14d5d2b00d977ce2a",
-			"revisionTime": "2017-02-06T20:20:45Z"
-		},
-		{
-			"checksumSHA1": "gRHhz6qleTtTUH/UIXwGeNxBFR8=",
-			"path": "github.com/coreos/pkg/httputil",
-			"revision": "1c941d73110817a80b9fa6e14d5d2b00d977ce2a",
-			"revisionTime": "2017-02-06T20:20:45Z"
-		},
-		{
-			"checksumSHA1": "etBdQ0LN6ojGunfvUt6B5C3FNrQ=",
-			"path": "github.com/coreos/pkg/timeutil",
-			"revision": "1c941d73110817a80b9fa6e14d5d2b00d977ce2a",
-			"revisionTime": "2017-02-06T20:20:45Z"
-		},
-		{
-			"checksumSHA1": "bFj0ceSRvaFFCfmS4el1PjWhcgw=",
-			"path": "github.com/creack/goselect",
-			"revision": "1bd5ca702c6154bccc56ecd598932ee8b295cab2",
-			"revisionTime": "2016-07-14T17:28:59Z"
-		},
-		{
-			"checksumSHA1": "cSJrzeVJLa9x2xoVqrJLz2Y+l0Y=",
-			"path": "github.com/cyberdelia/heroku-go/v3",
-			"revision": "58deda4c1fb0b4803387b29dc916c21887b81954",
-			"revisionTime": "2017-03-06T18:52:00Z"
-		},
-		{
-			"checksumSHA1": "/5cvgU+J4l7EhMXTK76KaCAfOuU=",
-			"path": "github.com/davecgh/go-spew/spew",
-			"revision": "346938d642f2ec3594ed81d874461961cd0faa76",
-			"revisionTime": "2016-10-29T20:57:26Z"
-		},
-		{
-			"checksumSHA1": "ADySw3nBHyzEHB6afBSeVRN2A4g=",
-			"path": "github.com/denverdino/aliyungo/common",
-			"revision": "d123f5d1fa71b211b70b2e9b56a62da21076884a",
-			"revisionTime": "2017-01-17T10:57:15Z"
-		},
-		{
-			"checksumSHA1": "9ZY3RlumKp5DAMfL08YwMoOOT2o=",
-			"path": "github.com/denverdino/aliyungo/ecs",
-			"revision": "d123f5d1fa71b211b70b2e9b56a62da21076884a",
-			"revisionTime": "2017-01-17T10:57:15Z"
-		},
-		{
-			"checksumSHA1": "QlA7zv05k7HWeR3tg4uHqIlFcg8=",
-			"path": "github.com/denverdino/aliyungo/slb",
-			"revision": "d123f5d1fa71b211b70b2e9b56a62da21076884a",
-			"revisionTime": "2017-01-17T10:57:15Z"
-		},
-		{
-			"checksumSHA1": "Lp0KtT7ycgq31ox3Uzhpxyw0U+Y=",
-			"path": "github.com/denverdino/aliyungo/util",
-			"revision": "d123f5d1fa71b211b70b2e9b56a62da21076884a",
-			"revisionTime": "2017-01-17T10:57:15Z"
-		},
-		{
-			"checksumSHA1": "yDQQpeUxwqB3C+4opweg6znWJQk=",
-			"comment": "v2.4.0-11-gf219341",
-			"path": "github.com/dgrijalva/jwt-go",
-			"revision": "f0777076321ab64f6efc15a82d9d23b98539b943",
-			"revisionTime": "2016-06-17T17:01:58Z"
-		},
-		{
-			"checksumSHA1": "tOlmmumwQ9pCv5cQgs+W7sgPVgU=",
-			"comment": "v0.9.0-20-gf75d769",
-			"path": "github.com/digitalocean/godo",
-			"revision": "767976000cc435d38646653b52be9be572727f30",
-			"revisionTime": "2017-02-14T20:43:37Z"
-		},
-		{
-			"checksumSHA1": "1PlWp7ZA8IBK6J6XcIwRpoSTNoc=",
-			"path": "github.com/dnsimple/dnsimple-go/dnsimple",
-			"revision": "84018270a30ebbdaa9b4900a4525c72d8c0b44df",
-			"revisionTime": "2017-02-21T09:21:47Z"
-		},
-		{
-			"checksumSHA1": "Gj+xR1VgFKKmFXYOJMnAczC3Znk=",
-			"path": "github.com/docker/distribution/digestset",
-			"revision": "50133d63723f8fa376e632a853739990a133be16",
-			"revisionTime": "2017-02-21T19:08:14Z"
-		},
-		{
-			"checksumSHA1": "m4wEFD0Mh+ClfprUqgl0GyNmk7Q=",
-			"path": "github.com/docker/distribution/reference",
-			"revision": "50133d63723f8fa376e632a853739990a133be16",
-			"revisionTime": "2017-02-21T19:08:14Z"
-		},
-		{
-			"checksumSHA1": "zkENTbOfU8YoxPfFwVAhTz516Dg=",
-			"path": "github.com/dustin/go-humanize",
-			"revision": "7a41df006ff9af79a29f0ffa9c5f21fbe6314a2d",
-			"revisionTime": "2017-01-10T07:11:07Z"
-		},
-		{
-			"checksumSHA1": "GCskdwYAPW2S34918Z5CgNMJ2Wc=",
-			"path": "github.com/dylanmei/iso8601",
-			"revision": "2075bf119b58e5576c6ed9f867b8f3d17f2e54d4"
-		},
-		{
-			"checksumSHA1": "by8KnjbSvP58haObPorGWR2CJfk=",
-			"path": "github.com/dylanmei/winrmtest",
-			"revision": "025617847eb2cf9bd1d851bc3b22ed28e6245ce5"
-		},
-		{
-			"checksumSHA1": "C0xVFfC4PLAx0WKgeDk7fQdj9NU=",
-			"path": "github.com/emicklei/go-restful",
-			"revision": "cf834cf8da5b681af81bde6fa32304e6ce8eec71",
-			"revisionTime": "2017-02-16T14:03:32Z",
-			"version": "1.0.0"
-		},
-		{
-			"checksumSHA1": "rmsBHtFpV3osid71XnTZBo/b3bU=",
-			"path": "github.com/emicklei/go-restful/log",
-			"revision": "cf834cf8da5b681af81bde6fa32304e6ce8eec71",
-			"revisionTime": "2017-02-16T14:03:32Z",
-			"version": "1.0.0"
-		},
-		{
-			"checksumSHA1": "8YXII1Wxu1nb5IUEndvrRCi4CX4=",
-			"path": "github.com/emicklei/go-restful/swagger",
-			"revision": "ad3e7d5a0a11fbbead57cc9353720a60a0a2793f",
-			"revisionTime": "2017-01-29T11:47:09Z",
-			"version": "1.0.0",
-			"versionExact": "1.0.0"
-		},
-		{
-			"checksumSHA1": "xPPXsop1MasrinvYYmMBeuwDu9c=",
-			"path": "github.com/exponent-io/jsonpath",
-			"revision": "d6023ce2651d8eafb5c75bb0c7167536102ec9f5",
-			"revisionTime": "2015-10-13T19:33:12Z"
-		},
-		{
-			"checksumSHA1": "40Ns85VYa4smQPcewZ7SOdfLnKU=",
-			"path": "github.com/fatih/structs",
-			"revision": "a720dfa8df582c51dee1b36feabb906bde1588bd",
-			"revisionTime": "2017-01-03T08:10:50Z"
-		},
-		{
-			"checksumSHA1": "n25vuAkZbpXDMGrutoefN+b4g+M=",
-			"path": "github.com/franela/goreq",
-			"revision": "fc08df6ca2d4a0d1a5ae24739aa268863943e723",
-			"revisionTime": "2016-05-08T00:03:57Z"
-		},
-		{
-			"checksumSHA1": "zKO4Yu8oaruG1xC9jkKRm9ywZvI=",
-			"path": "github.com/fsouza/go-dockerclient",
-			"revision": "1d4f4ae73768d3ca16a6fb964694f58dc5eba601",
-			"revisionTime": "2016-04-27T17:25:47Z",
-			"tree": true
-		},
-		{
-			"checksumSHA1": "SYxDN6l6j6OJ9f9BQDzneaJBd0k=",
-			"path": "github.com/gedex/inflector",
-			"revision": "046f2c31204676e3623730ee70fd0964e05822e7",
-			"revisionTime": "2016-11-03T04:27:56Z"
-		},
-		{
-			"checksumSHA1": "muGVyM8mY3/gcap6kr4Ib3F5Xn4=",
-			"path": "github.com/ghodss/yaml",
-			"revision": "04f313413ffd65ce25f2541bfd2b2ceec5c0908c",
-			"revisionTime": "2016-12-07T00:33:20Z"
-		},
-		{
-			"checksumSHA1": "JKjnR1ApU6NcC79xcGaT7QRMx3A=",
-			"comment": "0.0.1-42-gea19666",
-			"path": "github.com/go-chef/chef",
-			"revision": "bf4e81635329d7a0fc8d7c858a899a72cdb69b9e",
-			"revisionTime": "2016-06-30T18:09:21Z"
-		},
-		{
-			"checksumSHA1": "1K+xrZ1PBez190iGt5OnMtGdih4=",
-			"comment": "v1.8.6",
-			"path": "github.com/go-ini/ini",
-			"revision": "766e555c68dc8bda90d197ee8946c37519c19409",
-			"revisionTime": "2017-01-17T13:00:17Z"
-		},
-		{
-			"checksumSHA1": "6dTGC5A1Y1xnv+JSi9z8S6JfnH0=",
-			"path": "github.com/go-openapi/jsonpointer",
-			"revision": "779f45308c19820f1a69e9a4cd965f496e0da10f",
-			"revisionTime": "2017-01-02T17:42:23Z"
-		},
-		{
-			"checksumSHA1": "YMNc0I/ifBw9TsnF13NTpIN9yu4=",
-			"path": "github.com/go-openapi/jsonreference",
-			"revision": "36d33bfe519efae5632669801b180bf1a245da3b",
-			"revisionTime": "2016-11-05T16:21:50Z"
-		},
-		{
-			"checksumSHA1": "m4Hv3utLm095Tmjo0XfLQxTtzcc=",
-			"path": "github.com/go-openapi/spec",
-			"revision": "02fb9cd3430ed0581e0ceb4804d5d4b3cc702694",
-			"revisionTime": "2017-02-03T15:16:51Z"
-		},
-		{
-			"checksumSHA1": "AmuDvoqYpodvT8mzy+IEnKg9HFg=",
-			"path": "github.com/go-openapi/swag",
-			"revision": "d5f8ebc3b1c55a4cf6489eeae7354f338cfe299e",
-			"revisionTime": "2017-01-29T22:26:39Z"
-		},
-		{
-			"checksumSHA1": "XwDm1VMyZA/MLAK4Fst0yI7lyCE=",
-			"path": "github.com/gogo/protobuf/proto",
-			"revision": "3ea128ab69017b2bb9720f38a32e2dcfc22c0546",
-			"revisionTime": "2017-02-20T12:55:46Z"
-		},
-		{
-			"checksumSHA1": "HPVQZu059/Rfw2bAWM538bVTcUc=",
-			"path": "github.com/gogo/protobuf/sortkeys",
-			"revision": "3ea128ab69017b2bb9720f38a32e2dcfc22c0546",
-			"revisionTime": "2017-02-20T12:55:46Z"
-		},
-		{
-			"checksumSHA1": "HmbftipkadrLlCfzzVQ+iFHbl6g=",
-			"path": "github.com/golang/glog",
-			"revision": "23def4e6c14b4da8ac2ed8007337bc5eb5007998",
-			"revisionTime": "2016-01-25T20:49:56Z"
-		},
-		{
-			"checksumSHA1": "q3Bc7JpLWBqhZ4M7oreGo34RSkc=",
-			"path": "github.com/golang/protobuf/proto",
-			"revision": "8ee79997227bf9b34611aee7946ae64735e6fd93",
-			"revisionTime": "2016-11-17T03:31:26Z"
-		},
-		{
-			"checksumSHA1": "nu3W9toub02L8S239VzXF+pevWM=",
-			"path": "github.com/google/go-github/github",
-			"revision": "c1bdf188056730d883ce163c5f7400f25ba766d6",
-			"revisionTime": "2017-03-11T05:09:05Z"
-		},
-		{
-			"checksumSHA1": "Evpv9y6iPdy+8FeAVDmKrqV1sqo=",
-			"path": "github.com/google/go-querystring/query",
-			"revision": "2a60fc2ba6c19de80291203597d752e9ba58e4c0"
-		},
-		{
-			"checksumSHA1": "fgPBEKvm7D7y4IMxGaxHsPmtYtU=",
-			"path": "github.com/google/gofuzz",
-			"revision": "44d81051d367757e1c7c6a5a86423ece9afcf63c",
-			"revisionTime": "2016-11-22T19:10:42Z"
-		},
-		{
-			"checksumSHA1": "V/53BpqgOkSDZCX6snQCAkdO2fM=",
-			"path": "github.com/googleapis/gax-go",
-			"revision": "da06d194a00e19ce00d9011a13931c3f6f6887c7",
-			"revisionTime": "2016-11-07T00:24:06Z"
-		},
-		{
-			"checksumSHA1": "xKB/9qxVhWxAERkjZLYfuUBR4P8=",
-			"path": "github.com/gophercloud/gophercloud",
-			"revision": "0f64da0e36de86a0ca1a8f2fc1b0570a0d3f7504",
-			"revisionTime": "2017-03-10T01:59:53Z"
-		},
-		{
-			"checksumSHA1": "0KdIjTH5IO8hlIl8kdfI6313GiY=",
-			"path": "github.com/gophercloud/gophercloud/openstack",
-			"revision": "0f64da0e36de86a0ca1a8f2fc1b0570a0d3f7504",
-			"revisionTime": "2017-03-10T01:59:53Z"
-		},
-		{
-			"checksumSHA1": "f2hdkOhYmmO2ljNtr+OThK8VAEI=",
-			"path": "github.com/gophercloud/gophercloud/openstack/blockstorage/extensions/volumeactions",
-			"revision": "0f64da0e36de86a0ca1a8f2fc1b0570a0d3f7504",
-			"revisionTime": "2017-03-10T01:59:53Z"
-		},
-		{
-			"checksumSHA1": "9DTfNt/B4aZWXEmTNqXU5rNrrDc=",
-			"path": "github.com/gophercloud/gophercloud/openstack/blockstorage/v1/volumes",
-			"revision": "0f64da0e36de86a0ca1a8f2fc1b0570a0d3f7504",
-			"revisionTime": "2017-03-10T01:59:53Z"
-		},
-		{
-			"checksumSHA1": "B4IXSmq364HcBruvvV0QjDFxZgc=",
-			"path": "github.com/gophercloud/gophercloud/openstack/blockstorage/v2/volumes",
-			"revision": "0f64da0e36de86a0ca1a8f2fc1b0570a0d3f7504",
-			"revisionTime": "2017-03-10T01:59:53Z"
-		},
-		{
-			"checksumSHA1": "y49Ur726Juznj85+23ZgqMvehgg=",
-			"path": "github.com/gophercloud/gophercloud/openstack/compute/v2/extensions/availabilityzones",
-			"revision": "0f64da0e36de86a0ca1a8f2fc1b0570a0d3f7504",
-			"revisionTime": "2017-03-10T01:59:53Z"
-		},
-		{
-			"checksumSHA1": "w2wHF5eEBE89ZYlkS9GAJsSIq9U=",
-			"path": "github.com/gophercloud/gophercloud/openstack/compute/v2/extensions/bootfromvolume",
-			"revision": "0f64da0e36de86a0ca1a8f2fc1b0570a0d3f7504",
-			"revisionTime": "2017-03-10T01:59:53Z"
-		},
-		{
-			"checksumSHA1": "e7AW3YDVYJPKUjpqsB4AL9RRlTw=",
-			"path": "github.com/gophercloud/gophercloud/openstack/compute/v2/extensions/floatingips",
-			"revision": "0f64da0e36de86a0ca1a8f2fc1b0570a0d3f7504",
-			"revisionTime": "2017-03-10T01:59:53Z"
-		},
-		{
-			"checksumSHA1": "RWwUliHD65cWApdEo4ckOcPSArg=",
-			"path": "github.com/gophercloud/gophercloud/openstack/compute/v2/extensions/keypairs",
-			"revision": "0f64da0e36de86a0ca1a8f2fc1b0570a0d3f7504",
-			"revisionTime": "2017-03-10T01:59:53Z"
-		},
-		{
-			"checksumSHA1": "tOmntqlmZ/r8aObUChNloddLhwk=",
-			"path": "github.com/gophercloud/gophercloud/openstack/compute/v2/extensions/schedulerhints",
-			"revision": "0f64da0e36de86a0ca1a8f2fc1b0570a0d3f7504",
-			"revisionTime": "2017-03-10T01:59:53Z"
-		},
-		{
-			"checksumSHA1": "jNrUTQf+9dYfaD7YqvKwC+kGvyY=",
-			"path": "github.com/gophercloud/gophercloud/openstack/compute/v2/extensions/secgroups",
-			"revision": "0f64da0e36de86a0ca1a8f2fc1b0570a0d3f7504",
-			"revisionTime": "2017-03-10T01:59:53Z"
-		},
-		{
-			"checksumSHA1": "ci4gzd7Uy9JC4NcQ2ms19pjtW6s=",
-			"path": "github.com/gophercloud/gophercloud/openstack/compute/v2/extensions/servergroups",
-			"revision": "0f64da0e36de86a0ca1a8f2fc1b0570a0d3f7504",
-			"revisionTime": "2017-03-10T01:59:53Z"
-		},
-		{
-			"checksumSHA1": "qBpGbX7LQMPATdO8XyQmU7IXDiI=",
-			"path": "github.com/gophercloud/gophercloud/openstack/compute/v2/extensions/startstop",
-			"revision": "0f64da0e36de86a0ca1a8f2fc1b0570a0d3f7504",
-			"revisionTime": "2017-03-10T01:59:53Z"
-		},
-		{
-			"checksumSHA1": "5JuziAp9BSRA/z+8pTjVLTWeTw4=",
-			"path": "github.com/gophercloud/gophercloud/openstack/compute/v2/extensions/tenantnetworks",
-			"revision": "0f64da0e36de86a0ca1a8f2fc1b0570a0d3f7504",
-			"revisionTime": "2017-03-10T01:59:53Z"
-		},
-		{
-			"checksumSHA1": "2VNgU0F9PDax5VKClvMLmbzuksw=",
-			"path": "github.com/gophercloud/gophercloud/openstack/compute/v2/extensions/volumeattach",
-			"revision": "0f64da0e36de86a0ca1a8f2fc1b0570a0d3f7504",
-			"revisionTime": "2017-03-10T01:59:53Z"
-		},
-		{
-			"checksumSHA1": "S1BV3o8Pa0aM5RaUuRYXY7LnPIc=",
-			"path": "github.com/gophercloud/gophercloud/openstack/compute/v2/flavors",
-			"revision": "0f64da0e36de86a0ca1a8f2fc1b0570a0d3f7504",
-			"revisionTime": "2017-03-10T01:59:53Z"
-		},
-		{
-			"checksumSHA1": "Rnzx2YgOD41k8KoPA08tR992PxQ=",
-			"path": "github.com/gophercloud/gophercloud/openstack/compute/v2/images",
-			"revision": "0f64da0e36de86a0ca1a8f2fc1b0570a0d3f7504",
-			"revisionTime": "2017-03-10T01:59:53Z"
-		},
-		{
-			"checksumSHA1": "IjCvcaNnRW++hclt21WUkMYinaA=",
-			"path": "github.com/gophercloud/gophercloud/openstack/compute/v2/servers",
-			"revision": "0f64da0e36de86a0ca1a8f2fc1b0570a0d3f7504",
-			"revisionTime": "2017-03-10T01:59:53Z"
-		},
-		{
-			"checksumSHA1": "1sVqsZBZBNhDXLY9XzjMkcOkcbg=",
-			"path": "github.com/gophercloud/gophercloud/openstack/identity/v2/tenants",
-			"revision": "0f64da0e36de86a0ca1a8f2fc1b0570a0d3f7504",
-			"revisionTime": "2017-03-10T01:59:53Z"
-		},
-		{
-			"checksumSHA1": "AvUU5En9YpG25iLlcAPDgcQODjI=",
-			"path": "github.com/gophercloud/gophercloud/openstack/identity/v2/tokens",
-			"revision": "0f64da0e36de86a0ca1a8f2fc1b0570a0d3f7504",
-			"revisionTime": "2017-03-10T01:59:53Z"
-		},
-		{
-			"checksumSHA1": "ZKyEbJuIlvuZ9aUushINCXJHF4w=",
-			"path": "github.com/gophercloud/gophercloud/openstack/identity/v3/tokens",
-			"revision": "0f64da0e36de86a0ca1a8f2fc1b0570a0d3f7504",
-			"revisionTime": "2017-03-10T01:59:53Z"
-		},
-		{
-			"checksumSHA1": "5+wNKnxGvSGV8lHS+7km0ZiNEts=",
-			"path": "github.com/gophercloud/gophercloud/openstack/imageservice/v2/imagedata",
-			"revision": "0f64da0e36de86a0ca1a8f2fc1b0570a0d3f7504",
-			"revisionTime": "2017-03-10T01:59:53Z"
-		},
-		{
-			"checksumSHA1": "fyXTcJg3obtp3n+99WOGtUiMelg=",
-			"path": "github.com/gophercloud/gophercloud/openstack/imageservice/v2/images",
-			"revision": "0f64da0e36de86a0ca1a8f2fc1b0570a0d3f7504",
-			"revisionTime": "2017-03-10T01:59:53Z"
-		},
-		{
-			"checksumSHA1": "aTHxjMlfNXFJ3l2TZyvIwqt/3kM=",
-			"path": "github.com/gophercloud/gophercloud/openstack/networking/v2/extensions/fwaas/firewalls",
-			"revision": "0f64da0e36de86a0ca1a8f2fc1b0570a0d3f7504",
-			"revisionTime": "2017-03-10T01:59:53Z"
-		},
-		{
-			"checksumSHA1": "14ZhP0wE/WCL/6oujcML755AaH4=",
-			"path": "github.com/gophercloud/gophercloud/openstack/networking/v2/extensions/fwaas/policies",
-			"revision": "0f64da0e36de86a0ca1a8f2fc1b0570a0d3f7504",
-			"revisionTime": "2017-03-10T01:59:53Z"
-		},
-		{
-			"checksumSHA1": "sYET5A7WTyJ7dpuxR/VXYoReldw=",
-			"path": "github.com/gophercloud/gophercloud/openstack/networking/v2/extensions/fwaas/rules",
-			"revision": "0f64da0e36de86a0ca1a8f2fc1b0570a0d3f7504",
-			"revisionTime": "2017-03-10T01:59:53Z"
-		},
-		{
-			"checksumSHA1": "CHmnyRSFPivC+b/ojgfeEIY5ReM=",
-			"path": "github.com/gophercloud/gophercloud/openstack/networking/v2/extensions/layer3/floatingips",
-			"revision": "0f64da0e36de86a0ca1a8f2fc1b0570a0d3f7504",
-			"revisionTime": "2017-03-10T01:59:53Z"
-		},
-		{
-			"checksumSHA1": "Mjt7GwFygyqPxygY8xZZnUasHmk=",
-			"path": "github.com/gophercloud/gophercloud/openstack/networking/v2/extensions/layer3/routers",
-			"revision": "0f64da0e36de86a0ca1a8f2fc1b0570a0d3f7504",
-			"revisionTime": "2017-03-10T01:59:53Z"
-		},
-		{
-			"checksumSHA1": "mCTz2rnyVfhjJ+AD/WihCNcYWiY=",
-			"path": "github.com/gophercloud/gophercloud/openstack/networking/v2/extensions/lbaas/members",
-			"revision": "0f64da0e36de86a0ca1a8f2fc1b0570a0d3f7504",
-			"revisionTime": "2017-03-10T01:59:53Z"
-		},
-		{
-			"checksumSHA1": "B2mtHvADREtFLam72wyijyQh/Ds=",
-			"path": "github.com/gophercloud/gophercloud/openstack/networking/v2/extensions/lbaas/monitors",
-			"revision": "0f64da0e36de86a0ca1a8f2fc1b0570a0d3f7504",
-			"revisionTime": "2017-03-10T01:59:53Z"
-		},
-		{
-			"checksumSHA1": "pTr22CKKJ26yvhgd0SRxFF4jkEs=",
-			"path": "github.com/gophercloud/gophercloud/openstack/networking/v2/extensions/lbaas/pools",
-			"revision": "0f64da0e36de86a0ca1a8f2fc1b0570a0d3f7504",
-			"revisionTime": "2017-03-10T01:59:53Z"
-		},
-		{
-			"checksumSHA1": "E7/Z7g5O9o+ge+8YklheTpKgWNw=",
-			"path": "github.com/gophercloud/gophercloud/openstack/networking/v2/extensions/lbaas/vips",
-			"revision": "0f64da0e36de86a0ca1a8f2fc1b0570a0d3f7504",
-			"revisionTime": "2017-03-10T01:59:53Z"
-		},
-		{
-			"checksumSHA1": "mhpwj5tPv7Uw5aUfC55fhLPBcKo=",
-			"path": "github.com/gophercloud/gophercloud/openstack/networking/v2/extensions/lbaas_v2/listeners",
-			"revision": "0f64da0e36de86a0ca1a8f2fc1b0570a0d3f7504",
-			"revisionTime": "2017-03-10T01:59:53Z"
-		},
-		{
-			"checksumSHA1": "5efJz6UH7JCFeav5ZCCzicXCFTU=",
-			"path": "github.com/gophercloud/gophercloud/openstack/networking/v2/extensions/lbaas_v2/loadbalancers",
-			"revision": "0f64da0e36de86a0ca1a8f2fc1b0570a0d3f7504",
-			"revisionTime": "2017-03-10T01:59:53Z"
-		},
-		{
-			"checksumSHA1": "TVFgBTz7B6bb1R4TWdgAkbE1/fk=",
-			"path": "github.com/gophercloud/gophercloud/openstack/networking/v2/extensions/lbaas_v2/monitors",
-			"revision": "0f64da0e36de86a0ca1a8f2fc1b0570a0d3f7504",
-			"revisionTime": "2017-03-10T01:59:53Z"
-		},
-		{
-			"checksumSHA1": "xirjw9vJIN6rmkT3T56bfPfOLUM=",
-			"path": "github.com/gophercloud/gophercloud/openstack/networking/v2/extensions/lbaas_v2/pools",
-			"revision": "0f64da0e36de86a0ca1a8f2fc1b0570a0d3f7504",
-			"revisionTime": "2017-03-10T01:59:53Z"
-		},
-		{
-			"checksumSHA1": "FKwSMrpQf7b3TcCOQfh+ovoBShA=",
-			"path": "github.com/gophercloud/gophercloud/openstack/networking/v2/extensions/security/groups",
-			"revision": "0f64da0e36de86a0ca1a8f2fc1b0570a0d3f7504",
-			"revisionTime": "2017-03-10T01:59:53Z"
-		},
-		{
-			"checksumSHA1": "CsS/kI3VeLcSHzMKviFVDwqwgvk=",
-			"path": "github.com/gophercloud/gophercloud/openstack/networking/v2/extensions/security/rules",
-			"revision": "0f64da0e36de86a0ca1a8f2fc1b0570a0d3f7504",
-			"revisionTime": "2017-03-10T01:59:53Z"
-		},
-		{
-			"checksumSHA1": "zKOhFTL5BDZPMC58ZzZkryjskno=",
-			"path": "github.com/gophercloud/gophercloud/openstack/networking/v2/networks",
-			"revision": "0f64da0e36de86a0ca1a8f2fc1b0570a0d3f7504",
-			"revisionTime": "2017-03-10T01:59:53Z"
-		},
-		{
-			"checksumSHA1": "Lx257Qaf6y2weNwHTx6lm3OY7a8=",
-			"path": "github.com/gophercloud/gophercloud/openstack/networking/v2/ports",
-			"revision": "0f64da0e36de86a0ca1a8f2fc1b0570a0d3f7504",
-			"revisionTime": "2017-03-10T01:59:53Z"
-		},
-		{
-			"checksumSHA1": "wY0MY7RpX0Z2Y0rMmrAuYS6cHYA=",
-			"path": "github.com/gophercloud/gophercloud/openstack/networking/v2/subnets",
-			"revision": "0f64da0e36de86a0ca1a8f2fc1b0570a0d3f7504",
-			"revisionTime": "2017-03-10T01:59:53Z"
-		},
-		{
-			"checksumSHA1": "LtdQKIKKRKe6FOGdBvrBz/bg1Gc=",
-			"path": "github.com/gophercloud/gophercloud/openstack/objectstorage/v1/accounts",
-			"revision": "0f64da0e36de86a0ca1a8f2fc1b0570a0d3f7504",
-			"revisionTime": "2017-03-10T01:59:53Z"
-		},
-		{
-			"checksumSHA1": "1lwXcRrM5A7iCfekbn3bpfNLe3g=",
-			"path": "github.com/gophercloud/gophercloud/openstack/objectstorage/v1/containers",
-			"revision": "0f64da0e36de86a0ca1a8f2fc1b0570a0d3f7504",
-			"revisionTime": "2017-03-10T01:59:53Z"
-		},
-		{
-			"checksumSHA1": "dotTh+ZsNiyv8e9Z4e0chPEZDKE=",
-			"path": "github.com/gophercloud/gophercloud/openstack/objectstorage/v1/objects",
-			"revision": "0f64da0e36de86a0ca1a8f2fc1b0570a0d3f7504",
-			"revisionTime": "2017-03-10T01:59:53Z"
-		},
-		{
-			"checksumSHA1": "roxPPVwS2CjJhf0CApHNQxAX7EA=",
-			"path": "github.com/gophercloud/gophercloud/openstack/objectstorage/v1/swauth",
-			"revision": "0f64da0e36de86a0ca1a8f2fc1b0570a0d3f7504",
-			"revisionTime": "2017-03-10T01:59:53Z"
-		},
-		{
-			"checksumSHA1": "TDOZnaS0TO0NirpxV1QwPerAQTY=",
-			"path": "github.com/gophercloud/gophercloud/openstack/utils",
-			"revision": "0f64da0e36de86a0ca1a8f2fc1b0570a0d3f7504",
-			"revisionTime": "2017-03-10T01:59:53Z"
-		},
-		{
-			"checksumSHA1": "FNy075ydQZXvnL2bNNIOCmy/ghs=",
-			"path": "github.com/gophercloud/gophercloud/pagination",
-			"revision": "0f64da0e36de86a0ca1a8f2fc1b0570a0d3f7504",
-			"revisionTime": "2017-03-10T01:59:53Z"
-		},
-		{
-			"checksumSHA1": "6tvhO5ieOvX9R6o0vtl19s0lr8E=",
-			"path": "github.com/gorhill/cronexpr",
-			"revision": "f0984319b44273e83de132089ae42b1810f4933b",
-			"revisionTime": "2016-03-18T12:17:24Z"
-		},
-		{
-			"checksumSHA1": "paYJOejUxCHLctah6T6p7yL7rp8=",
-			"path": "github.com/gosimple/slug",
-			"revision": "32efb997950eba210b1880d8cf52b601c1b5abe3",
-			"revisionTime": "2016-11-16T05:51:26Z"
-		},
-		{
-			"checksumSHA1": "IOQgarlTHv7eWt7WTJtIRtOjBJE=",
-			"comment": "v2.6.0-179-gc0cf0cb",
-			"path": "github.com/grafana/grafana/pkg/api/dtos",
-			"revision": "c0cf0cb802adad24252ce1307c4c896edd566870"
-		},
-		{
-			"checksumSHA1": "pWdGoxomlwGko+46JQsgFs21HaA=",
-			"comment": "v2.6.0-179-gc0cf0cb",
-			"path": "github.com/grafana/grafana/pkg/log",
-			"revision": "c0cf0cb802adad24252ce1307c4c896edd566870"
-		},
-		{
-			"checksumSHA1": "WGg+qCGCqnChiTpGAwiILSWNhXw=",
-			"comment": "v2.6.0-179-gc0cf0cb",
-			"path": "github.com/grafana/grafana/pkg/models",
-			"revision": "c0cf0cb802adad24252ce1307c4c896edd566870"
-		},
-		{
-			"checksumSHA1": "mFox3xXsY9KPHjVVEpY3W+DiZI4=",
-			"comment": "v2.6.0-179-gc0cf0cb",
-			"path": "github.com/grafana/grafana/pkg/setting",
-			"revision": "c0cf0cb802adad24252ce1307c4c896edd566870"
-		},
-		{
-			"checksumSHA1": "ztG7bgHYM1eDa6dKxj2eqRSQAbU=",
-			"comment": "v2.6.0-179-gc0cf0cb",
-			"path": "github.com/grafana/grafana/pkg/util",
-			"revision": "c0cf0cb802adad24252ce1307c4c896edd566870"
-		},
-		{
-			"checksumSHA1": "FUiF2WLrih0JdHsUTMMDz3DRokw=",
-			"comment": "20141209094003-92-g95fa852",
-			"path": "github.com/hashicorp/atlas-go/archive",
-			"revision": "1792bd8de119ba49b17fd8d3c3c1f488ec613e62",
-			"revisionTime": "2016-11-07T20:49:10Z"
-		},
-		{
-			"checksumSHA1": "lrfddRS4/LDKnF0sAbyZ59eUSjo=",
-			"comment": "20141209094003-92-g95fa852",
-			"path": "github.com/hashicorp/atlas-go/v1",
-			"revision": "1792bd8de119ba49b17fd8d3c3c1f488ec613e62",
-			"revisionTime": "2016-11-07T20:49:10Z"
-		},
-		{
-			"checksumSHA1": "ygEjA1d52B1RDmZu8+1WTwkrYDQ=",
-			"comment": "v0.6.3-28-g3215b87",
-			"path": "github.com/hashicorp/consul/api",
-			"revision": "48d7b069ad443a48ffa93364048ff8909b5d1fa2",
-			"revisionTime": "2017-02-07T15:38:46Z"
-		},
-		{
-			"checksumSHA1": "cdOCt0Yb+hdErz8NAQqayxPmRsY=",
-			"path": "github.com/hashicorp/errwrap",
-			"revision": "7554cd9344cec97297fa6649b055a8c98c2a1e55"
-		},
-		{
-			"checksumSHA1": "nd3S1qkFv7zZxA9be0bw4nT0pe0=",
-			"path": "github.com/hashicorp/go-checkpoint",
-			"revision": "e4b2dc34c0f698ee04750bf2035d8b9384233e1b"
-		},
-		{
-			"checksumSHA1": "b8F628srIitj5p7Y130xc9k0QWs=",
-			"path": "github.com/hashicorp/go-cleanhttp",
-			"revision": "3573b8b52aa7b37b9358d966a898feb387f62437",
-			"revisionTime": "2017-02-11T01:34:15Z"
-		},
-		{
-			"checksumSHA1": "nsL2kI426RMuq1jw15e7igFqdIY=",
-			"path": "github.com/hashicorp/go-getter",
-			"revision": "c3d66e76678dce180a7b452653472f949aedfbcd",
-			"revisionTime": "2017-02-07T21:55:32Z"
-		},
-		{
-			"checksumSHA1": "9J+kDr29yDrwsdu2ULzewmqGjpA=",
-			"path": "github.com/hashicorp/go-getter/helper/url",
-			"revision": "c3d66e76678dce180a7b452653472f949aedfbcd",
-			"revisionTime": "2017-02-07T21:55:32Z"
-		},
-		{
-			"checksumSHA1": "TNlVzNR1OaajcNi3CbQ3bGbaLGU=",
-			"path": "github.com/hashicorp/go-msgpack/codec",
-			"revision": "fa3f63826f7c23912c15263591e65d54d080b458",
-			"revisionTime": "2015-05-18T23:42:57Z"
-		},
-		{
-			"checksumSHA1": "lrSl49G23l6NhfilxPM0XFs5rZo=",
-			"path": "github.com/hashicorp/go-multierror",
-			"revision": "d30f09973e19c1dfcd120b2d9c4f168e68d6b5d5"
-		},
-		{
-			"checksumSHA1": "b0nQutPMJHeUmz4SjpreotAo6Yk=",
-			"path": "github.com/hashicorp/go-plugin",
-			"revision": "f72692aebca2008343a9deb06ddb4b17f7051c15",
-			"revisionTime": "2017-02-17T16:27:05Z"
-		},
-		{
-			"checksumSHA1": "GBDE1KDl/7c5hlRPYRZ7+C0WQ0g=",
-			"path": "github.com/hashicorp/go-retryablehttp",
-			"revision": "f4ed9b0fa01a2ac614afe7c897ed2e3d8208f3e8",
-			"revisionTime": "2016-08-10T17:22:55Z"
-		},
-		{
-			"checksumSHA1": "A1PcINvF3UiwHRKn8UcgARgvGRs=",
-			"path": "github.com/hashicorp/go-rootcerts",
-			"revision": "6bb64b370b90e7ef1fa532be9e591a81c3493e00",
-			"revisionTime": "2016-05-03T14:34:40Z"
-		},
-		{
-			"checksumSHA1": "85XUnluYJL7F55ptcwdmN8eSOsk=",
-			"path": "github.com/hashicorp/go-uuid",
-			"revision": "36289988d83ca270bc07c234c36f364b0dd9c9a7"
-		},
-		{
-			"checksumSHA1": "EcZfls6vcqjasWV/nBlu+C+EFmc=",
-			"path": "github.com/hashicorp/go-version",
-			"revision": "e96d3840402619007766590ecea8dd7af1292276",
-			"revisionTime": "2016-10-31T18:26:05Z"
-		},
-		{
-			"checksumSHA1": "Ok3Csn6Voou7pQT6Dv2mkwpqFtw=",
-			"path": "github.com/hashicorp/hcl",
-			"revision": "630949a3c5fa3c613328e1b8256052cbc2327c9b",
-			"revisionTime": "2017-02-17T16:47:38Z"
-		},
-		{
-			"checksumSHA1": "XQmjDva9JCGGkIecOgwtBEMCJhU=",
-			"path": "github.com/hashicorp/hcl/hcl/ast",
-			"revision": "630949a3c5fa3c613328e1b8256052cbc2327c9b",
-			"revisionTime": "2017-02-17T16:47:38Z"
-		},
-		{
-			"checksumSHA1": "DaQmLi48oUAwctWcX6A6DNN61UY=",
-			"path": "github.com/hashicorp/hcl/hcl/fmtcmd",
-			"revision": "630949a3c5fa3c613328e1b8256052cbc2327c9b",
-			"revisionTime": "2017-02-17T16:47:38Z"
-		},
-		{
-			"checksumSHA1": "MGYzZActhzSs9AnCx3wrEYVbKFg=",
-			"path": "github.com/hashicorp/hcl/hcl/parser",
-			"revision": "630949a3c5fa3c613328e1b8256052cbc2327c9b",
-			"revisionTime": "2017-02-17T16:47:38Z"
-		},
-		{
-			"checksumSHA1": "gKCHLG3j2CNs2iADkvSKSNkni+8=",
-			"path": "github.com/hashicorp/hcl/hcl/printer",
-			"revision": "630949a3c5fa3c613328e1b8256052cbc2327c9b",
-			"revisionTime": "2017-02-17T16:47:38Z"
-		},
-		{
-			"checksumSHA1": "z6wdP4mRw4GVjShkNHDaOWkbxS0=",
-			"path": "github.com/hashicorp/hcl/hcl/scanner",
-			"revision": "630949a3c5fa3c613328e1b8256052cbc2327c9b",
-			"revisionTime": "2017-02-17T16:47:38Z"
-		},
-		{
-			"checksumSHA1": "oS3SCN9Wd6D8/LG0Yx1fu84a7gI=",
-			"path": "github.com/hashicorp/hcl/hcl/strconv",
-			"revision": "630949a3c5fa3c613328e1b8256052cbc2327c9b",
-			"revisionTime": "2017-02-17T16:47:38Z"
-		},
-		{
-			"checksumSHA1": "c6yprzj06ASwCo18TtbbNNBHljA=",
-			"path": "github.com/hashicorp/hcl/hcl/token",
-			"revision": "630949a3c5fa3c613328e1b8256052cbc2327c9b",
-			"revisionTime": "2017-02-17T16:47:38Z"
-		},
-		{
-			"checksumSHA1": "138aCV5n8n7tkGYMsMVQQnnLq+0=",
-			"path": "github.com/hashicorp/hcl/json/parser",
-			"revision": "630949a3c5fa3c613328e1b8256052cbc2327c9b",
-			"revisionTime": "2017-02-17T16:47:38Z"
-		},
-		{
-			"checksumSHA1": "YdvFsNOMSWMLnY6fcliWQa0O5Fw=",
-			"path": "github.com/hashicorp/hcl/json/scanner",
-			"revision": "630949a3c5fa3c613328e1b8256052cbc2327c9b",
-			"revisionTime": "2017-02-17T16:47:38Z"
-		},
-		{
-			"checksumSHA1": "fNlXQCQEnb+B3k5UDL/r15xtSJY=",
-			"path": "github.com/hashicorp/hcl/json/token",
-			"revision": "630949a3c5fa3c613328e1b8256052cbc2327c9b",
-			"revisionTime": "2017-02-17T16:47:38Z"
-		},
-		{
-			"checksumSHA1": "2Nrl/YKrmowkRgCDLhA6UTFgYEY=",
-			"path": "github.com/hashicorp/hil",
-			"revision": "5b8d13c8c5c2753e109fab25392a1dbfa2db93d2",
-			"revisionTime": "2016-12-21T19:20:42Z"
-		},
-		{
-			"checksumSHA1": "oZ2a2x9qyHqvqJdv/Du3LGeaFdA=",
-			"path": "github.com/hashicorp/hil/ast",
-			"revision": "5b8d13c8c5c2753e109fab25392a1dbfa2db93d2",
-			"revisionTime": "2016-12-21T19:20:42Z"
-		},
-		{
-			"checksumSHA1": "P5PZ3k7SmqWmxgJ8Q0gLzeNpGhE=",
-			"path": "github.com/hashicorp/hil/parser",
-			"revision": "5b8d13c8c5c2753e109fab25392a1dbfa2db93d2",
-			"revisionTime": "2016-12-21T19:20:42Z"
-		},
-		{
-			"checksumSHA1": "DC1k5kOua4oFqmo+JRt0YzfP44o=",
-			"path": "github.com/hashicorp/hil/scanner",
-			"revision": "5b8d13c8c5c2753e109fab25392a1dbfa2db93d2",
-			"revisionTime": "2016-12-21T19:20:42Z"
-		},
-		{
-			"checksumSHA1": "vt+P9D2yWDO3gdvdgCzwqunlhxU=",
-			"path": "github.com/hashicorp/logutils",
-			"revision": "0dc08b1671f34c4250ce212759ebd880f743d883",
-			"revisionTime": "2015-06-09T07:04:31Z"
-		},
-		{
-			"checksumSHA1": "o8In5byYGDCY/mnTuV4Tfmci+3w=",
-			"comment": "v0.7.0-12-ge4ec8cc",
-			"path": "github.com/hashicorp/serf/coordinate",
-			"revision": "e4ec8cc423bbe20d26584b96efbeb9102e16d05f"
-		},
-		{
-			"checksumSHA1": "2fkVZIzvxIGBLhSiVnkTgGiqpQ4=",
-			"path": "github.com/hashicorp/vault/api",
-			"revision": "9a60bf2a50e4dd1ba4b929a3ccf8072435cbdd0a",
-			"revisionTime": "2016-10-29T21:01:49Z"
-		},
-		{
-			"checksumSHA1": "ft77GtqeZEeCXioGpF/s6DlGm/U=",
-			"path": "github.com/hashicorp/vault/helper/compressutil",
-			"revision": "9a60bf2a50e4dd1ba4b929a3ccf8072435cbdd0a",
-			"revisionTime": "2016-10-29T21:01:49Z"
-		},
-		{
-			"checksumSHA1": "yUiSTPf0QUuL2r/81sjuytqBoeQ=",
-			"path": "github.com/hashicorp/vault/helper/jsonutil",
-			"revision": "9a60bf2a50e4dd1ba4b929a3ccf8072435cbdd0a",
-			"revisionTime": "2016-10-29T21:01:49Z"
-		},
-		{
-			"checksumSHA1": "YmXAnTwbzhLLBZM+1tQrJiG3qpc=",
-			"path": "github.com/hashicorp/vault/helper/pgpkeys",
-			"revision": "9a60bf2a50e4dd1ba4b929a3ccf8072435cbdd0a",
-			"revisionTime": "2016-10-29T21:01:49Z"
-		},
-		{
-			"checksumSHA1": "ZhK6IO2XN81Y+3RAjTcVm1Ic7oU=",
-			"path": "github.com/hashicorp/yamux",
-			"revision": "d1caa6c97c9fc1cc9e83bbe34d0603f9ff0ce8bd",
-			"revisionTime": "2016-07-20T23:31:40Z"
-		},
-		{
-			"checksumSHA1": "jq2E42bB0kwKaerHXwJslUea4eM=",
-			"path": "github.com/henrikhodne/go-librato/librato",
-			"revision": "6e9aa4b1a8a8b735ad14b4f1c9542ef183e82dc2",
-			"revisionTime": "2016-08-11T07:26:26Z"
-		},
-		{
-			"checksumSHA1": "K6exl2ouL7d8cR2i378EzZOdRVI=",
-			"path": "github.com/howeyc/gopass",
-			"revision": "bf9dde6d0d2c004a008c27aaee91170c786f6db8",
-			"revisionTime": "2017-01-09T16:22:49Z"
-		},
-		{
-			"checksumSHA1": "hwGdeQbcfc2RvIQS5wAaYRKJDd4=",
-			"comment": "0.2.1-3-gb1859b1",
-			"path": "github.com/imdario/mergo",
-			"revision": "50d4dbd4eb0e84778abe37cefef140271d96fade",
-			"revisionTime": "2016-05-17T06:44:35Z"
-		},
-		{
-			"checksumSHA1": "xkm7xQlJN/byUPkh+Y2MTwzcxGE=",
-			"comment": "v0.10.0-617-gf233a8b",
-			"path": "github.com/influxdata/influxdb/client",
-			"revision": "8e0bf700f82cf7a218d3772bf6b6a8a8364b89d5",
-			"revisionTime": "2017-01-19T03:28:24Z"
-		},
-		{
-			"checksumSHA1": "8GnQ2feMQs4mqrs/OgxPyHeLgJ8=",
-			"comment": "v0.10.0-617-gf233a8b",
-			"path": "github.com/influxdata/influxdb/models",
-			"revision": "8e0bf700f82cf7a218d3772bf6b6a8a8364b89d5",
-			"revisionTime": "2017-01-19T03:28:24Z"
-		},
-		{
-			"checksumSHA1": "H/J/qLqzUONXIecHHKtVZmxJZZA=",
-			"comment": "v0.10.0-617-gf233a8b",
-			"path": "github.com/influxdata/influxdb/pkg/escape",
-			"revision": "8e0bf700f82cf7a218d3772bf6b6a8a8364b89d5",
-			"revisionTime": "2017-01-19T03:28:24Z"
-		},
-		{
-			"checksumSHA1": "rixrz9zVpq9gss5jHqc/nGNpSw0=",
-			"path": "github.com/jen20/awspolicyequivalence",
-			"revision": "ed4c14ea400d756059e9312e409477a9ebf448f4",
-			"revisionTime": "2017-01-03T19:23:32Z"
-		},
-		{
-			"checksumSHA1": "hD8LA+lIAv6MB82Db29L71c2Jjc=",
-			"path": "github.com/jen20/riviera/azure",
-			"revision": "7ee711f4d8cc27b811bde3907614ecd86e98c9bc",
-			"revisionTime": "2017-01-04T10:03:54Z"
-		},
-		{
-			"checksumSHA1": "ncdT+1PFEF5ly0niXuQc9/pKzT0=",
-			"path": "github.com/jen20/riviera/dns",
-			"revision": "7ee711f4d8cc27b811bde3907614ecd86e98c9bc",
-			"revisionTime": "2017-01-04T10:03:54Z"
-		},
-		{
-			"checksumSHA1": "zVXx6ha3bt0N4ukRbRHXjSl91S4=",
-			"path": "github.com/jen20/riviera/search",
-			"revision": "7ee711f4d8cc27b811bde3907614ecd86e98c9bc",
-			"revisionTime": "2017-01-04T10:03:54Z"
-		},
-		{
-			"checksumSHA1": "mD+brnqSfkLheYdGzTUqUi6VWgw=",
-			"path": "github.com/jen20/riviera/sql",
-			"revision": "7ee711f4d8cc27b811bde3907614ecd86e98c9bc",
-			"revisionTime": "2017-01-04T10:03:54Z"
-		},
-		{
-			"checksumSHA1": "nKUCquNpJ9ifHgkXoT4K3Xar6R8=",
-			"path": "github.com/jen20/riviera/storage",
-			"revision": "7ee711f4d8cc27b811bde3907614ecd86e98c9bc",
-			"revisionTime": "2017-01-04T10:03:54Z"
-		},
-		{
-			"checksumSHA1": "0ZrwvB6KoGPj2PoDNSEJwxQ6Mog=",
-			"comment": "0.2.2-2-gc01cf91",
-			"path": "github.com/jmespath/go-jmespath",
-			"revision": "bd40a432e4c76585ef6b72d3fd96fb9b6dc7b68d",
-			"revisionTime": "2016-08-03T19:07:31Z"
-		},
-		{
-			"checksumSHA1": "SGc5vSs9tXhrGJ5ncymDyMvTg24=",
-			"path": "github.com/jonboulle/clockwork",
-			"revision": "bcac9884e7502bb2b474c0339d889cb981a2f27f",
-			"revisionTime": "2016-09-07T12:20:59Z"
-		},
-		{
-			"checksumSHA1": "NOwNdnb70M6s9LvhaPFabBVwlBs=",
-			"path": "github.com/joyent/gocommon",
-			"revision": "b78708995d1c2ebdb64a3061b0bca5d8ccdf0fc2",
-			"revisionTime": "2016-12-02T19:23:17Z"
-		},
-		{
-			"checksumSHA1": "O0WFPpYSMzeDL11yO84IYBSXrmk=",
-			"path": "github.com/joyent/gocommon/client",
-			"revision": "ade826b8b54e81a779ccb29d358a45ba24b7809c"
-		},
-		{
-			"checksumSHA1": "zH2ph01RwbvMcrHs721PxcrPKAE=",
-			"path": "github.com/joyent/gocommon/errors",
-			"revision": "ade826b8b54e81a779ccb29d358a45ba24b7809c"
-		},
-		{
-			"checksumSHA1": "cz4amcSofbyq0dH1sdOHNUvznWw=",
-			"path": "github.com/joyent/gocommon/http",
-			"revision": "ade826b8b54e81a779ccb29d358a45ba24b7809c"
-		},
-		{
-			"checksumSHA1": "+nMoWlInlUEf1EOzKmUwd8E/qf4=",
-			"path": "github.com/joyent/gocommon/jpc",
-			"revision": "ade826b8b54e81a779ccb29d358a45ba24b7809c"
-		},
-		{
-			"checksumSHA1": "ysHPYOB/xV0dMIAES8ZOQu9KwQQ=",
-			"path": "github.com/joyent/gomanta/manta",
-			"revision": "ece4f0cbe61f600794bbcff71d8f9ee86909b2dc",
-			"revisionTime": "2016-09-13T20:25:01Z"
-		},
-		{
-			"checksumSHA1": "PDzjpRNeytdYU39/PByzwCMvKQ8=",
-			"path": "github.com/joyent/gosdc/cloudapi",
-			"revision": "042c6e9de2b48a646d310e70cc0050c83fe18200",
-			"revisionTime": "2016-04-26T05:09:12Z"
-		},
-		{
-			"checksumSHA1": "N0NRIcJF7aj1wd56DA1N9GpYq/4=",
-			"path": "github.com/joyent/gosign/auth",
-			"revision": "8978c75ffefb3f63a977ad9cbfce40caeb40177e",
-			"revisionTime": "2016-06-16T18:50:15Z"
-		},
-		{
-			"checksumSHA1": "YhQcOsGx8r2S/jkJ0Qt4cZ5BLCU=",
-			"comment": "v0.3.0-33-g53d1c0a",
-			"path": "github.com/jtopjian/cobblerclient",
-			"revision": "3b306e0a196ac0dc04751ad27130601a4533cce9",
-			"revisionTime": "2017-03-05T20:21:00Z"
-		},
-		{
-			"checksumSHA1": "sKheT5xw89Tbu2Q071FQO27CVmE=",
-			"path": "github.com/juju/ratelimit",
-			"revision": "77ed1c8a01217656d2080ad51981f6e99adaa177",
-			"revisionTime": "2015-11-25T20:19:25Z"
-		},
-		{
-			"checksumSHA1": "g+afVQQVopBLiLB5pFZp/8s6aBs=",
-			"path": "github.com/kardianos/osext",
-			"revision": "c2c54e542fb797ad986b31721e1baedf214ca413",
-			"revisionTime": "2016-08-11T00:15:26Z"
-		},
-		{
-			"checksumSHA1": "VJk3rOWfxEV9Ilig5lgzH1qg8Ss=",
-			"path": "github.com/keybase/go-crypto/brainpool",
-			"revision": "93f5b35093ba15e0f86e412cc5c767d5c10c15fd",
-			"revisionTime": "2016-10-04T15:35:44Z"
-		},
-		{
-			"checksumSHA1": "rnRjEJs5luF+DIXp2J6LFcQk8Gg=",
-			"path": "github.com/keybase/go-crypto/cast5",
-			"revision": "93f5b35093ba15e0f86e412cc5c767d5c10c15fd",
-			"revisionTime": "2016-10-04T15:35:44Z"
-		},
-		{
-			"checksumSHA1": "RKwVWtzsYFaWX8gw0/LVrDGt2uw=",
-			"path": "github.com/keybase/go-crypto/openpgp",
-			"revision": "93f5b35093ba15e0f86e412cc5c767d5c10c15fd",
-			"revisionTime": "2016-10-04T15:35:44Z"
-		},
-		{
-			"checksumSHA1": "y61I7+hCekP1Rk0qxgUQ+iozXak=",
-			"path": "github.com/keybase/go-crypto/openpgp/armor",
-			"revision": "93f5b35093ba15e0f86e412cc5c767d5c10c15fd",
-			"revisionTime": "2016-10-04T15:35:44Z"
-		},
-		{
-			"checksumSHA1": "uxXG9IC/XF8jwwvZUbW65+x8/+M=",
-			"path": "github.com/keybase/go-crypto/openpgp/elgamal",
-			"revision": "93f5b35093ba15e0f86e412cc5c767d5c10c15fd",
-			"revisionTime": "2016-10-04T15:35:44Z"
-		},
-		{
-			"checksumSHA1": "EyUf82Yknzc75m8RcA21CNQINw0=",
-			"path": "github.com/keybase/go-crypto/openpgp/errors",
-			"revision": "93f5b35093ba15e0f86e412cc5c767d5c10c15fd",
-			"revisionTime": "2016-10-04T15:35:44Z"
-		},
-		{
-			"checksumSHA1": "8JashgD7DyCk3ZIzk69PGmbwbFs=",
-			"path": "github.com/keybase/go-crypto/openpgp/packet",
-			"revision": "93f5b35093ba15e0f86e412cc5c767d5c10c15fd",
-			"revisionTime": "2016-10-04T15:35:44Z"
-		},
-		{
-			"checksumSHA1": "BGDxg1Xtsz0DSPzdQGJLLQqfYc8=",
-			"path": "github.com/keybase/go-crypto/openpgp/s2k",
-			"revision": "93f5b35093ba15e0f86e412cc5c767d5c10c15fd",
-			"revisionTime": "2016-10-04T15:35:44Z"
-		},
-		{
-			"checksumSHA1": "rE3pp7b3gfcmBregzpIvN5IdFhY=",
-			"path": "github.com/keybase/go-crypto/rsa",
-			"revision": "93f5b35093ba15e0f86e412cc5c767d5c10c15fd",
-			"revisionTime": "2016-10-04T15:35:44Z"
-		},
-		{
-			"checksumSHA1": "tw3ocqSpa9ikzUV6qhcKBAAO6WU=",
-			"path": "github.com/kolo/xmlrpc",
-			"revision": "0826b98aaa29c0766956cb40d45cf7482a597671"
-		},
-		{
-			"checksumSHA1": "tvimR1R9mxvCDSUxlnKgIXjJBus=",
-			"comment": "go1.0-cutoff-74-g8ad2b29",
-			"path": "github.com/lib/pq",
-			"revision": "67c3f2a8884c9b1aac5503c8d42ae4f73a93511c",
-			"revisionTime": "2017-01-17T20:56:33Z"
-		},
-		{
-			"checksumSHA1": "xppHi82MLqVx1eyQmbhTesAEjx8=",
-			"comment": "go1.0-cutoff-74-g8ad2b29",
-			"path": "github.com/lib/pq/oid",
-			"revision": "8ad2b298cadd691a77015666a5372eae5dbfac8f"
-		},
-		{
-			"checksumSHA1": "KoB26db2df078Y2UClT7twI+dxg=",
-			"path": "github.com/logentries/le_goclient",
-			"revision": "f6d02e2fca401d3550e08a292f54b0efb6a578f0",
-			"revisionTime": "2016-07-04T14:48:39Z"
-		},
-		{
-			"checksumSHA1": "8fIVetxvijD+9nPT5TEl2OeDHxg=",
-			"path": "github.com/lrsmith/go-icinga2-api/iapi",
-			"revision": "ba9eccb088d652b05154765828ad78345bc36f14",
-			"revisionTime": "2016-12-10T04:55:21Z"
-		},
-		{
-			"checksumSHA1": "7iMOW6SxJFNH0/m1tjjCXVZl+Z8=",
-			"path": "github.com/lusis/go-artifactory/src/artifactory.v401",
-			"revision": "7e4ce345df825841661d1b3ffbb1327083d4a22f"
-		},
-		{
-			"checksumSHA1": "6htWDm1/gDrbSMmEid7x6fhrYNs=",
-			"path": "github.com/macaron-contrib/session",
-			"revision": "d392059301313eee8059c85a4e698f22c664ef78",
-			"revisionTime": "2015-10-10T02:14:09Z"
-		},
-		{
-			"checksumSHA1": "401nRca5/N7U0e+MD2RisEhoyQk=",
-			"path": "github.com/mailru/easyjson/buffer",
-			"revision": "d89c33ca38a143e5190297c6252fcc75f01694ed",
-			"revisionTime": "2017-02-19T11:33:54Z"
-		},
-		{
-			"checksumSHA1": "sMe0VhO/hoSxuLrLLnQgwXvQnDQ=",
-			"path": "github.com/mailru/easyjson/jlexer",
-			"revision": "d89c33ca38a143e5190297c6252fcc75f01694ed",
-			"revisionTime": "2017-02-19T11:33:54Z"
-		},
-		{
-			"checksumSHA1": "n+xcHJ3Ds6rixHBuS7e1fZcvUSM=",
-			"path": "github.com/mailru/easyjson/jwriter",
-			"revision": "d89c33ca38a143e5190297c6252fcc75f01694ed",
-			"revisionTime": "2017-02-19T11:33:54Z"
-		},
-		{
-			"checksumSHA1": "BMxNUz0/EaTvexw9Vxm5jPG3w60=",
-			"path": "github.com/manyminds/api2go/jsonapi",
-			"revision": "dc368bb579c1a582faed50768e7fbcc463954c89",
-			"revisionTime": "2016-12-29T20:22:12Z"
-		},
-		{
-			"checksumSHA1": "yg57Q4J8Ob0LoYvqDxsWZ6AHffE=",
-			"path": "github.com/masterzen/simplexml/dom",
-			"revision": "4572e39b1ab9fe03ee513ce6fc7e289e98482190",
-			"revisionTime": "2016-06-08T18:30:07Z"
-		},
-		{
-			"checksumSHA1": "S9h7TFYtCXLDiyCj6jSl2ZY7whs=",
-			"path": "github.com/masterzen/winrm/soap",
-			"revision": "54ea5d01478cfc2afccec1504bd0dfcd8c260cfa"
-		},
-		{
-			"checksumSHA1": "EDLx+ahJK3YagaYTnbE+VqE0ePs=",
-			"path": "github.com/masterzen/winrm/winrm",
-			"revision": "54ea5d01478cfc2afccec1504bd0dfcd8c260cfa"
-		},
-		{
-			"checksumSHA1": "bx+egnFe0OB0BZBcgZcaqsvcmS4=",
-			"path": "github.com/masterzen/xmlpath",
-			"revision": "13f4951698adc0fa9c1dda3e275d489a24201161"
-		},
-		{
-			"checksumSHA1": "rCffFCN6TpDAN3Jylyo8RFzhQ9E=",
-			"path": "github.com/mattn/go-colorable",
-			"revision": "9cbef7c35391cca05f15f8181dc0b18bc9736dbb"
-		},
-		{
-			"checksumSHA1": "1otkAg+0Q9NksNSuQ3ijCW0xHxE=",
-			"path": "github.com/mattn/go-isatty",
-			"revision": "30a891c33c7cde7b02a981314b4228ec99380cca",
-			"revisionTime": "2016-11-23T14:36:37Z"
-		},
-		{
-			"checksumSHA1": "7OHq2KeND82oDITMEa+Mx4RmOaU=",
-			"path": "github.com/mattn/go-shellwords",
-			"revision": "753a2322a99f87c0eff284980e77f53041555bc6",
-			"revisionTime": "2017-01-23T01:43:24Z"
-		},
-		{
-			"checksumSHA1": "A0PtnlAbuZA6kKfuVkM8GSx2SSI=",
-			"comment": "v0.6.0",
-			"path": "github.com/maximilien/softlayer-go/client",
-			"revision": "85659debe44fab5792fc92cf755c04b115b9dc19"
-		},
-		{
-			"checksumSHA1": "nPaYMMjIl21a30j9R2lURjb8Nts=",
-			"comment": "v0.6.0",
-			"path": "github.com/maximilien/softlayer-go/common",
-			"revision": "85659debe44fab5792fc92cf755c04b115b9dc19"
-		},
-		{
-			"checksumSHA1": "J9MXh+NVSWVZHQkLnQrJL3HHAG4=",
-			"comment": "v0.6.0",
-			"path": "github.com/maximilien/softlayer-go/data_types",
-			"revision": "85659debe44fab5792fc92cf755c04b115b9dc19"
-		},
-		{
-			"checksumSHA1": "MVqLTXEP7VP8gC3V+HXg0/q6XhA=",
-			"comment": "v0.6.0",
-			"path": "github.com/maximilien/softlayer-go/services",
-			"revision": "85659debe44fab5792fc92cf755c04b115b9dc19"
-		},
-		{
-			"checksumSHA1": "A0hQecQYo8bTh7ButqzPLw8ckes=",
-			"comment": "v0.6.0",
-			"path": "github.com/maximilien/softlayer-go/softlayer",
-			"revision": "85659debe44fab5792fc92cf755c04b115b9dc19"
-		},
-		{
-			"checksumSHA1": "GSum+utW01N3KeMdvAPnsW0TemM=",
-			"path": "github.com/michaelklishin/rabbit-hole",
-			"revision": "88550829bcdcf614361c73459c903578eb44074e",
-			"revisionTime": "2016-07-06T11:10:56Z"
-		},
-		{
-			"checksumSHA1": "OUZ1FFXyKs+Cfg9M9rmXqqweQck=",
-			"path": "github.com/miekg/dns",
-			"revision": "db96a2b759cdef4f11a34506a42eb8d1290c598e",
-			"revisionTime": "2016-07-26T03:20:27Z"
-		},
-		{
-			"checksumSHA1": "7niW29CvYceZ6zbia6b/LT+yD/M=",
-			"path": "github.com/mitchellh/cli",
-			"revision": "fcf521421aa29bde1d93b6920dfce826d7932208",
-			"revisionTime": "2016-08-15T18:46:15Z"
-		},
-		{
-			"checksumSHA1": "ttEN1Aupb7xpPMkQLqb3tzLFdXs=",
-			"path": "github.com/mitchellh/colorstring",
-			"revision": "8631ce90f28644f54aeedcb3e389a85174e067d1",
-			"revisionTime": "2015-09-17T21:48:07Z"
-		},
-		{
-			"checksumSHA1": "guxbLo8KHHBeM0rzou4OTzzpDNs=",
-			"path": "github.com/mitchellh/copystructure",
-			"revision": "5af94aef99f597e6a9e1f6ac6be6ce0f3c96b49d",
-			"revisionTime": "2016-10-13T19:53:42Z"
-		},
-		{
-			"checksumSHA1": "V/quM7+em2ByJbWBLOsEwnY3j/Q=",
-			"path": "github.com/mitchellh/go-homedir",
-			"revision": "b8bc1bf767474819792c23f32d8286a45736f1c6",
-			"revisionTime": "2016-12-03T19:45:07Z"
-		},
-		{
-			"checksumSHA1": "y7Az37mGuIJ4q0I8yDFKJjYj+E0=",
-			"path": "github.com/mitchellh/go-linereader",
-			"revision": "07bab5fdd9580500aea6ada0e09df4aa28e68abd"
-		},
-		{
-			"checksumSHA1": "DVXnx4zyb0wkeIdIRjwjvR7Dslo=",
-			"path": "github.com/mitchellh/go-ps",
-			"revision": "e2d21980687ce16e58469d98dcee92d27fbbd7fb",
-			"revisionTime": "2016-08-22T16:54:47Z"
-		},
-		{
-			"checksumSHA1": "xyoJKalfQwTUN1qzZGQKWYAwl0A=",
-			"path": "github.com/mitchellh/hashstructure",
-			"revision": "6b17d669fac5e2f71c16658d781ec3fdd3802b69"
-		},
-		{
-			"checksumSHA1": "4Js6Jlu93Wa0o6Kjt393L9Z7diE=",
-			"path": "github.com/mitchellh/mapstructure",
-			"revision": "281073eb9eb092240d33ef253c404f1cca550309"
-		},
-		{
-			"checksumSHA1": "e/MV3GL8ZOpqyNSKVPtMeqTRR/w=",
-			"comment": "v0.8.6-411-g314aad3",
-			"path": "github.com/mitchellh/packer/common/uuid",
-			"revision": "314aad379a39f6ad5bcca278e6757d9abbb3a52e"
-		},
-		{
-			"checksumSHA1": "AykrbOR+O+Yp6DQHfwe31+iyFi0=",
-			"path": "github.com/mitchellh/panicwrap",
-			"revision": "ba9e1a65e0f7975f055d50a2c0201c50d941c24c",
-			"revisionTime": "2016-12-08T17:03:02Z"
-		},
-		{
-			"checksumSHA1": "h+ODp7a8Vj8XMUsORLbhtQMWOO4=",
-			"path": "github.com/mitchellh/prefixedio",
-			"revision": "6e6954073784f7ee67b28f2d22749d6479151ed7"
-		},
-		{
-			"checksumSHA1": "vBpuqNfSTZcAR/0tP8tNYacySGs=",
-			"path": "github.com/mitchellh/reflectwalk",
-			"revision": "92573fe8d000a145bfebc03a16bc22b34945867f",
-			"revisionTime": "2016-10-03T17:45:16Z"
-		},
-		{
-			"checksumSHA1": "KhOVzKefFYORHdIVe+/gNAHB23A=",
-			"path": "github.com/moul/anonuuid",
-			"revision": "609b752a95effbbef26d134ac18ed6f57e01b98e",
-			"revisionTime": "2016-02-22T16:21:17Z"
-		},
-		{
-			"checksumSHA1": "/iig5lYSPCL3C8J7e4nTAevYNDE=",
-			"comment": "v0.2.0-8-g841842b",
-			"path": "github.com/nesv/go-dynect/dynect",
-			"revision": "2dc6a86cf75ce4b33516d2a13c9c0c378310cf3b",
-			"revisionTime": "2016-04-25T23:31:34Z"
-		},
-		{
-			"checksumSHA1": "WQJBP9v20jr44RiZ1YbfrpGaEqk=",
-			"path": "github.com/newrelic/go-agent",
-			"revision": "7d12ae2201fc160e486197614a6f65afcf3f8170",
-			"revisionTime": "2016-11-16T22:44:47Z"
-		},
-		{
-			"checksumSHA1": "lLXXIL0C/ZzMDqN2BlQRZInhot0=",
-			"path": "github.com/newrelic/go-agent/internal",
-			"revision": "7d12ae2201fc160e486197614a6f65afcf3f8170",
-			"revisionTime": "2016-11-16T22:44:47Z"
-		},
-		{
-			"checksumSHA1": "mkbupMdy+cF7xyo8xW0A6Bq15k4=",
-			"path": "github.com/newrelic/go-agent/internal/jsonx",
-			"revision": "7d12ae2201fc160e486197614a6f65afcf3f8170",
-			"revisionTime": "2016-11-16T22:44:47Z"
-		},
-		{
-			"checksumSHA1": "ywxlVKtGArJ2vDfH1rAqEFwSGds=",
-			"path": "github.com/newrelic/go-agent/internal/logger",
-			"revision": "7d12ae2201fc160e486197614a6f65afcf3f8170",
-			"revisionTime": "2016-11-16T22:44:47Z"
-		},
-		{
-			"checksumSHA1": "S7CiHO7EblgZt9q7wgiXMv/j/ao=",
-			"path": "github.com/newrelic/go-agent/internal/sysinfo",
-			"revision": "7d12ae2201fc160e486197614a6f65afcf3f8170",
-			"revisionTime": "2016-11-16T22:44:47Z"
-		},
-		{
-			"checksumSHA1": "c2JSKesj3tHYgzIF3QL37WfHWG8=",
-			"path": "github.com/newrelic/go-agent/internal/utilization",
-			"revision": "7d12ae2201fc160e486197614a6f65afcf3f8170",
-			"revisionTime": "2016-11-16T22:44:47Z"
-		},
-		{
-			"checksumSHA1": "gcLub3oB+u4QrOJZcYmk/y2AP4k=",
-			"path": "github.com/nu7hatch/gouuid",
-			"revision": "179d4d0c4d8d407a32af483c2354df1d2c91e6c3",
-			"revisionTime": "2013-12-21T20:05:32Z"
-		},
-		{
-			"checksumSHA1": "qj7IAU2RRq99oaIEGH0eLfX/UcM=",
-			"path": "github.com/opencontainers/go-digest",
-			"revision": "aa2ec055abd10d26d539eb630a92241b781ce4bc",
-			"revisionTime": "2017-01-31T01:35:07Z"
-		},
-		{
-			"checksumSHA1": "0/RftERTKDVmV2jHzq7+vtmAgfk=",
-			"path": "github.com/opsgenie/opsgenie-go-sdk/alerts",
-			"revision": "2654b36ec837f913b546aec27f7717b5ac664cc8",
-			"revisionTime": "2017-01-24T12:11:56Z"
-		},
-		{
-			"checksumSHA1": "hKn7WCXZXfVmwI20A6yoqpe0Mks=",
-			"path": "github.com/opsgenie/opsgenie-go-sdk/client",
-			"revision": "2654b36ec837f913b546aec27f7717b5ac664cc8",
-			"revisionTime": "2017-01-24T12:11:56Z"
-		},
-		{
-			"checksumSHA1": "/qEw2SLQwcT3dTbBUaHvyRszM3U=",
-			"path": "github.com/opsgenie/opsgenie-go-sdk/escalation",
-			"revision": "2654b36ec837f913b546aec27f7717b5ac664cc8",
-			"revisionTime": "2017-01-24T12:11:56Z"
-		},
-		{
-			"checksumSHA1": "SHhmCqu+9Hh5e0Tyo6NtP+ofAuU=",
-			"path": "github.com/opsgenie/opsgenie-go-sdk/heartbeat",
-			"revision": "2654b36ec837f913b546aec27f7717b5ac664cc8",
-			"revisionTime": "2017-01-24T12:11:56Z"
-		},
-		{
-			"checksumSHA1": "Z4UBwcb/EmhF2dSrxJs9r7pI6w8=",
-			"path": "github.com/opsgenie/opsgenie-go-sdk/integration",
-			"revision": "2654b36ec837f913b546aec27f7717b5ac664cc8",
-			"revisionTime": "2017-01-24T12:11:56Z"
-		},
-		{
-			"checksumSHA1": "JI6oDq30yyH+Y1C4xfcKWfDMq/A=",
-			"path": "github.com/opsgenie/opsgenie-go-sdk/logging",
-			"revision": "2654b36ec837f913b546aec27f7717b5ac664cc8",
-			"revisionTime": "2017-01-24T12:11:56Z"
-		},
-		{
-			"checksumSHA1": "ON63VXFhw2kb9XTDRzN9AgPCmIc=",
-			"path": "github.com/opsgenie/opsgenie-go-sdk/policy",
-			"revision": "2654b36ec837f913b546aec27f7717b5ac664cc8",
-			"revisionTime": "2017-01-24T12:11:56Z"
-		},
-		{
-			"checksumSHA1": "xhOHMc+dJEFYhFSGZBGsKV/AYBc=",
-			"path": "github.com/opsgenie/opsgenie-go-sdk/schedule",
-			"revision": "2654b36ec837f913b546aec27f7717b5ac664cc8",
-			"revisionTime": "2017-01-24T12:11:56Z"
-		},
-		{
-			"checksumSHA1": "TGsrNGsuIejIWfSWoFiWBGdYrFs=",
-			"path": "github.com/opsgenie/opsgenie-go-sdk/team",
-			"revision": "2654b36ec837f913b546aec27f7717b5ac664cc8",
-			"revisionTime": "2017-01-24T12:11:56Z"
-		},
-		{
-			"checksumSHA1": "1O5b+oyDYkjze5MVH8YMBV3+FHI=",
-			"path": "github.com/opsgenie/opsgenie-go-sdk/user",
-			"revision": "2654b36ec837f913b546aec27f7717b5ac664cc8",
-			"revisionTime": "2017-01-24T12:11:56Z"
-		},
-		{
-			"checksumSHA1": "d1VHczIGt2bhYR0BNkTedIS/9uk=",
-			"path": "github.com/packer-community/winrmcp/winrmcp",
-			"revision": "3d184cea22ee1c41ec1697e0d830ff0c78f7ea97"
-		},
-		{
-			"checksumSHA1": "MexE5QPVAwVfQcJBnMGMgD+s9L0=",
-			"path": "github.com/packethost/packngo",
-			"revision": "7cd5fed006859e86dd5641a6cf9812e855b7574a",
-			"revisionTime": "2016-08-11T16:27:25Z"
-		},
-		{
-			"checksumSHA1": "lOEkLP94OsQSLFp+38rY1GjnMtk=",
-			"path": "github.com/paultyng/go-newrelic/api",
-			"revision": "81a8e05b0e494285f1322f99f3c6f93c8f1192b1",
-			"revisionTime": "2016-11-29T00:49:55Z"
-		},
-		{
-			"checksumSHA1": "mUb0GqsJK4UDh3Kx8TobjzvDUG4=",
-			"path": "github.com/pborman/uuid",
-			"revision": "dee7705ef7b324f27ceb85a121c61f2c2e8ce988"
-		},
-		{
-			"checksumSHA1": "/MD+L6YZ45L3llJvG/LVUxi/BdA=",
-			"path": "github.com/pearkes/mailgun",
-			"revision": "b88605989c4141d22a6d874f78800399e5bb7ac2",
-			"revisionTime": "2015-10-22T18:22:18Z"
-		},
-		{
-			"checksumSHA1": "ynJSWoF6v+3zMnh9R0QmmG6iGV8=",
-			"comment": "v0.3.0",
-			"path": "github.com/pkg/errors",
-			"revision": "248dadf4e9068a0b3e79f02ed0a610d935de5302",
-			"revisionTime": "2016-10-29T09:36:37Z"
-		},
-		{
-			"checksumSHA1": "WPDz/Ed0OwaP7F/HvzZQ8OwT3fM=",
-			"path": "github.com/profitbricks/profitbricks-sdk-go",
-			"revision": "b279e1adcaf1c9cae4d6520c1bdbbf4674e7806e",
-			"revisionTime": "2017-01-11T22:35:15Z"
-		},
-		{
-			"checksumSHA1": "hcyoctYs0NjsvAXXVRc4mVt+FBg=",
-			"path": "github.com/rackspace/gophercloud",
-			"revision": "e00690e87603abe613e9f02c816c7c4bef82e063",
-			"revisionTime": "2016-10-13T23:24:34Z"
-		},
-		{
-			"checksumSHA1": "TgJKqqBm+zrGHbSJYLhQhvUhWWI=",
-			"path": "github.com/rackspace/gophercloud/openstack",
-			"revision": "e00690e87603abe613e9f02c816c7c4bef82e063",
-			"revisionTime": "2016-10-13T23:24:34Z"
-		},
-		{
-			"checksumSHA1": "gmzAuay4zJhVck2kZaPgKGZ8rLU=",
-			"path": "github.com/rackspace/gophercloud/openstack/blockstorage/v1/volumes",
-			"revision": "e00690e87603abe613e9f02c816c7c4bef82e063",
-			"revisionTime": "2016-10-13T23:24:34Z"
-		},
-		{
-			"checksumSHA1": "uh4DrOO+91jmxNlamBoloURUPO0=",
-			"path": "github.com/rackspace/gophercloud/openstack/blockstorage/v1/volumes/testing",
-			"revision": "e00690e87603abe613e9f02c816c7c4bef82e063",
-			"revisionTime": "2016-10-13T23:24:34Z"
-		},
-		{
-			"checksumSHA1": "/CUwRPw3GTR4kDDyhlevEJOz8VM=",
-			"path": "github.com/rackspace/gophercloud/openstack/compute/v2/extensions/volumeattach/testing",
-			"revision": "e00690e87603abe613e9f02c816c7c4bef82e063",
-			"revisionTime": "2016-10-13T23:24:34Z"
-		},
-		{
-			"checksumSHA1": "EMdUpMYV9vQAEtBkpUdSqYaYBVc=",
-			"path": "github.com/rackspace/gophercloud/openstack/networking/v2/common",
-			"revision": "e00690e87603abe613e9f02c816c7c4bef82e063",
-			"revisionTime": "2016-10-13T23:24:34Z"
-		},
-		{
-			"checksumSHA1": "pvg8L4xN+zO9HLJislpVeHPPLjM=",
-			"path": "github.com/rainycape/unidecode",
-			"revision": "cb7f23ec59bec0d61b19c56cd88cee3d0cc1870c",
-			"revisionTime": "2015-09-07T02:38:54Z"
-		},
-		{
-			"checksumSHA1": "qn7N2kqSpKKi3YglZNyoQxp4aKs=",
-			"path": "github.com/rancher/go-rancher/client",
-			"revision": "bdb84801f2cf82be73e210ff586c531b07c83c42",
-			"revisionTime": "2016-07-27T23:27:26Z"
-		},
-		{
-			"checksumSHA1": "3GxN1UayE1AG4mG+Cg+MlzqoWT8=",
-			"path": "github.com/raphink/go-rancher/catalog",
-			"revision": "49b8414f0a18a3a8054adda704eddddbbfd6fbe2",
-			"revisionTime": "2016-09-28T08:39:49Z"
-		},
-		{
-			"checksumSHA1": "Yqr9OQ7AuIB1N0HMbSxqEoVQG+k=",
-			"comment": "v2.0.1-8-g983d3a5",
-			"path": "github.com/ryanuber/columnize",
-			"revision": "0fbbb3f0e3fbdc5bae7c6cd5f6c1887ebfb76360",
-			"revisionTime": "2016-12-20T21:49:20Z"
-		},
-		{
-			"checksumSHA1": "zmC8/3V4ls53DJlNTKDZwPSC/dA=",
-			"path": "github.com/satori/go.uuid",
-			"revision": "b061729afc07e77a8aa4fad0a2fd840958f1942a",
-			"revisionTime": "2016-09-27T10:08:44Z"
-		},
-		{
-			"checksumSHA1": "iqUXcP3VA+G1/gVLRpQpBUt/BuA=",
-			"path": "github.com/satori/uuid",
-			"revision": "b061729afc07e77a8aa4fad0a2fd840958f1942a",
-			"revisionTime": "2016-09-27T10:08:44Z"
-		},
-		{
-			"checksumSHA1": "6NyHxCamdKavA6RYSRuCEG3MtKA=",
-			"path": "github.com/scaleway/scaleway-cli/pkg/api",
-			"revision": "2938313569b7f6cee34fdaae2a23c0daa7de5f3c",
-			"revisionTime": "2017-02-07T21:56:28Z"
-		},
-		{
-			"checksumSHA1": "puRmTVCmWrk+Qq6/yeHjNC3uvy0=",
-			"path": "github.com/scaleway/scaleway-cli/pkg/scwversion",
-			"revision": "2938313569b7f6cee34fdaae2a23c0daa7de5f3c",
-			"revisionTime": "2017-02-07T21:56:28Z"
-		},
-		{
-			"checksumSHA1": "kveaAmNlnvmIIuEkFcMlB+N7TqY=",
-			"path": "github.com/scaleway/scaleway-cli/pkg/sshcommand",
-			"revision": "2938313569b7f6cee34fdaae2a23c0daa7de5f3c",
-			"revisionTime": "2017-02-07T21:56:28Z"
-		},
-		{
-			"checksumSHA1": "tEKRyau4iRjmq2iwJbduD9RhN5s=",
-			"path": "github.com/sean-/postgresql-acl",
-			"revision": "d10489e5d217ebe9c23470c4d0ba7081a6d1e799",
-			"revisionTime": "2016-12-25T12:04:19Z"
-		},
-		{
-			"checksumSHA1": "ySSmShoczI/i/5PzurH8Uhi/dbA=",
-			"path": "github.com/sethvargo/go-fastly",
-			"revision": "247f42f7ecc6677aa1b6e30978d06fcc38f5f769",
-			"revisionTime": "2017-02-06T18:56:52Z"
-		},
-		{
-			"checksumSHA1": "8tEiK6vhVXuUbnWME5XNWLgvtSo=",
-			"comment": "v1.1-2-g5578a8c",
-			"path": "github.com/soniah/dnsmadeeasy",
-			"revision": "5578a8c15e33958c61cf7db720b6181af65f4a9e",
-			"revisionTime": "2015-01-08T08:49:52Z"
-		},
-		{
-			"checksumSHA1": "5KvHyB1CImtwZT3fwNkNUlc8R0k=",
-			"path": "github.com/spf13/pflag",
-			"revision": "9ff6c6923cfffbcd502984b8e0c80539a94968b7",
-			"revisionTime": "2017-01-30T21:42:45Z"
-		},
-		{
-			"checksumSHA1": "bxWb+Qr/L8+ju1G0KvPAjYHy8cM=",
-			"path": "github.com/spotinst/spotinst-sdk-go/spotinst",
-			"revision": "e9a0995904e38e1ed662fbd559760e11db8c2a0b",
-			"revisionTime": "2017-02-13T08:20:48Z"
-		},
-		{
-			"checksumSHA1": "/oApHzKZwKYrVFEosDhHV4y3sbQ=",
-			"path": "github.com/spotinst/spotinst-sdk-go/spotinst/util/stringutil",
-			"revision": "16e2840b013b6b365431813bcccd9800de350d79",
-			"revisionTime": "2017-01-31T14:42:13Z"
-		},
-		{
-			"checksumSHA1": "F8PDlBY72o5HHNLXpB4X1itP70w=",
-			"path": "github.com/spotinst/spotinst-sdk-go/spotinst/util/uritemplates",
-			"revision": "e9a0995904e38e1ed662fbd559760e11db8c2a0b",
-			"revisionTime": "2017-02-13T08:20:48Z"
-		},
-		{
-			"checksumSHA1": "GQ9bu6PuydK3Yor1JgtVKUfEJm8=",
-			"path": "github.com/tent/http-link-go",
-			"revision": "ac974c61c2f990f4115b119354b5e0b47550e888",
-			"revisionTime": "2013-07-02T22:55:49Z"
-		},
-		{
-			"checksumSHA1": "y1hkty5dgBN9elK4gP1TtVjT4e8=",
-			"path": "github.com/tomnomnom/linkheader",
-			"revision": "236df730ed7334edb33cb10ba79407491fb4e147",
-			"revisionTime": "2016-06-19T23:20:27Z"
-		},
-		{
-			"checksumSHA1": "jfIUoeCY4uLz1zCgnCxndi5/UNE=",
-			"path": "github.com/ugorji/go/codec",
-			"revision": "faddd6128c66c4708f45fdc007f575f75e592a3c",
-			"revisionTime": "2016-09-28T01:52:44Z"
-		},
-		{
-			"checksumSHA1": "y4ihcZrjJdyQDnsKLelo9/1MjqE=",
-			"path": "github.com/ukcloud/govcloudair",
-			"revision": "9076b4221ebf430944c716c798e904e00cbaa89d",
-			"revisionTime": "2017-01-31T00:00:54Z"
-		},
-		{
-			"checksumSHA1": "CridJfrpcrjMdXnf7PbqA/+7wuY=",
-			"path": "github.com/ukcloud/govcloudair/types/v56",
-			"revision": "9076b4221ebf430944c716c798e904e00cbaa89d",
-			"revisionTime": "2017-01-31T00:00:54Z"
-		},
-		{
-			"checksumSHA1": "CdE9OUEGLn2pAv1UMuM5rSlaUpM=",
-			"path": "github.com/vincent-petithory/dataurl",
-			"revision": "9a301d65acbb728fcc3ace14f45f511a4cfeea9c",
-			"revisionTime": "2016-03-30T18:21:26Z"
-		},
-		{
-			"checksumSHA1": "8d+wc4Ac7P97qfrQlthgb4tkYd8=",
-			"comment": "v0.6.2",
-			"path": "github.com/vmware/govmomi",
-			"revision": "733acc9e4cb9ce9e867734f298fdfc89ab05f771",
-			"revisionTime": "2017-01-08T05:01:35Z"
-		},
-		{
-			"checksumSHA1": "xyxo9nWPro79ae/TGNZOlWKSPUk=",
-			"comment": "v0.6.2",
-			"path": "github.com/vmware/govmomi/find",
-			"revision": "9051bd6b44125d9472e0c148b5965692ab283d4a"
-		},
-		{
-			"checksumSHA1": "lHxDz/33BD9IKrlJ3lRUicXWVfg=",
-			"comment": "v0.6.2",
-			"path": "github.com/vmware/govmomi/list",
-			"revision": "9051bd6b44125d9472e0c148b5965692ab283d4a"
-		},
-		{
-			"checksumSHA1": "Tu98nr2K8FL8Bz/88ufPBWYR1xQ=",
-			"comment": "v0.6.2",
-			"path": "github.com/vmware/govmomi/object",
-			"revision": "9051bd6b44125d9472e0c148b5965692ab283d4a"
-		},
-		{
-			"checksumSHA1": "+QicEDJib9U9fSb1yc1qjW4m8/E=",
-			"comment": "v0.6.2",
-			"path": "github.com/vmware/govmomi/property",
-			"revision": "9051bd6b44125d9472e0c148b5965692ab283d4a"
-		},
-		{
-			"checksumSHA1": "LTzDdLTnB4UyquP6wGQs8Q7QBH0=",
-			"comment": "v0.6.2",
-			"path": "github.com/vmware/govmomi/session",
-			"revision": "9051bd6b44125d9472e0c148b5965692ab283d4a"
-		},
-		{
-			"checksumSHA1": "JtZUMXRXiFOaV8akUh+kbnLaf+E=",
-			"comment": "v0.6.2",
-			"path": "github.com/vmware/govmomi/task",
-			"revision": "9051bd6b44125d9472e0c148b5965692ab283d4a"
-		},
-		{
-			"checksumSHA1": "orm8PDSa1meFBKxuM6ovnKiu6IY=",
-			"comment": "v0.6.2",
-			"path": "github.com/vmware/govmomi/vim25",
-			"revision": "9051bd6b44125d9472e0c148b5965692ab283d4a"
-		},
-		{
-			"checksumSHA1": "xLvppq0NUD6Hv2GIx1gh75xUzyM=",
-			"comment": "v0.6.2",
-			"path": "github.com/vmware/govmomi/vim25/debug",
-			"revision": "9051bd6b44125d9472e0c148b5965692ab283d4a"
-		},
-		{
-			"checksumSHA1": "cyrEb8IV+N+fZ6tSjIkyhG+QQzQ=",
-			"comment": "v0.6.2",
-			"path": "github.com/vmware/govmomi/vim25/methods",
-			"revision": "9051bd6b44125d9472e0c148b5965692ab283d4a"
-		},
-		{
-			"checksumSHA1": "aBToDYIEBraV9oXPUL+HRSuL8Ps=",
-			"comment": "v0.6.2",
-			"path": "github.com/vmware/govmomi/vim25/mo",
-			"revision": "9051bd6b44125d9472e0c148b5965692ab283d4a"
-		},
-		{
-			"checksumSHA1": "tN9fHudMKhR3LjGw/V0fM4xXUJw=",
-			"comment": "v0.6.2",
-			"path": "github.com/vmware/govmomi/vim25/progress",
-			"revision": "9051bd6b44125d9472e0c148b5965692ab283d4a"
-		},
-		{
-			"checksumSHA1": "cNKLcag/tzBN8RWCb6YA3sOPheM=",
-			"comment": "v0.6.2",
-			"path": "github.com/vmware/govmomi/vim25/soap",
-			"revision": "9051bd6b44125d9472e0c148b5965692ab283d4a"
-		},
-		{
-			"checksumSHA1": "9EB6HeTmYV08T5XDY/0rbEgJmPY=",
-			"comment": "v0.6.2",
-			"path": "github.com/vmware/govmomi/vim25/types",
-			"revision": "9051bd6b44125d9472e0c148b5965692ab283d4a"
-		},
-		{
-			"checksumSHA1": "70jUW1y/xwsFhw6Wku+wBWo5F7c=",
-			"comment": "v0.6.2",
-			"path": "github.com/vmware/govmomi/vim25/xml",
-			"revision": "9051bd6b44125d9472e0c148b5965692ab283d4a"
-		},
-		{
-			"checksumSHA1": "tWnkfXhmDWitjF0TMHY7gy3Kt0k=",
-			"comment": "v2.1.3",
-			"path": "github.com/xanzy/go-cloudstack/cloudstack",
-			"revision": "deca6e17c056012b540aa2d2eae3ea1e63203b85",
-			"revisionTime": "2016-10-26T18:16:49Z"
-		},
-		{
-			"checksumSHA1": "iHiMTBffQvWYlOLu3130JXuQpgQ=",
-			"path": "github.com/xanzy/ssh-agent",
-			"revision": "ba9c9e33906f58169366275e3450db66139a31a9",
-			"revisionTime": "2015-12-15T15:34:51Z"
-		},
-		{
-			"checksumSHA1": "eXEiPlpDRaamJQ4vPX/9t333kQc=",
-			"comment": "v1.5.4-13-g75ce5fb",
-			"path": "github.com/ziutek/mymysql/mysql",
-			"revision": "75ce5fbba34b1912a3641adbd58cf317d7315821"
-		},
-		{
-			"checksumSHA1": "gsr2Hefl2uwZd95XjCqkZv8fx0o=",
-			"comment": "v1.5.4-13-g75ce5fb",
-			"path": "github.com/ziutek/mymysql/native",
-			"revision": "75ce5fbba34b1912a3641adbd58cf317d7315821"
-		},
-		{
-			"checksumSHA1": "863coSE2EA3pCXVYMEw0csIiqI8=",
-			"comment": "v1.5.4-13-g75ce5fb",
-			"path": "github.com/ziutek/mymysql/thrsafe",
-			"revision": "75ce5fbba34b1912a3641adbd58cf317d7315821"
-		},
-		{
-			"checksumSHA1": "C1KKOxFoW7/W/NFNpiXK+boguNo=",
-			"path": "golang.org/x/crypto/curve25519",
-			"revision": "453249f01cfeb54c3d549ddb75ff152ca243f9d8",
-			"revisionTime": "2017-02-08T20:51:15Z"
-		},
-		{
-			"checksumSHA1": "wGb//LjBPNxYHqk+dcLo7BjPXK8=",
-			"path": "golang.org/x/crypto/ed25519",
-			"revision": "b8a2a83acfe6e6770b75de42d5ff4c67596675c0",
-			"revisionTime": "2017-01-13T19:21:00Z"
-		},
-		{
-			"checksumSHA1": "LXFcVx8I587SnWmKycSDEq9yvK8=",
-			"path": "golang.org/x/crypto/ed25519/internal/edwards25519",
-			"revision": "b8a2a83acfe6e6770b75de42d5ff4c67596675c0",
-			"revisionTime": "2017-01-13T19:21:00Z"
-		},
-		{
-			"checksumSHA1": "fsrFs762jlaILyqqQImS1GfvIvw=",
-			"path": "golang.org/x/crypto/ssh",
-			"revision": "453249f01cfeb54c3d549ddb75ff152ca243f9d8",
-			"revisionTime": "2017-02-08T20:51:15Z"
-		},
-		{
-			"checksumSHA1": "SJ3Ma3Ozavxpbh1usZWBCnzMKIc=",
-			"path": "golang.org/x/crypto/ssh/agent",
-			"revision": "453249f01cfeb54c3d549ddb75ff152ca243f9d8",
-			"revisionTime": "2017-02-08T20:51:15Z"
-		},
-		{
-			"checksumSHA1": "xiderUuvye8Kpn7yX3niiJg32bE=",
-			"path": "golang.org/x/crypto/ssh/terminal",
-			"revision": "453249f01cfeb54c3d549ddb75ff152ca243f9d8",
-			"revisionTime": "2017-02-08T20:51:15Z"
-		},
-		{
-			"checksumSHA1": "9jjO5GjLa0XF/nfWihF02RoH4qc=",
-			"path": "golang.org/x/net/context",
-			"revision": "f2499483f923065a842d38eb4c7f1927e6fc6e6d",
-			"revisionTime": "2017-01-14T04:22:49Z"
-		},
-		{
-			"checksumSHA1": "WHc3uByvGaMcnSoI21fhzYgbOgg=",
-			"path": "golang.org/x/net/context/ctxhttp",
-			"revision": "f2499483f923065a842d38eb4c7f1927e6fc6e6d",
-			"revisionTime": "2017-01-14T04:22:49Z"
-		},
-		{
-			"checksumSHA1": "N1akwAdrHVfPPrsFOhG2ouP21VA=",
-			"path": "golang.org/x/net/http2",
-			"revision": "f2499483f923065a842d38eb4c7f1927e6fc6e6d",
-			"revisionTime": "2017-01-14T04:22:49Z"
-		},
-		{
-			"checksumSHA1": "HzuGD7AwgC0p1az1WAQnEFnEk98=",
-			"path": "golang.org/x/net/http2/hpack",
-			"revision": "f2499483f923065a842d38eb4c7f1927e6fc6e6d",
-			"revisionTime": "2017-01-14T04:22:49Z"
-		},
-		{
-			"checksumSHA1": "GIGmSrYACByf5JDIP9ByBZksY80=",
-			"path": "golang.org/x/net/idna",
-			"revision": "4971afdc2f162e82d185353533d3cf16188a9f4e",
-			"revisionTime": "2016-11-15T21:05:04Z"
-		},
-		{
-			"checksumSHA1": "/k7k6eJDkxXx6K9Zpo/OwNm58XM=",
-			"path": "golang.org/x/net/internal/timeseries",
-			"revision": "f2499483f923065a842d38eb4c7f1927e6fc6e6d",
-			"revisionTime": "2017-01-14T04:22:49Z"
-		},
-		{
-			"checksumSHA1": "3xyuaSNmClqG4YWC7g0isQIbUTc=",
-			"path": "golang.org/x/net/lex/httplex",
-			"revision": "f2499483f923065a842d38eb4c7f1927e6fc6e6d",
-			"revisionTime": "2017-01-14T04:22:49Z"
-		},
-		{
-			"checksumSHA1": "AmZIW67T/HUlTTflTmOIy6jdq74=",
-			"path": "golang.org/x/net/publicsuffix",
-			"revision": "4971afdc2f162e82d185353533d3cf16188a9f4e",
-			"revisionTime": "2016-11-15T21:05:04Z"
-		},
-		{
-			"checksumSHA1": "GQHKESPeCcAsnerZPtHadvKUIzs=",
-			"path": "golang.org/x/net/trace",
-			"revision": "f2499483f923065a842d38eb4c7f1927e6fc6e6d",
-			"revisionTime": "2017-01-14T04:22:49Z"
-		},
-		{
-			"checksumSHA1": "hyK05cmzm+vPH1OO+F1AkvES3sw=",
-			"path": "golang.org/x/oauth2",
-			"revision": "314dd2c0bf3ebd592ec0d20847d27e79d0dbe8dd",
-			"revisionTime": "2016-12-14T09:25:55Z"
-		},
-		{
-			"checksumSHA1": "rEzA1cW2NdfF9ndGQHTNzE5+mF4=",
-			"path": "golang.org/x/oauth2/google",
-			"revision": "314dd2c0bf3ebd592ec0d20847d27e79d0dbe8dd",
-			"revisionTime": "2016-12-14T09:25:55Z"
-		},
-		{
-			"checksumSHA1": "2/1PJ6nxegIPdmFoqugDSlpjEfQ=",
-			"path": "golang.org/x/oauth2/internal",
-			"revision": "2897dcade18a126645f1368de827f1e613a60049"
-		},
-		{
-			"checksumSHA1": "huVltYnXdRFDJLgp/ZP9IALzG7g=",
-			"path": "golang.org/x/oauth2/jws",
-			"revision": "314dd2c0bf3ebd592ec0d20847d27e79d0dbe8dd",
-			"revisionTime": "2016-12-14T09:25:55Z"
-		},
-		{
-			"checksumSHA1": "/eV4E08BY+f1ZikiR7OOMJAj3m0=",
-			"path": "golang.org/x/oauth2/jwt",
-			"revision": "314dd2c0bf3ebd592ec0d20847d27e79d0dbe8dd",
-			"revisionTime": "2016-12-14T09:25:55Z"
-		},
-		{
-			"checksumSHA1": "uTQtOqR0ePMMcvuvAIksiIZxhqU=",
-			"path": "golang.org/x/sys/unix",
-			"revision": "d75a52659825e75fff6158388dddc6a5b04f9ba5",
-			"revisionTime": "2016-12-14T18:38:57Z"
-		},
-		{
-			"checksumSHA1": "fpW2dhGFC6SrVzipJx7fjg2DIH8=",
-			"path": "golang.org/x/sys/windows",
-			"revision": "b699b7032584f0953262cb2788a0ca19bb494703",
-			"revisionTime": "2016-11-10T11:58:56Z"
-		},
-		{
-			"checksumSHA1": "kv3jbPJGCczHVQ7g51am1MxlD1c=",
-			"path": "golang.org/x/text/internal/gen",
-			"revision": "4687d739464a2d0af89a25be0318456e0776f3ef",
-			"revisionTime": "2017-02-23T06:09:55Z"
-		},
-		{
-			"checksumSHA1": "47nwiUyVBY2RKoEGXmCSvusY4Js=",
-			"path": "golang.org/x/text/internal/triegen",
-			"revision": "4687d739464a2d0af89a25be0318456e0776f3ef",
-			"revisionTime": "2017-02-23T06:09:55Z"
-		},
-		{
-			"checksumSHA1": "Yd5wMObzagIfCiKLpZbtBIrOUA4=",
-			"path": "golang.org/x/text/internal/ucd",
-			"revision": "4687d739464a2d0af89a25be0318456e0776f3ef",
-			"revisionTime": "2017-02-23T06:09:55Z"
-		},
-		{
-			"checksumSHA1": "ziMb9+ANGRJSSIuxYdRbA+cDRBQ=",
-			"path": "golang.org/x/text/transform",
-			"revision": "4687d739464a2d0af89a25be0318456e0776f3ef",
-			"revisionTime": "2017-02-23T06:09:55Z"
-		},
-		{
-			"checksumSHA1": "i14IZXKECObKRUNvTr7xivSL1IU=",
-			"path": "golang.org/x/text/unicode/cldr",
-			"revision": "4687d739464a2d0af89a25be0318456e0776f3ef",
-			"revisionTime": "2017-02-23T06:09:55Z"
-		},
-		{
-			"checksumSHA1": "7Hjtgu1Yu+Ks0cKf2ldRhXAu/LE=",
-			"path": "golang.org/x/text/unicode/norm",
-			"revision": "4687d739464a2d0af89a25be0318456e0776f3ef",
-			"revisionTime": "2017-02-23T06:09:55Z"
-		},
-		{
-			"checksumSHA1": "DVLYAo9qL2EilduyXwBKMqL44U4=",
-			"path": "golang.org/x/text/width",
-			"revision": "4687d739464a2d0af89a25be0318456e0776f3ef",
-			"revisionTime": "2017-02-23T06:09:55Z"
-		},
-		{
-			"checksumSHA1": "I9nlJJGeNBvWlH7FLtRscT6NJhw=",
-			"path": "google.golang.org/api/cloudbilling/v1",
-			"revision": "c8d75a8ec737f9b8b1ed2676c28feedbe21f543f",
-			"revisionTime": "2016-11-21T18:05:46Z"
-		},
-		{
-			"checksumSHA1": "SIsWfZXQERRErpy9TD1ETop72uU=",
-			"path": "google.golang.org/api/cloudresourcemanager/v1",
-			"revision": "3cc2e591b550923a2c5f0ab5a803feda924d5823",
-			"revisionTime": "2016-11-27T23:54:21Z"
-		},
-		{
-			"checksumSHA1": "a3xBCGUHttHW7+VrTk8bqxU6pOY=",
-			"path": "google.golang.org/api/compute/v1",
-			"revision": "8840436417f044055c16fc7e4018f08484f52839",
-			"revisionTime": "2017-01-13T00:03:17Z"
-		},
-		{
-			"checksumSHA1": "qt8Mg1hYm0ApdGODreQxBh30FDU=",
-			"path": "google.golang.org/api/container/v1",
-			"revision": "3cc2e591b550923a2c5f0ab5a803feda924d5823",
-			"revisionTime": "2016-11-27T23:54:21Z"
-		},
-		{
-			"checksumSHA1": "JYl35km48fLrIx7YUtzcgd4J7Rk=",
-			"path": "google.golang.org/api/dns/v1",
-			"revision": "3cc2e591b550923a2c5f0ab5a803feda924d5823",
-			"revisionTime": "2016-11-27T23:54:21Z"
-		},
-		{
-			"checksumSHA1": "a1NkriuA/uk+Wv6yCFzxz4LIaDg=",
-			"path": "google.golang.org/api/gensupport",
-			"revision": "8840436417f044055c16fc7e4018f08484f52839",
-			"revisionTime": "2017-01-13T00:03:17Z"
-		},
-		{
-			"checksumSHA1": "yQREK/OWrz9PLljbr127+xFk6J0=",
-			"path": "google.golang.org/api/googleapi",
-			"revision": "3f131f305a2ae45080e71fdb780128cc92e8745e",
-			"revisionTime": "2016-08-05T04:28:55Z"
-		},
-		{
-			"checksumSHA1": "ii4ET3JHk3vkMUEcg+9t/1RZSUU=",
-			"path": "google.golang.org/api/googleapi/internal/uritemplates",
-			"revision": "3f131f305a2ae45080e71fdb780128cc92e8745e",
-			"revisionTime": "2016-08-05T04:28:55Z"
-		},
-		{
-			"checksumSHA1": "+u3FeHSXeRJZzw52OZsT3wUPb24=",
-			"path": "google.golang.org/api/iam/v1",
-			"revision": "3cc2e591b550923a2c5f0ab5a803feda924d5823",
-			"revisionTime": "2016-11-27T23:54:21Z"
-		},
-		{
-			"checksumSHA1": "34BpqXixb+aV4iuOioQeSej255Y=",
-			"path": "google.golang.org/api/pubsub/v1",
-			"revision": "3cc2e591b550923a2c5f0ab5a803feda924d5823",
-			"revisionTime": "2016-11-27T23:54:21Z"
-		},
-		{
-			"checksumSHA1": "4xiJmsULiSTn2iO4zUYtMgJqJSQ=",
-			"path": "google.golang.org/api/servicemanagement/v1",
-			"revision": "c8d75a8ec737f9b8b1ed2676c28feedbe21f543f",
-			"revisionTime": "2016-11-21T18:05:46Z"
-		},
-		{
-			"checksumSHA1": "moKPpECJZQR/mANGD26E7Pbxn4I=",
-			"path": "google.golang.org/api/sqladmin/v1beta4",
-			"revision": "3cc2e591b550923a2c5f0ab5a803feda924d5823",
-			"revisionTime": "2016-11-27T23:54:21Z"
-		},
-		{
-			"checksumSHA1": "xygm9BwoCg7vc0PPgAPdxNKJ38c=",
-			"path": "google.golang.org/api/storage/v1",
-			"revision": "3cc2e591b550923a2c5f0ab5a803feda924d5823",
-			"revisionTime": "2016-11-27T23:54:21Z"
-		},
-		{
-			"checksumSHA1": "NU7Al7Ud5MQZxti3Pv6YgVrzLrM=",
-			"path": "google.golang.org/appengine",
-			"revision": "b667a5000b082e49c6c6d16867d376a12e9490cd"
-		},
-		{
-			"checksumSHA1": "Zua2XgndHWwG0TzbTuWEIN3MNFM=",
-			"path": "google.golang.org/appengine/internal",
-			"revision": "b667a5000b082e49c6c6d16867d376a12e9490cd"
-		},
-		{
-			"checksumSHA1": "Hw61H0EXl+UjZDOEWTHroG1if98=",
-			"path": "google.golang.org/appengine/internal/app_identity",
-			"revision": "b667a5000b082e49c6c6d16867d376a12e9490cd"
-		},
-		{
-			"checksumSHA1": "jn1QD8l5L2prhFu4TBr5UJGWv+U=",
-			"path": "google.golang.org/appengine/internal/base",
-			"revision": "b667a5000b082e49c6c6d16867d376a12e9490cd"
-		},
-		{
-			"checksumSHA1": "d7gnJPecSOiGmS5PAvkcb2H0fR8=",
-			"path": "google.golang.org/appengine/internal/datastore",
-			"revision": "b667a5000b082e49c6c6d16867d376a12e9490cd"
-		},
-		{
-			"checksumSHA1": "AhjFXWn4iHHXdzrCthekxNrpSrY=",
-			"path": "google.golang.org/appengine/internal/log",
-			"revision": "b667a5000b082e49c6c6d16867d376a12e9490cd"
-		},
-		{
-			"checksumSHA1": "SMX6dQeiRYDMMYgw8yTvIgzvJWU=",
-			"path": "google.golang.org/appengine/internal/modules",
-			"revision": "b667a5000b082e49c6c6d16867d376a12e9490cd"
-		},
-		{
-			"checksumSHA1": "qE60x+fVEJSg88w1HjKK59aevyo=",
-			"path": "google.golang.org/appengine/internal/remote_api",
-			"revision": "b667a5000b082e49c6c6d16867d376a12e9490cd"
-		},
-		{
-			"checksumSHA1": "epHwh7hDQSYzDowPIbw8vnLzPS0=",
-			"path": "google.golang.org/grpc",
-			"revision": "50955793b0183f9de69bd78e2ec251cf20aab121",
-			"revisionTime": "2017-01-11T19:10:52Z"
-		},
-		{
-			"checksumSHA1": "08icuA15HRkdYCt6H+Cs90RPQsY=",
-			"path": "google.golang.org/grpc/codes",
-			"revision": "50955793b0183f9de69bd78e2ec251cf20aab121",
-			"revisionTime": "2017-01-11T19:10:52Z"
-		},
-		{
-			"checksumSHA1": "AGkvu7gY1jWK7v5s9a8qLlH2gcQ=",
-			"path": "google.golang.org/grpc/credentials",
-			"revision": "50955793b0183f9de69bd78e2ec251cf20aab121",
-			"revisionTime": "2017-01-11T19:10:52Z"
-		},
-		{
-			"checksumSHA1": "3Lt5hNAG8qJAYSsNghR5uA1zQns=",
-			"path": "google.golang.org/grpc/grpclog",
-			"revision": "50955793b0183f9de69bd78e2ec251cf20aab121",
-			"revisionTime": "2017-01-11T19:10:52Z"
-		},
-		{
-			"checksumSHA1": "T3Q0p8kzvXFnRkMaK/G8mCv6mc0=",
-			"path": "google.golang.org/grpc/internal",
-			"revision": "50955793b0183f9de69bd78e2ec251cf20aab121",
-			"revisionTime": "2017-01-11T19:10:52Z"
-		},
-		{
-			"checksumSHA1": "XXpD8+S3gLrfmCLOf+RbxblOQkU=",
-			"path": "google.golang.org/grpc/metadata",
-			"revision": "50955793b0183f9de69bd78e2ec251cf20aab121",
-			"revisionTime": "2017-01-11T19:10:52Z"
-		},
-		{
-			"checksumSHA1": "4GSUFhOQ0kdFlBH4D5OTeKy78z0=",
-			"path": "google.golang.org/grpc/naming",
-			"revision": "50955793b0183f9de69bd78e2ec251cf20aab121",
-			"revisionTime": "2017-01-11T19:10:52Z"
-		},
-		{
-			"checksumSHA1": "3RRoLeH6X2//7tVClOVzxW2bY+E=",
-			"path": "google.golang.org/grpc/peer",
-			"revision": "50955793b0183f9de69bd78e2ec251cf20aab121",
-			"revisionTime": "2017-01-11T19:10:52Z"
-		},
-		{
-			"checksumSHA1": "wzkOAxlah+y75EpH0QVgzb8hdfc=",
-			"path": "google.golang.org/grpc/stats",
-			"revision": "50955793b0183f9de69bd78e2ec251cf20aab121",
-			"revisionTime": "2017-01-11T19:10:52Z"
-		},
-		{
-			"checksumSHA1": "N0TftT6/CyWqp6VRi2DqDx60+Fo=",
-			"path": "google.golang.org/grpc/tap",
-			"revision": "50955793b0183f9de69bd78e2ec251cf20aab121",
-			"revisionTime": "2017-01-11T19:10:52Z"
-		},
-		{
-			"checksumSHA1": "yHpUeGwKoqqwd3cbEp3lkcnvft0=",
-			"path": "google.golang.org/grpc/transport",
-			"revision": "50955793b0183f9de69bd78e2ec251cf20aab121",
-			"revisionTime": "2017-01-11T19:10:52Z"
-		},
-		{
-			"checksumSHA1": "6f8MEU31llHM1sLM/GGH4/Qxu0A=",
-			"path": "gopkg.in/inf.v0",
-			"revision": "3887ee99ecf07df5b447e9b00d9c0b2adaa9f3e4",
-			"revisionTime": "2015-09-11T12:57:57Z"
-		},
-		{
-			"checksumSHA1": "v0plVTBSyu5TvzfwHWNBe5/eZZo=",
-			"comment": "v1.8.5",
-			"path": "gopkg.in/ini.v1",
-			"revision": "766e555c68dc8bda90d197ee8946c37519c19409",
-			"revisionTime": "2017-01-17T13:00:17Z"
-		},
-		{
-			"checksumSHA1": "IOhjrvLMN5Mw8PeiRF/xAfSxvew=",
-			"path": "gopkg.in/ns1/ns1-go.v2",
-			"revision": "49e3a8a0b594e847e01cdac77810ba49f9564ccf",
-			"revisionTime": "2017-03-02T13:56:36Z"
-		},
-		{
-			"checksumSHA1": "t20/HSVruhTb/TVwgc9mpw/oMTA=",
-			"path": "gopkg.in/ns1/ns1-go.v2/rest",
-			"revision": "49e3a8a0b594e847e01cdac77810ba49f9564ccf",
-			"revisionTime": "2017-03-02T13:56:36Z"
-		},
-		{
-			"checksumSHA1": "euh1cYwe0t2erigdvOMueyniPH0=",
-			"path": "gopkg.in/ns1/ns1-go.v2/rest/model",
-			"revision": "49e3a8a0b594e847e01cdac77810ba49f9564ccf",
-			"revisionTime": "2017-03-02T13:56:36Z"
-		},
-		{
-			"checksumSHA1": "tdMxXKsUHn3yZpur14ZNLMVyQJM=",
-			"path": "gopkg.in/ns1/ns1-go.v2/rest/model/account",
-			"revision": "49e3a8a0b594e847e01cdac77810ba49f9564ccf",
-			"revisionTime": "2017-03-02T13:56:36Z"
-		},
-		{
-			"checksumSHA1": "gBVND8veklEQV0gxF3lERV6mSZk=",
-			"path": "gopkg.in/ns1/ns1-go.v2/rest/model/data",
-			"revision": "49e3a8a0b594e847e01cdac77810ba49f9564ccf",
-			"revisionTime": "2017-03-02T13:56:36Z"
-		},
-		{
-			"checksumSHA1": "GbL7ThrBZfKs1lhzguxzscIynac=",
-			"path": "gopkg.in/ns1/ns1-go.v2/rest/model/dns",
-			"revision": "49e3a8a0b594e847e01cdac77810ba49f9564ccf",
-			"revisionTime": "2017-03-02T13:56:36Z"
-		},
-		{
-			"checksumSHA1": "CuurmNep8iMdYFodxRxAeewowsQ=",
-			"path": "gopkg.in/ns1/ns1-go.v2/rest/model/filter",
-			"revision": "49e3a8a0b594e847e01cdac77810ba49f9564ccf",
-			"revisionTime": "2017-03-02T13:56:36Z"
-		},
-		{
-			"checksumSHA1": "B0C8F5th11AHl1fo8k0I8+DvrjE=",
-			"path": "gopkg.in/ns1/ns1-go.v2/rest/model/monitor",
-			"revision": "49e3a8a0b594e847e01cdac77810ba49f9564ccf",
-			"revisionTime": "2017-03-02T13:56:36Z"
-		},
-		{
-			"checksumSHA1": "mkLQOQwQwoUc9Kr9+PaVGrKUzI4=",
-			"path": "gopkg.in/resty.v0",
-			"revision": "24dc7ba4bc1ef9215048b28e7248f99c42901db5",
-			"revisionTime": "2016-11-01T17:03:53Z"
-		},
-		{
-			"checksumSHA1": "12GqsW8PiRPnezDDy0v4brZrndM=",
-			"path": "gopkg.in/yaml.v2",
-			"revision": "a5b47d31c556af34a302ce5d659e6fea44d90de0",
-			"revisionTime": "2016-09-28T15:37:09Z"
-		},
-		{
-			"checksumSHA1": "OcJdNALtPXoFOieAZjznhm7ufuU=",
-			"path": "gopkg.in/zorkian/go-datadog-api.v2",
-			"revision": "f005bb24262365e93726b94d89e6cd8a26a7455e",
-			"revisionTime": "2017-02-20T05:26:33Z"
-		},
-		{
-			"checksumSHA1": "7Moak3A23GAQIGxMBNwdHng8ZUk=",
-			"path": "k8s.io/apiserver/pkg/features",
-			"revision": "f5134760969bc1bb7457ac717f329538208174e6",
-			"revisionTime": "2017-02-23T16:14:39Z"
-		},
-		{
-			"checksumSHA1": "eD47gRCYqFRXXw4CdIqIbGnJid8=",
-			"path": "k8s.io/apiserver/pkg/util/feature",
-			"revision": "f5134760969bc1bb7457ac717f329538208174e6",
-			"revisionTime": "2017-02-23T16:14:39Z"
-		},
-		{
-			"checksumSHA1": "7AJnegJy/B9YU9VnaSjbmwo7bxA=",
-			"path": "k8s.io/kubernetes/pkg/api",
-			"revision": "029c3a408176b55c30846f0faedf56aae5992e9b",
-			"revisionTime": "2017-02-15T06:33:32Z",
-			"version": "v1.5.3",
-			"versionExact": "v1.5.3"
-		},
-		{
-			"checksumSHA1": "yTgKpHz2CFFN/lMP9Evm87rvYkM=",
-			"path": "k8s.io/kubernetes/pkg/api/endpoints",
-			"revision": "029c3a408176b55c30846f0faedf56aae5992e9b",
-			"revisionTime": "2017-02-15T06:33:32Z",
-			"version": "v1.5.3",
-			"versionExact": "v1.5.3"
-		},
-		{
-			"checksumSHA1": "4X0Ov/3JS85n222SqSb9qmp3OTs=",
-			"path": "k8s.io/kubernetes/pkg/api/errors",
-			"revision": "029c3a408176b55c30846f0faedf56aae5992e9b",
-			"revisionTime": "2017-02-15T06:33:32Z",
-			"version": "v1.5.3",
-			"versionExact": "v1.5.3"
-		},
-		{
-			"checksumSHA1": "eulvkv6GAs9S2LUPse+Bya0YJUI=",
-			"path": "k8s.io/kubernetes/pkg/api/install",
-			"revision": "029c3a408176b55c30846f0faedf56aae5992e9b",
-			"revisionTime": "2017-02-15T06:33:32Z",
-			"version": "v1.5.3",
-			"versionExact": "v1.5.3"
-		},
-		{
-			"checksumSHA1": "hubZSXnm0NY2gKtcWaRSzgMIwnw=",
-			"path": "k8s.io/kubernetes/pkg/api/meta",
-			"revision": "029c3a408176b55c30846f0faedf56aae5992e9b",
-			"revisionTime": "2017-02-15T06:33:32Z",
-			"version": "v1.5.3",
-			"versionExact": "v1.5.3"
-		},
-		{
-			"checksumSHA1": "dT754PgyeJQh0g1zT9gYm8I2lFc=",
-			"path": "k8s.io/kubernetes/pkg/api/meta/metatypes",
-			"revision": "029c3a408176b55c30846f0faedf56aae5992e9b",
-			"revisionTime": "2017-02-15T06:33:32Z",
-			"version": "v1.5.3",
-			"versionExact": "v1.5.3"
-		},
-		{
-			"checksumSHA1": "YU331KDG4VxRBuD4zFoE9LNj3t4=",
-			"path": "k8s.io/kubernetes/pkg/api/pod",
-			"revision": "029c3a408176b55c30846f0faedf56aae5992e9b",
-			"revisionTime": "2017-02-15T06:33:32Z",
-			"version": "v1.5.3",
-			"versionExact": "v1.5.3"
-		},
-		{
-			"checksumSHA1": "glESePhq3u+sf13SpTzJ9ict/T4=",
-			"path": "k8s.io/kubernetes/pkg/api/resource",
-			"revision": "029c3a408176b55c30846f0faedf56aae5992e9b",
-			"revisionTime": "2017-02-15T06:33:32Z",
-			"version": "v1.5.3",
-			"versionExact": "v1.5.3"
-		},
-		{
-			"checksumSHA1": "dYhk2yrh+k3G3APFuYx5vF8Rmw0=",
-			"path": "k8s.io/kubernetes/pkg/api/service",
-			"revision": "029c3a408176b55c30846f0faedf56aae5992e9b",
-			"revisionTime": "2017-02-15T06:33:32Z",
-			"version": "v1.5.3",
-			"versionExact": "v1.5.3"
-		},
-		{
-			"checksumSHA1": "kgSrbsYhDwcpuGpFFiQClIq5I0w=",
-			"path": "k8s.io/kubernetes/pkg/api/unversioned",
-			"revision": "029c3a408176b55c30846f0faedf56aae5992e9b",
-			"revisionTime": "2017-02-15T06:33:32Z",
-			"version": "v1.5.3",
-			"versionExact": "v1.5.3"
-		},
-		{
-			"checksumSHA1": "S3bCRWM0uMVXSas9JvKQdqfH76s=",
-			"path": "k8s.io/kubernetes/pkg/api/unversioned/validation",
-			"revision": "029c3a408176b55c30846f0faedf56aae5992e9b",
-			"revisionTime": "2017-02-15T06:33:32Z",
-			"version": "v1.5.3",
-			"versionExact": "v1.5.3"
-		},
-		{
-			"checksumSHA1": "Oe4S5Bk0mR5lU5mh6WsJfS5tNMU=",
-			"path": "k8s.io/kubernetes/pkg/api/util",
-			"revision": "029c3a408176b55c30846f0faedf56aae5992e9b",
-			"revisionTime": "2017-02-15T06:33:32Z",
-			"version": "v1.5.3",
-			"versionExact": "v1.5.3"
-		},
-		{
-			"checksumSHA1": "W5U8zCxHpibrVPlVv3YtNAG6mhI=",
-			"path": "k8s.io/kubernetes/pkg/api/v1",
-			"revision": "029c3a408176b55c30846f0faedf56aae5992e9b",
-			"revisionTime": "2017-02-15T06:33:32Z",
-			"version": "v1.5.3",
-			"versionExact": "v1.5.3"
-		},
-		{
-			"checksumSHA1": "h9jLBKF7NtXnJ+GRyG6NZJMNyZA=",
-			"path": "k8s.io/kubernetes/pkg/api/validation",
-			"revision": "029c3a408176b55c30846f0faedf56aae5992e9b",
-			"revisionTime": "2017-02-15T06:33:32Z",
-			"version": "v1.5.3",
-			"versionExact": "v1.5.3"
-		},
-		{
-			"checksumSHA1": "96gUSyImHFoeCmgTSNeupC3La5s=",
-			"path": "k8s.io/kubernetes/pkg/api/validation/path",
-			"revision": "029c3a408176b55c30846f0faedf56aae5992e9b",
-			"revisionTime": "2017-02-15T06:33:32Z",
-			"version": "v1.5.3",
-			"versionExact": "v1.5.3"
-		},
-		{
-			"checksumSHA1": "kebPD6fP95uyqKE5kb+n9ppRHBY=",
-			"path": "k8s.io/kubernetes/pkg/apimachinery",
-			"revision": "029c3a408176b55c30846f0faedf56aae5992e9b",
-			"revisionTime": "2017-02-15T06:33:32Z",
-			"version": "v1.5.3",
-			"versionExact": "v1.5.3"
-		},
-		{
-			"checksumSHA1": "cY+vtinP66O1oFwallVIVC7JhBA=",
-			"path": "k8s.io/kubernetes/pkg/apimachinery/announced",
-			"revision": "029c3a408176b55c30846f0faedf56aae5992e9b",
-			"revisionTime": "2017-02-15T06:33:32Z",
-			"version": "v1.5.3",
-			"versionExact": "v1.5.3"
-		},
-		{
-			"checksumSHA1": "JMipbmV7P7dVHbFeBtBHLNoj+o0=",
-			"path": "k8s.io/kubernetes/pkg/apimachinery/registered",
-			"revision": "029c3a408176b55c30846f0faedf56aae5992e9b",
-			"revisionTime": "2017-02-15T06:33:32Z",
-			"version": "v1.5.3",
-			"versionExact": "v1.5.3"
-		},
-		{
-			"checksumSHA1": "b9XDNW3so0uIxztWPyahaOT4NVU=",
-			"path": "k8s.io/kubernetes/pkg/apis/apps",
-			"revision": "029c3a408176b55c30846f0faedf56aae5992e9b",
-			"revisionTime": "2017-02-15T06:33:32Z",
-			"version": "v1.5.3",
-			"versionExact": "v1.5.3"
-		},
-		{
-			"checksumSHA1": "+rtwZlZDZDyQVDKfrwGuO0v7rqw=",
-			"path": "k8s.io/kubernetes/pkg/apis/apps/install",
-			"revision": "029c3a408176b55c30846f0faedf56aae5992e9b",
-			"revisionTime": "2017-02-15T06:33:32Z",
-			"version": "v1.5.3",
-			"versionExact": "v1.5.3"
-		},
-		{
-			"checksumSHA1": "dIyiFism++cFYEUlI5NnEIXH2X4=",
-			"path": "k8s.io/kubernetes/pkg/apis/apps/v1beta1",
-			"revision": "029c3a408176b55c30846f0faedf56aae5992e9b",
-			"revisionTime": "2017-02-15T06:33:32Z",
-			"version": "v1.5.3",
-			"versionExact": "v1.5.3"
-		},
-		{
-			"checksumSHA1": "yRU+r9RmQKz4Nk2lSFi3qkIcYAo=",
-			"path": "k8s.io/kubernetes/pkg/apis/authentication",
-			"revision": "029c3a408176b55c30846f0faedf56aae5992e9b",
-			"revisionTime": "2017-02-15T06:33:32Z",
-			"version": "v1.5.3",
-			"versionExact": "v1.5.3"
-		},
-		{
-			"checksumSHA1": "4pBWWMtBdo7mZM5KyX0isIdemEk=",
-			"path": "k8s.io/kubernetes/pkg/apis/authentication/install",
-			"revision": "029c3a408176b55c30846f0faedf56aae5992e9b",
-			"revisionTime": "2017-02-15T06:33:32Z",
-			"version": "v1.5.3",
-			"versionExact": "v1.5.3"
-		},
-		{
-			"checksumSHA1": "75Ylq9uIGBifEw5A/udLOaW+FFw=",
-			"path": "k8s.io/kubernetes/pkg/apis/authentication/v1beta1",
-			"revision": "029c3a408176b55c30846f0faedf56aae5992e9b",
-			"revisionTime": "2017-02-15T06:33:32Z",
-			"version": "v1.5.3",
-			"versionExact": "v1.5.3"
-		},
-		{
-			"checksumSHA1": "5ZmB/+5VnSmNS2SwXL3Qs/XIpm8=",
-			"path": "k8s.io/kubernetes/pkg/apis/authorization",
-			"revision": "029c3a408176b55c30846f0faedf56aae5992e9b",
-			"revisionTime": "2017-02-15T06:33:32Z",
-			"version": "v1.5.3",
-			"versionExact": "v1.5.3"
-		},
-		{
-			"checksumSHA1": "J71VEkijIPWe6qpvaJeRIzgUiVw=",
-			"path": "k8s.io/kubernetes/pkg/apis/authorization/install",
-			"revision": "029c3a408176b55c30846f0faedf56aae5992e9b",
-			"revisionTime": "2017-02-15T06:33:32Z",
-			"version": "v1.5.3",
-			"versionExact": "v1.5.3"
-		},
-		{
-			"checksumSHA1": "hZOdl8UePLafmty13eI4hD5/Me0=",
-			"path": "k8s.io/kubernetes/pkg/apis/authorization/v1beta1",
-			"revision": "029c3a408176b55c30846f0faedf56aae5992e9b",
-			"revisionTime": "2017-02-15T06:33:32Z",
-			"version": "v1.5.3",
-			"versionExact": "v1.5.3"
-		},
-		{
-			"checksumSHA1": "y6HGoYtslX6rGJS7pZRceWgt7uY=",
-			"path": "k8s.io/kubernetes/pkg/apis/autoscaling",
-			"revision": "029c3a408176b55c30846f0faedf56aae5992e9b",
-			"revisionTime": "2017-02-15T06:33:32Z",
-			"version": "v1.5.3",
-			"versionExact": "v1.5.3"
-		},
-		{
-			"checksumSHA1": "dCI5HE3zSEbgY90EntllTMzpc3Y=",
-			"path": "k8s.io/kubernetes/pkg/apis/autoscaling/install",
-			"revision": "029c3a408176b55c30846f0faedf56aae5992e9b",
-			"revisionTime": "2017-02-15T06:33:32Z",
-			"version": "v1.5.3",
-			"versionExact": "v1.5.3"
-		},
-		{
-			"checksumSHA1": "6xb90aZ14Tyc0CTAYayAFvFpj/w=",
-			"path": "k8s.io/kubernetes/pkg/apis/autoscaling/v1",
-			"revision": "029c3a408176b55c30846f0faedf56aae5992e9b",
-			"revisionTime": "2017-02-15T06:33:32Z",
-			"version": "v1.5.3",
-			"versionExact": "v1.5.3"
-		},
-		{
-			"checksumSHA1": "g5bWGy3Fs0vDBPB4UF61lKXlWOU=",
-			"path": "k8s.io/kubernetes/pkg/apis/batch",
-			"revision": "029c3a408176b55c30846f0faedf56aae5992e9b",
-			"revisionTime": "2017-02-15T06:33:32Z",
-			"version": "v1.5.3",
-			"versionExact": "v1.5.3"
-		},
-		{
-			"checksumSHA1": "roV3Ai9b/LL7gm1wIGl2dBa7ihU=",
-			"path": "k8s.io/kubernetes/pkg/apis/batch/install",
-			"revision": "029c3a408176b55c30846f0faedf56aae5992e9b",
-			"revisionTime": "2017-02-15T06:33:32Z",
-			"version": "v1.5.3",
-			"versionExact": "v1.5.3"
-		},
-		{
-			"checksumSHA1": "Oev93LX7yq6LoFCmc5FnZYvtWac=",
-			"path": "k8s.io/kubernetes/pkg/apis/batch/v1",
-			"revision": "029c3a408176b55c30846f0faedf56aae5992e9b",
-			"revisionTime": "2017-02-15T06:33:32Z",
-			"version": "v1.5.3",
-			"versionExact": "v1.5.3"
-		},
-		{
-			"checksumSHA1": "Kd2xP3NTZQgHI5tYaP58fi5rar4=",
-			"path": "k8s.io/kubernetes/pkg/apis/batch/v2alpha1",
-			"revision": "029c3a408176b55c30846f0faedf56aae5992e9b",
-			"revisionTime": "2017-02-15T06:33:32Z",
-			"version": "v1.5.3",
-			"versionExact": "v1.5.3"
-		},
-		{
-			"checksumSHA1": "JVI8K9CS6kKf/euBY1qfZ4FXZu0=",
-			"path": "k8s.io/kubernetes/pkg/apis/certificates",
-			"revision": "029c3a408176b55c30846f0faedf56aae5992e9b",
-			"revisionTime": "2017-02-15T06:33:32Z",
-			"version": "v1.5.3",
-			"versionExact": "v1.5.3"
-		},
-		{
-			"checksumSHA1": "pJm01Ms+ADr1eHNzmOeq8QOwxd8=",
-			"path": "k8s.io/kubernetes/pkg/apis/certificates/install",
-			"revision": "029c3a408176b55c30846f0faedf56aae5992e9b",
-			"revisionTime": "2017-02-15T06:33:32Z",
-			"version": "v1.5.3",
-			"versionExact": "v1.5.3"
-		},
-		{
-			"checksumSHA1": "uvMThbn4PJqiZEcKXfXXv7vpm0E=",
-			"path": "k8s.io/kubernetes/pkg/apis/certificates/v1alpha1",
-			"revision": "029c3a408176b55c30846f0faedf56aae5992e9b",
-			"revisionTime": "2017-02-15T06:33:32Z",
-			"version": "v1.5.3",
-			"versionExact": "v1.5.3"
-		},
-		{
-			"checksumSHA1": "4RG5Dn16LrMWQASLnW2rE5n9NPY=",
-			"path": "k8s.io/kubernetes/pkg/apis/extensions",
-			"revision": "029c3a408176b55c30846f0faedf56aae5992e9b",
-			"revisionTime": "2017-02-15T06:33:32Z",
-			"version": "v1.5.3",
-			"versionExact": "v1.5.3"
-		},
-		{
-			"checksumSHA1": "YGEWAJzIkw+Rt7cnCxTtWYAadYA=",
-			"path": "k8s.io/kubernetes/pkg/apis/extensions/install",
-			"revision": "029c3a408176b55c30846f0faedf56aae5992e9b",
-			"revisionTime": "2017-02-15T06:33:32Z",
-			"version": "v1.5.3",
-			"versionExact": "v1.5.3"
-		},
-		{
-			"checksumSHA1": "GiLeVPTUAr3xCPXZlX3vBqC7Hgg=",
-			"path": "k8s.io/kubernetes/pkg/apis/extensions/v1beta1",
-			"revision": "029c3a408176b55c30846f0faedf56aae5992e9b",
-			"revisionTime": "2017-02-15T06:33:32Z",
-			"version": "v1.5.3",
-			"versionExact": "v1.5.3"
-		},
-		{
-			"checksumSHA1": "wUqUriLNs8q6mgRbjPrEdwWirAg=",
-			"path": "k8s.io/kubernetes/pkg/apis/policy",
-			"revision": "029c3a408176b55c30846f0faedf56aae5992e9b",
-			"revisionTime": "2017-02-15T06:33:32Z",
-			"version": "v1.5.3",
-			"versionExact": "v1.5.3"
-		},
-		{
-			"checksumSHA1": "+7K/CgzXokYP7mgj0bIgmlPbo/Y=",
-			"path": "k8s.io/kubernetes/pkg/apis/policy/install",
-			"revision": "029c3a408176b55c30846f0faedf56aae5992e9b",
-			"revisionTime": "2017-02-15T06:33:32Z",
-			"version": "v1.5.3",
-			"versionExact": "v1.5.3"
-		},
-		{
-			"checksumSHA1": "crxYn8smM6TPeDO6PuePiyTWcJ8=",
-			"path": "k8s.io/kubernetes/pkg/apis/policy/v1beta1",
-			"revision": "029c3a408176b55c30846f0faedf56aae5992e9b",
-			"revisionTime": "2017-02-15T06:33:32Z",
-			"version": "v1.5.3",
-			"versionExact": "v1.5.3"
-		},
-		{
-			"checksumSHA1": "6IPSRaNwKcv24l3jGYtZblN3p14=",
-			"path": "k8s.io/kubernetes/pkg/apis/rbac",
-			"revision": "029c3a408176b55c30846f0faedf56aae5992e9b",
-			"revisionTime": "2017-02-15T06:33:32Z",
-			"version": "v1.5.3",
-			"versionExact": "v1.5.3"
-		},
-		{
-			"checksumSHA1": "DMJzOf1662i3l0xwbNNyk6+8Kqs=",
-			"path": "k8s.io/kubernetes/pkg/apis/rbac/install",
-			"revision": "029c3a408176b55c30846f0faedf56aae5992e9b",
-			"revisionTime": "2017-02-15T06:33:32Z",
-			"version": "v1.5.3",
-			"versionExact": "v1.5.3"
-		},
-		{
-			"checksumSHA1": "OxNoYmd4n+7Obcvx/RPaRBjNauk=",
-			"path": "k8s.io/kubernetes/pkg/apis/rbac/v1alpha1",
-			"revision": "029c3a408176b55c30846f0faedf56aae5992e9b",
-			"revisionTime": "2017-02-15T06:33:32Z",
-			"version": "v1.5.3",
-			"versionExact": "v1.5.3"
-		},
-		{
-			"checksumSHA1": "kMO+B8BEiJwIEnUkOZ7ecjdfquU=",
-			"path": "k8s.io/kubernetes/pkg/apis/storage",
-			"revision": "029c3a408176b55c30846f0faedf56aae5992e9b",
-			"revisionTime": "2017-02-15T06:33:32Z",
-			"version": "v1.5.3",
-			"versionExact": "v1.5.3"
-		},
-		{
-			"checksumSHA1": "vX1UwueMeofRBpxG6Pal6b/B+KE=",
-			"path": "k8s.io/kubernetes/pkg/apis/storage/install",
-			"revision": "029c3a408176b55c30846f0faedf56aae5992e9b",
-			"revisionTime": "2017-02-15T06:33:32Z",
-			"version": "v1.5.3",
-			"versionExact": "v1.5.3"
-		},
-		{
-			"checksumSHA1": "BAZ81+xDafBt230fQewAdozFvOo=",
-			"path": "k8s.io/kubernetes/pkg/apis/storage/v1beta1",
-			"revision": "029c3a408176b55c30846f0faedf56aae5992e9b",
-			"revisionTime": "2017-02-15T06:33:32Z",
-			"version": "v1.5.3",
-			"versionExact": "v1.5.3"
-		},
-		{
-			"checksumSHA1": "1vZA24cUk1EktHxbwGoVlPh2MXM=",
-			"path": "k8s.io/kubernetes/pkg/auth/user",
-			"revision": "029c3a408176b55c30846f0faedf56aae5992e9b",
-			"revisionTime": "2017-02-15T06:33:32Z",
-			"version": "v1.5.3",
-			"versionExact": "v1.5.3"
-		},
-		{
-			"checksumSHA1": "DwUkQeGOyctoYMqg/QbdEuTzLWE=",
-			"path": "k8s.io/kubernetes/pkg/capabilities",
-			"revision": "cff3c99613fda9d4b1dc0d959cb528326ee4416c",
-			"revisionTime": "2017-02-26T16:10:02Z"
-		},
-		{
-			"checksumSHA1": "QNBGekG5aiFIkuaTHX0DTgKLyiE=",
-			"path": "k8s.io/kubernetes/pkg/client/clientset_generated/release_1_5",
-			"revision": "029c3a408176b55c30846f0faedf56aae5992e9b",
-			"revisionTime": "2017-02-15T06:33:32Z",
-			"version": "v1.5.3",
-			"versionExact": "v1.5.3"
-		},
-		{
-			"checksumSHA1": "e99/FZcIDFyWWq4ATDS3IDf7Msc=",
-			"path": "k8s.io/kubernetes/pkg/client/clientset_generated/release_1_5/typed/apps/v1beta1",
-			"revision": "029c3a408176b55c30846f0faedf56aae5992e9b",
-			"revisionTime": "2017-02-15T06:33:32Z",
-			"version": "v1.5.3",
-			"versionExact": "v1.5.3"
-		},
-		{
-			"checksumSHA1": "YKgwno9UFJBBs0XeQ0Wq1o3TVPU=",
-			"path": "k8s.io/kubernetes/pkg/client/clientset_generated/release_1_5/typed/authentication/v1beta1",
-			"revision": "029c3a408176b55c30846f0faedf56aae5992e9b",
-			"revisionTime": "2017-02-15T06:33:32Z",
-			"version": "v1.5.3",
-			"versionExact": "v1.5.3"
-		},
-		{
-			"checksumSHA1": "d7fg4pr1Qq6I+cNJg0R8dJGeqVM=",
-			"path": "k8s.io/kubernetes/pkg/client/clientset_generated/release_1_5/typed/authorization/v1beta1",
-			"revision": "029c3a408176b55c30846f0faedf56aae5992e9b",
-			"revisionTime": "2017-02-15T06:33:32Z",
-			"version": "v1.5.3",
-			"versionExact": "v1.5.3"
-		},
-		{
-			"checksumSHA1": "vy/bC4bgegT54GkVO5C0OvMktLA=",
-			"path": "k8s.io/kubernetes/pkg/client/clientset_generated/release_1_5/typed/autoscaling/v1",
-			"revision": "029c3a408176b55c30846f0faedf56aae5992e9b",
-			"revisionTime": "2017-02-15T06:33:32Z",
-			"version": "v1.5.3",
-			"versionExact": "v1.5.3"
-		},
-		{
-			"checksumSHA1": "ARP5umoiwXm+l08s16OuBMAr5hs=",
-			"path": "k8s.io/kubernetes/pkg/client/clientset_generated/release_1_5/typed/batch/v1",
-			"revision": "029c3a408176b55c30846f0faedf56aae5992e9b",
-			"revisionTime": "2017-02-15T06:33:32Z",
-			"version": "v1.5.3",
-			"versionExact": "v1.5.3"
-		},
-		{
-			"checksumSHA1": "1tU06j4nkkttL5mX/t25fQoiNmU=",
-			"path": "k8s.io/kubernetes/pkg/client/clientset_generated/release_1_5/typed/batch/v2alpha1",
-			"revision": "029c3a408176b55c30846f0faedf56aae5992e9b",
-			"revisionTime": "2017-02-15T06:33:32Z",
-			"version": "v1.5.3",
-			"versionExact": "v1.5.3"
-		},
-		{
-			"checksumSHA1": "G6m+NwqpnxLYT2br4heNwxSwdLc=",
-			"path": "k8s.io/kubernetes/pkg/client/clientset_generated/release_1_5/typed/certificates/v1alpha1",
-			"revision": "029c3a408176b55c30846f0faedf56aae5992e9b",
-			"revisionTime": "2017-02-15T06:33:32Z",
-			"version": "v1.5.3",
-			"versionExact": "v1.5.3"
-		},
-		{
-			"checksumSHA1": "6lbMI/6RRvPQNTCjSFGXR2DqRgk=",
-			"path": "k8s.io/kubernetes/pkg/client/clientset_generated/release_1_5/typed/core/v1",
-			"revision": "029c3a408176b55c30846f0faedf56aae5992e9b",
-			"revisionTime": "2017-02-15T06:33:32Z",
-			"version": "v1.5.3",
-			"versionExact": "v1.5.3"
-		},
-		{
-			"checksumSHA1": "enLcY34rEH8hNlov1ir3gIZwRAk=",
-			"path": "k8s.io/kubernetes/pkg/client/clientset_generated/release_1_5/typed/extensions/v1beta1",
-			"revision": "029c3a408176b55c30846f0faedf56aae5992e9b",
-			"revisionTime": "2017-02-15T06:33:32Z",
-			"version": "v1.5.3",
-			"versionExact": "v1.5.3"
-		},
-		{
-			"checksumSHA1": "HbEQjJa4TKq+EU3bTQSpNW+DlhM=",
-			"path": "k8s.io/kubernetes/pkg/client/clientset_generated/release_1_5/typed/policy/v1beta1",
-			"revision": "029c3a408176b55c30846f0faedf56aae5992e9b",
-			"revisionTime": "2017-02-15T06:33:32Z",
-			"version": "v1.5.3",
-			"versionExact": "v1.5.3"
-		},
-		{
-			"checksumSHA1": "y2SKfILjgw1kBA8N2rWaGWisMag=",
-			"path": "k8s.io/kubernetes/pkg/client/clientset_generated/release_1_5/typed/rbac/v1alpha1",
-			"revision": "029c3a408176b55c30846f0faedf56aae5992e9b",
-			"revisionTime": "2017-02-15T06:33:32Z",
-			"version": "v1.5.3",
-			"versionExact": "v1.5.3"
-		},
-		{
-			"checksumSHA1": "dTaOV07V742bjFTDmpdJ/wWQ+2k=",
-			"path": "k8s.io/kubernetes/pkg/client/clientset_generated/release_1_5/typed/storage/v1beta1",
-			"revision": "029c3a408176b55c30846f0faedf56aae5992e9b",
-			"revisionTime": "2017-02-15T06:33:32Z",
-			"version": "v1.5.3",
-			"versionExact": "v1.5.3"
-		},
-		{
-			"checksumSHA1": "GRRsJl3XxY6S3ei+59Yj5Wg5LBo=",
-			"path": "k8s.io/kubernetes/pkg/client/metrics",
-			"revision": "029c3a408176b55c30846f0faedf56aae5992e9b",
-			"revisionTime": "2017-02-15T06:33:32Z",
-			"version": "v1.5.3",
-			"versionExact": "v1.5.3"
-		},
-		{
-			"checksumSHA1": "GoA+qh6v6qEmfd+QaeCb4nb3X3k=",
-			"path": "k8s.io/kubernetes/pkg/client/restclient",
-			"revision": "029c3a408176b55c30846f0faedf56aae5992e9b",
-			"revisionTime": "2017-02-15T06:33:32Z",
-			"version": "v1.5.3",
-			"versionExact": "v1.5.3"
-		},
-		{
-			"checksumSHA1": "/AKVotG5erAtWdqyI4i+16Uo7/I=",
-			"path": "k8s.io/kubernetes/pkg/client/transport",
-			"revision": "029c3a408176b55c30846f0faedf56aae5992e9b",
-			"revisionTime": "2017-02-15T06:33:32Z",
-			"version": "v1.5.3",
-			"versionExact": "v1.5.3"
-		},
-		{
-			"checksumSHA1": "BRmxBw/kUCrKtoJh51uvbJCRL7k=",
-			"path": "k8s.io/kubernetes/pkg/client/typed/discovery",
-			"revision": "029c3a408176b55c30846f0faedf56aae5992e9b",
-			"revisionTime": "2017-02-15T06:33:32Z",
-			"version": "v1.5.3",
-			"versionExact": "v1.5.3"
-		},
-		{
-			"checksumSHA1": "jg3QKZSDEh/UzRitEDanjxxdK6s=",
-			"path": "k8s.io/kubernetes/pkg/client/unversioned/auth",
-			"revision": ""
-		},
-		{
-			"checksumSHA1": "T6wgLVdE/Sq32UEZ3pmmu5+VPqk=",
-			"path": "k8s.io/kubernetes/pkg/client/unversioned/clientcmd",
-			"revision": "029c3a408176b55c30846f0faedf56aae5992e9b",
-			"revisionTime": "2017-02-15T06:33:32Z",
-			"version": "v1.5.3",
-			"versionExact": "v1.5.3"
-		},
-		{
-			"checksumSHA1": "eQy5UHvKznEPCSeieLg06mYpChA=",
-			"path": "k8s.io/kubernetes/pkg/client/unversioned/clientcmd/api",
-			"revision": "029c3a408176b55c30846f0faedf56aae5992e9b",
-			"revisionTime": "2017-02-15T06:33:32Z",
-			"version": "v1.5.3",
-			"versionExact": "v1.5.3"
-		},
-		{
-			"checksumSHA1": "udfCxx4Sv09vhMsTZ4zbP51DD60=",
-			"path": "k8s.io/kubernetes/pkg/client/unversioned/clientcmd/api/latest",
-			"revision": "029c3a408176b55c30846f0faedf56aae5992e9b",
-			"revisionTime": "2017-02-15T06:33:32Z",
-			"version": "v1.5.3",
-			"versionExact": "v1.5.3"
-		},
-		{
-			"checksumSHA1": "+zDtokxOo1x0pkrYjPDNa5pjc/I=",
-			"path": "k8s.io/kubernetes/pkg/client/unversioned/clientcmd/api/v1",
-			"revision": "029c3a408176b55c30846f0faedf56aae5992e9b",
-			"revisionTime": "2017-02-15T06:33:32Z",
-			"version": "v1.5.3",
-			"versionExact": "v1.5.3"
-		},
-		{
-			"checksumSHA1": "PQLAsIqGt/oTxlJSS+HTPY+Ur4M=",
-			"path": "k8s.io/kubernetes/pkg/conversion",
-			"revision": "029c3a408176b55c30846f0faedf56aae5992e9b",
-			"revisionTime": "2017-02-15T06:33:32Z",
-			"version": "v1.5.3",
-			"versionExact": "v1.5.3"
-		},
-		{
-			"checksumSHA1": "KlxtGxQmQ8SrxZoFkByb4qs10Cc=",
-			"path": "k8s.io/kubernetes/pkg/conversion/queryparams",
-			"revision": "029c3a408176b55c30846f0faedf56aae5992e9b",
-			"revisionTime": "2017-02-15T06:33:32Z",
-			"version": "v1.5.3",
-			"versionExact": "v1.5.3"
-		},
-		{
-			"checksumSHA1": "tJOdN7PyF09mHrpWplVYO609sI8=",
-			"path": "k8s.io/kubernetes/pkg/features",
-			"revision": "cff3c99613fda9d4b1dc0d959cb528326ee4416c",
-			"revisionTime": "2017-02-26T16:10:02Z"
-		},
-		{
-			"checksumSHA1": "n22dqZqoIzhpTiW7WsteC+Zd4ww=",
-			"path": "k8s.io/kubernetes/pkg/fields",
-			"revision": "029c3a408176b55c30846f0faedf56aae5992e9b",
-			"revisionTime": "2017-02-15T06:33:32Z",
-			"version": "v1.5.3",
-			"versionExact": "v1.5.3"
-		},
-		{
-			"checksumSHA1": "eRvJw9o4AyfOAb18EiKZg4B4cDQ=",
-			"path": "k8s.io/kubernetes/pkg/genericapiserver/openapi/common",
-			"revision": "029c3a408176b55c30846f0faedf56aae5992e9b",
-			"revisionTime": "2017-02-15T06:33:32Z",
-			"version": "v1.5.3",
-			"versionExact": "v1.5.3"
-		},
-		{
-			"checksumSHA1": "sRbcqVjJnJOM79SwKpVGzb0cOME=",
-			"path": "k8s.io/kubernetes/pkg/labels",
-			"revision": "029c3a408176b55c30846f0faedf56aae5992e9b",
-			"revisionTime": "2017-02-15T06:33:32Z",
-			"version": "v1.5.3",
-			"versionExact": "v1.5.3"
-		},
-		{
-			"checksumSHA1": "1uuJcE5Q2tZgHHI3TQag4Ec+j30=",
-			"path": "k8s.io/kubernetes/pkg/runtime",
-			"revision": "029c3a408176b55c30846f0faedf56aae5992e9b",
-			"revisionTime": "2017-02-15T06:33:32Z",
-			"version": "v1.5.3",
-			"versionExact": "v1.5.3"
-		},
-		{
-			"checksumSHA1": "gpOm77qmaOvi7jYurOPuvjTJKJA=",
-			"path": "k8s.io/kubernetes/pkg/runtime/serializer",
-			"revision": "029c3a408176b55c30846f0faedf56aae5992e9b",
-			"revisionTime": "2017-02-15T06:33:32Z",
-			"version": "v1.5.3",
-			"versionExact": "v1.5.3"
-		},
-		{
-			"checksumSHA1": "Dc6iBuqxocyQVfr3EMSABEwzVEY=",
-			"path": "k8s.io/kubernetes/pkg/runtime/serializer/json",
-			"revision": "029c3a408176b55c30846f0faedf56aae5992e9b",
-			"revisionTime": "2017-02-15T06:33:32Z",
-			"version": "v1.5.3",
-			"versionExact": "v1.5.3"
-		},
-		{
-			"checksumSHA1": "AFN+1FP9Sof1Dl2QankaQw43Jnk=",
-			"path": "k8s.io/kubernetes/pkg/runtime/serializer/protobuf",
-			"revision": "029c3a408176b55c30846f0faedf56aae5992e9b",
-			"revisionTime": "2017-02-15T06:33:32Z",
-			"version": "v1.5.3",
-			"versionExact": "v1.5.3"
-		},
-		{
-			"checksumSHA1": "4K9j3WfJqsYxqQ6x9jWQi3vfK0A=",
-			"path": "k8s.io/kubernetes/pkg/runtime/serializer/recognizer",
-			"revision": "029c3a408176b55c30846f0faedf56aae5992e9b",
-			"revisionTime": "2017-02-15T06:33:32Z",
-			"version": "v1.5.3",
-			"versionExact": "v1.5.3"
-		},
-		{
-			"checksumSHA1": "XGDTXfLcUInGp81zJMGBo7NyZPo=",
-			"path": "k8s.io/kubernetes/pkg/runtime/serializer/streaming",
-			"revision": "029c3a408176b55c30846f0faedf56aae5992e9b",
-			"revisionTime": "2017-02-15T06:33:32Z",
-			"version": "v1.5.3",
-			"versionExact": "v1.5.3"
-		},
-		{
-			"checksumSHA1": "kQ9qkXWUosv+kp2W5YLhcEgdE+g=",
-			"path": "k8s.io/kubernetes/pkg/runtime/serializer/versioning",
-			"revision": "029c3a408176b55c30846f0faedf56aae5992e9b",
-			"revisionTime": "2017-02-15T06:33:32Z",
-			"version": "v1.5.3",
-			"versionExact": "v1.5.3"
-		},
-		{
-			"checksumSHA1": "JS1foKD2+ytR+8ioRzb894EGHBw=",
-			"path": "k8s.io/kubernetes/pkg/security/apparmor",
-			"revision": "cff3c99613fda9d4b1dc0d959cb528326ee4416c",
-			"revisionTime": "2017-02-26T16:10:02Z"
-		},
-		{
-			"checksumSHA1": "JoovLtllozmF5E6V55//mtxkS3U=",
-			"path": "k8s.io/kubernetes/pkg/selection",
-			"revision": "029c3a408176b55c30846f0faedf56aae5992e9b",
-			"revisionTime": "2017-02-15T06:33:32Z",
-			"version": "v1.5.3",
-			"versionExact": "v1.5.3"
-		},
-		{
-			"checksumSHA1": "bnRIAffIfBHVDKyXGjJyWhgsSwQ=",
-			"path": "k8s.io/kubernetes/pkg/types",
-			"revision": "029c3a408176b55c30846f0faedf56aae5992e9b",
-			"revisionTime": "2017-02-15T06:33:32Z",
-			"version": "v1.5.3",
-			"versionExact": "v1.5.3"
-		},
-		{
-			"checksumSHA1": "Yo6IHc04fxDeZ0iljf/nkzzEhfY=",
-			"path": "k8s.io/kubernetes/pkg/util",
-			"revision": "029c3a408176b55c30846f0faedf56aae5992e9b",
-			"revisionTime": "2017-02-15T06:33:32Z",
-			"version": "v1.5.3",
-			"versionExact": "v1.5.3"
-		},
-		{
-			"checksumSHA1": "pDEqSC4plF3zGTHZhHTc0eom9fc=",
-			"path": "k8s.io/kubernetes/pkg/util/cert",
-			"revision": "029c3a408176b55c30846f0faedf56aae5992e9b",
-			"revisionTime": "2017-02-15T06:33:32Z",
-			"version": "v1.5.3",
-			"versionExact": "v1.5.3"
-		},
-		{
-			"checksumSHA1": "yTj76geBwH+solrvuw4eFrTBZQI=",
-			"path": "k8s.io/kubernetes/pkg/util/clock",
-			"revision": "029c3a408176b55c30846f0faedf56aae5992e9b",
-			"revisionTime": "2017-02-15T06:33:32Z",
-			"version": "v1.5.3",
-			"versionExact": "v1.5.3"
-		},
-		{
-			"checksumSHA1": "9lYagUSPgmV/iiHV/ONEXeqFblc=",
-			"path": "k8s.io/kubernetes/pkg/util/config",
-			"revision": "029c3a408176b55c30846f0faedf56aae5992e9b",
-			"revisionTime": "2017-02-15T06:33:32Z",
-			"version": "v1.5.3",
-			"versionExact": "v1.5.3"
-		},
-		{
-			"checksumSHA1": "MfaCGqPJXEj29bpJ/cDAA1K9FE4=",
-			"path": "k8s.io/kubernetes/pkg/util/errors",
-			"revision": "029c3a408176b55c30846f0faedf56aae5992e9b",
-			"revisionTime": "2017-02-15T06:33:32Z",
-			"version": "v1.5.3",
-			"versionExact": "v1.5.3"
-		},
-		{
-			"checksumSHA1": "87wcfjBo3ikEPqzKOww3VRJ4DaQ=",
-			"path": "k8s.io/kubernetes/pkg/util/flowcontrol",
-			"revision": "029c3a408176b55c30846f0faedf56aae5992e9b",
-			"revisionTime": "2017-02-15T06:33:32Z",
-			"version": "v1.5.3",
-			"versionExact": "v1.5.3"
-		},
-		{
-			"checksumSHA1": "XpodtTHIZcUfBGPY5Ce9+Th1fLc=",
-			"path": "k8s.io/kubernetes/pkg/util/framer",
-			"revision": "029c3a408176b55c30846f0faedf56aae5992e9b",
-			"revisionTime": "2017-02-15T06:33:32Z",
-			"version": "v1.5.3",
-			"versionExact": "v1.5.3"
-		},
-		{
-			"checksumSHA1": "rvkgO7Yk+ISdyFyabs3nu2e4tIs=",
-			"path": "k8s.io/kubernetes/pkg/util/hash",
-			"revision": "029c3a408176b55c30846f0faedf56aae5992e9b",
-			"revisionTime": "2017-02-15T06:33:32Z",
-			"version": "v1.5.3",
-			"versionExact": "v1.5.3"
-		},
-		{
-			"checksumSHA1": "a0hqN01LyyiMrSTNTWC4QbMvkJQ=",
-			"path": "k8s.io/kubernetes/pkg/util/homedir",
-			"revision": "029c3a408176b55c30846f0faedf56aae5992e9b",
-			"revisionTime": "2017-02-15T06:33:32Z",
-			"version": "v1.5.3",
-			"versionExact": "v1.5.3"
-		},
-		{
-			"checksumSHA1": "UbwmQSffJLY0EuCx6L1wWKUiUoI=",
-			"path": "k8s.io/kubernetes/pkg/util/integer",
-			"revision": "029c3a408176b55c30846f0faedf56aae5992e9b",
-			"revisionTime": "2017-02-15T06:33:32Z",
-			"version": "v1.5.3",
-			"versionExact": "v1.5.3"
-		},
-		{
-			"checksumSHA1": "E3zTyUEG417fctBH6pKk8WJ2sa8=",
-			"path": "k8s.io/kubernetes/pkg/util/intstr",
-			"revision": "029c3a408176b55c30846f0faedf56aae5992e9b",
-			"revisionTime": "2017-02-15T06:33:32Z",
-			"version": "v1.5.3",
-			"versionExact": "v1.5.3"
-		},
-		{
-			"checksumSHA1": "JyvoD0i0H5/7hOqudshLp1IN814=",
-			"path": "k8s.io/kubernetes/pkg/util/json",
-			"revision": "029c3a408176b55c30846f0faedf56aae5992e9b",
-			"revisionTime": "2017-02-15T06:33:32Z",
-			"version": "v1.5.3",
-			"versionExact": "v1.5.3"
-		},
-		{
-			"checksumSHA1": "6Mv59UD8lnOIY7X0eYzekoBaEUo=",
-			"path": "k8s.io/kubernetes/pkg/util/jsonpath",
-			"revision": "029c3a408176b55c30846f0faedf56aae5992e9b",
-			"revisionTime": "2017-02-15T06:33:32Z",
-			"version": "v1.5.3",
-			"versionExact": "v1.5.3"
-		},
-		{
-			"checksumSHA1": "4nGlhT2sdfno9W+TJHdDDp62bpA=",
-			"path": "k8s.io/kubernetes/pkg/util/labels",
-			"revision": "029c3a408176b55c30846f0faedf56aae5992e9b",
-			"revisionTime": "2017-02-15T06:33:32Z",
-			"version": "v1.5.3",
-			"versionExact": "v1.5.3"
-		},
-		{
-			"checksumSHA1": "/odrhTTSYqRGeWRP/MKyWYipoAw=",
-			"path": "k8s.io/kubernetes/pkg/util/net",
-			"revision": "029c3a408176b55c30846f0faedf56aae5992e9b",
-			"revisionTime": "2017-02-15T06:33:32Z",
-			"version": "v1.5.3",
-			"versionExact": "v1.5.3"
-		},
-		{
-			"checksumSHA1": "D/GHEAK824gP9AuEI3ct2dRQ1I0=",
-			"path": "k8s.io/kubernetes/pkg/util/net/sets",
-			"revision": "029c3a408176b55c30846f0faedf56aae5992e9b",
-			"revisionTime": "2017-02-15T06:33:32Z",
-			"version": "v1.5.3",
-			"versionExact": "v1.5.3"
-		},
-		{
-			"checksumSHA1": "7cnboByPrgJAdMHsdDYmMV6Hy70=",
-			"path": "k8s.io/kubernetes/pkg/util/parsers",
-			"revision": "029c3a408176b55c30846f0faedf56aae5992e9b",
-			"revisionTime": "2017-02-15T06:33:32Z",
-			"version": "v1.5.3",
-			"versionExact": "v1.5.3"
-		},
-		{
-			"checksumSHA1": "uVEeDWSD5OQG0j8SToEID1mgfPU=",
-			"path": "k8s.io/kubernetes/pkg/util/rand",
-			"revision": "029c3a408176b55c30846f0faedf56aae5992e9b",
-			"revisionTime": "2017-02-15T06:33:32Z",
-			"version": "v1.5.3",
-			"versionExact": "v1.5.3"
-		},
-		{
-			"checksumSHA1": "DD3nxx8DxXL5FOmYRqk2YUAtsjw=",
-			"path": "k8s.io/kubernetes/pkg/util/runtime",
-			"revision": "029c3a408176b55c30846f0faedf56aae5992e9b",
-			"revisionTime": "2017-02-15T06:33:32Z",
-			"version": "v1.5.3",
-			"versionExact": "v1.5.3"
-		},
-		{
-			"checksumSHA1": "uEfZfBhDJD7rEL6/QA/0Ew3tLrg=",
-			"path": "k8s.io/kubernetes/pkg/util/sets",
-			"revision": "029c3a408176b55c30846f0faedf56aae5992e9b",
-			"revisionTime": "2017-02-15T06:33:32Z",
-			"version": "v1.5.3",
-			"versionExact": "v1.5.3"
-		},
-		{
-			"checksumSHA1": "7UVngBVSDfJGnQ0ojLaBH6GVcNU=",
-			"path": "k8s.io/kubernetes/pkg/util/uuid",
-			"revision": "029c3a408176b55c30846f0faedf56aae5992e9b",
-			"revisionTime": "2017-02-15T06:33:32Z",
-			"version": "v1.5.3",
-			"versionExact": "v1.5.3"
-		},
-		{
-			"checksumSHA1": "TRAMsHtV1a4SUI3ZP7hHhqGKKDY=",
-			"path": "k8s.io/kubernetes/pkg/util/validation",
-			"revision": "029c3a408176b55c30846f0faedf56aae5992e9b",
-			"revisionTime": "2017-02-15T06:33:32Z",
-			"version": "v1.5.3",
-			"versionExact": "v1.5.3"
-		},
-		{
-			"checksumSHA1": "880gm7Cp07mtYNIGkVK2AsN8feM=",
-			"path": "k8s.io/kubernetes/pkg/util/validation/field",
-			"revision": "029c3a408176b55c30846f0faedf56aae5992e9b",
-			"revisionTime": "2017-02-15T06:33:32Z",
-			"version": "v1.5.3",
-			"versionExact": "v1.5.3"
-		},
-		{
-			"checksumSHA1": "sb+d1yjxMy2pvZIqQUKxLESAh48=",
-			"path": "k8s.io/kubernetes/pkg/util/wait",
-			"revision": "029c3a408176b55c30846f0faedf56aae5992e9b",
-			"revisionTime": "2017-02-15T06:33:32Z",
-			"version": "v1.5.3",
-			"versionExact": "v1.5.3"
-		},
-		{
-			"checksumSHA1": "wN+ZRN37eQxTaiRN8AZMh5ebARc=",
-			"path": "k8s.io/kubernetes/pkg/util/yaml",
-			"revision": "029c3a408176b55c30846f0faedf56aae5992e9b",
-			"revisionTime": "2017-02-15T06:33:32Z",
-			"version": "v1.5.3",
-			"versionExact": "v1.5.3"
-		},
-		{
-			"checksumSHA1": "ZTs29B7ofjGgRUksU6fYbHvUXcw=",
-			"path": "k8s.io/kubernetes/pkg/version",
-			"revision": "029c3a408176b55c30846f0faedf56aae5992e9b",
-			"revisionTime": "2017-02-15T06:33:32Z",
-			"version": "v1.5.3",
-			"versionExact": "v1.5.3"
-		},
-		{
-			"checksumSHA1": "6TppCo6oCGlFCa28SSWz8KoRqqU=",
-			"path": "k8s.io/kubernetes/pkg/watch",
-			"revision": "029c3a408176b55c30846f0faedf56aae5992e9b",
-			"revisionTime": "2017-02-15T06:33:32Z",
-			"version": "v1.5.3",
-			"versionExact": "v1.5.3"
-		},
-		{
-			"checksumSHA1": "Mx5aYpqc6jCEpwu5Gr6fqrmIF6E=",
-			"path": "k8s.io/kubernetes/pkg/watch/versioned",
-			"revision": "029c3a408176b55c30846f0faedf56aae5992e9b",
-			"revisionTime": "2017-02-15T06:33:32Z",
-			"version": "v1.5.3",
-			"versionExact": "v1.5.3"
-		},
-		{
-			"checksumSHA1": "C6h5K8qUdxupVmHK0neuj+jU5+4=",
-			"path": "k8s.io/kubernetes/plugin/pkg/client/auth",
-			"revision": "029c3a408176b55c30846f0faedf56aae5992e9b",
-			"revisionTime": "2017-02-15T06:33:32Z",
-			"version": "v1.5.3",
-			"versionExact": "v1.5.3"
-		},
-		{
-			"checksumSHA1": "D2KoEsy1pCvf/jagcQN+V5voAvM=",
-			"path": "k8s.io/kubernetes/plugin/pkg/client/auth/gcp",
-			"revision": "029c3a408176b55c30846f0faedf56aae5992e9b",
-			"revisionTime": "2017-02-15T06:33:32Z",
-			"version": "v1.5.3",
-			"versionExact": "v1.5.3"
-		},
-		{
-			"checksumSHA1": "QP8OldDBFVJq4lMb+dSTIAEx74M=",
-			"path": "k8s.io/kubernetes/plugin/pkg/client/auth/oidc",
-			"revision": "029c3a408176b55c30846f0faedf56aae5992e9b",
-			"revisionTime": "2017-02-15T06:33:32Z",
-			"version": "v1.5.3",
-			"versionExact": "v1.5.3"
-		},
-		{
-			"checksumSHA1": "haFMs2C/F7XhP2+qGv9ljTUr0+E=",
-			"path": "k8s.io/kubernetes/third_party/forked/golang/reflect",
-			"revision": "17375fc59fff39135af63bd1750bb07c36ef873b",
-			"revisionTime": "2017-02-23T17:37:09Z"
-		},
-		{
-			"checksumSHA1": "zp6nzaQzlsBbK4+EycXD9seJPy0=",
-			"path": "k8s.io/kubernetes/third_party/forked/golang/template",
-			"revision": "17375fc59fff39135af63bd1750bb07c36ef873b",
-			"revisionTime": "2017-02-23T17:37:09Z"
-		}
-	],
-	"rootPath": "github.com/hashicorp/terraform"
->>>>>>> aa4676e6
 }