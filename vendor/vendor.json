{
	"comment": "",
	"ignore": "appengine test github.com/hashicorp/nomad/",
	"package": [
		{
			"checksumSHA1": "ZLRh6zW4/DnVsGpgtt+ZiIaEFKc=",
			"path": "cloud.google.com/go/compute/metadata",
			"revision": "81b7822b1e798e8f17bf64b59512a5be4097e966",
			"revisionTime": "2017-01-18T16:13:56Z"
		},
		{
			"checksumSHA1": "4iounbuF7SMZdx/MlKSUuhnV848=",
			"path": "cloud.google.com/go/internal",
			"revision": "81b7822b1e798e8f17bf64b59512a5be4097e966",
			"revisionTime": "2017-01-18T16:13:56Z"
		},
		{
			"checksumSHA1": "aABATU51PlDHfGeSe5cc9udwSXg=",
			"path": "github.com/1and1/oneandone-cloudserver-sdk-go",
			"revision": "5678f03fc801525df794f953aa82f5ad7555a2ef",
			"revisionTime": "2016-08-11T22:04:02Z"
		},
		{
			"checksumSHA1": "N92Zji40JkCHAnsCNHTP4iKPz88=",
			"comment": "v2.1.1-beta-8-gca4d906",
			"path": "github.com/Azure/azure-sdk-for-go/arm/cdn",
			"revision": "ecf40e315d5ab0ca6d7b3b7f7fbb5c1577814813",
			"revisionTime": "2017-03-02T00:14:02Z",
			"version": "v8.1.0-beta",
			"versionExact": "v8.1.0-beta"
		},
		{
			"checksumSHA1": "xOt4xQmO/KFcJYjQ678DL5ynub4=",
			"comment": "v2.1.1-beta-8-gca4d906",
			"path": "github.com/Azure/azure-sdk-for-go/arm/compute",
			"revision": "ecf40e315d5ab0ca6d7b3b7f7fbb5c1577814813",
			"revisionTime": "2017-03-02T00:14:02Z",
			"version": "v8.1.0-beta",
			"versionExact": "v8.1.0-beta"
		},
		{
			"checksumSHA1": "JaUx70JMD/d/AwSed7dZAboFfZs=",
			"comment": "v2.1.1-beta-8-gca4d906",
			"path": "github.com/Azure/azure-sdk-for-go/arm/containerregistry",
			"revision": "ecf40e315d5ab0ca6d7b3b7f7fbb5c1577814813",
			"revisionTime": "2017-03-02T00:14:02Z",
			"version": "v8.1.0-beta",
			"versionExact": "v8.1.0-beta"
		},
		{
			"checksumSHA1": "G4hj0/ClTgXCDjKupxZ0Ii1VWtI=",
			"comment": "v2.1.1-beta-8-gca4d906",
			"path": "github.com/Azure/azure-sdk-for-go/arm/containerservice",
			"revision": "ecf40e315d5ab0ca6d7b3b7f7fbb5c1577814813",
			"revisionTime": "2017-03-02T00:14:02Z",
			"version": "v8.1.0-beta",
			"versionExact": "v8.1.0-beta"
		},
		{
			"checksumSHA1": "iAZi+Mh1Tivk3bdBbAEz+bd5nPg=",
			"path": "github.com/Azure/azure-sdk-for-go/arm/disk",
			"revision": "ecf40e315d5ab0ca6d7b3b7f7fbb5c1577814813",
			"revisionTime": "2017-03-02T00:14:02Z",
			"version": "v8.1.0-beta",
			"versionExact": "v8.1.0-beta"
		},
		{
			"checksumSHA1": "ro1i9qoJcSgbWgV7D93wXhBwoL8=",
			"comment": "v2.1.1-beta-8-gca4d906",
			"path": "github.com/Azure/azure-sdk-for-go/arm/eventhub",
			"revision": "ecf40e315d5ab0ca6d7b3b7f7fbb5c1577814813",
			"revisionTime": "2017-03-02T00:14:02Z",
			"version": "v8.1.0-beta",
			"versionExact": "v8.1.0-beta"
		},
		{
			"checksumSHA1": "t/W6hTKBQzHfV1vXxqprTGZYeSI=",
			"comment": "v2.1.1-beta-8-gca4d906",
			"path": "github.com/Azure/azure-sdk-for-go/arm/keyvault",
			"revision": "ecf40e315d5ab0ca6d7b3b7f7fbb5c1577814813",
			"revisionTime": "2017-03-02T00:14:02Z",
			"version": "v8.1.0-beta",
			"versionExact": "v8.1.0-beta"
		},
		{
			"checksumSHA1": "ZT+e2iMSXAsKCuJ3BNYpOzDaSmk=",
			"comment": "v2.1.1-beta-8-gca4d906",
			"path": "github.com/Azure/azure-sdk-for-go/arm/network",
			"revision": "ecf40e315d5ab0ca6d7b3b7f7fbb5c1577814813",
			"revisionTime": "2017-03-02T00:14:02Z",
			"version": "v8.1.0-beta",
			"versionExact": "v8.1.0-beta"
		},
		{
			"checksumSHA1": "AC1CTs+pQQncMAaEOSkiO8uMjng=",
			"comment": "v2.1.1-beta-8-gca4d906",
			"path": "github.com/Azure/azure-sdk-for-go/arm/redis",
			"revision": "ecf40e315d5ab0ca6d7b3b7f7fbb5c1577814813",
			"revisionTime": "2017-03-02T00:14:02Z",
			"version": "v8.1.0-beta",
			"versionExact": "v8.1.0-beta"
		},
		{
			"checksumSHA1": "A7vV2JtR1aTZrQNWqjQdR5Dssh4=",
			"comment": "v2.1.1-beta-8-gca4d906",
			"path": "github.com/Azure/azure-sdk-for-go/arm/resources/resources",
			"revision": "ecf40e315d5ab0ca6d7b3b7f7fbb5c1577814813",
			"revisionTime": "2017-03-02T00:14:02Z",
			"version": "v8.1.0-beta",
			"versionExact": "v8.1.0-beta"
		},
		{
			"checksumSHA1": "8Sa2kkdH3tdZ7kvyTR3l6fTJ66I=",
			"comment": "v2.1.1-beta-8-gca4d906",
			"path": "github.com/Azure/azure-sdk-for-go/arm/scheduler",
			"revision": "ecf40e315d5ab0ca6d7b3b7f7fbb5c1577814813",
			"revisionTime": "2017-03-02T00:14:02Z",
			"version": "v8.1.0-beta",
			"versionExact": "v8.1.0-beta"
		},
		{
			"checksumSHA1": "UgfDDACkeEz/Tn7fUQ+ofCm4kcI=",
			"path": "github.com/Azure/azure-sdk-for-go/arm/servicebus",
			"revision": "ecf40e315d5ab0ca6d7b3b7f7fbb5c1577814813",
			"revisionTime": "2017-03-02T00:14:02Z",
			"version": "v8.1.0-beta",
			"versionExact": "v8.1.0-beta"
		},
		{
			"checksumSHA1": "m1KzBritgIsQ+s4tAlBGz02iIKo=",
			"comment": "v2.1.1-beta-8-gca4d906",
			"path": "github.com/Azure/azure-sdk-for-go/arm/storage",
			"revision": "ecf40e315d5ab0ca6d7b3b7f7fbb5c1577814813",
			"revisionTime": "2017-03-02T00:14:02Z",
			"version": "v8.1.0-beta",
			"versionExact": "v8.1.0-beta"
		},
		{
			"checksumSHA1": "tRas0uLjthfwj+9OiGzVKs1br6g=",
			"path": "github.com/Azure/azure-sdk-for-go/arm/trafficmanager",
			"revision": "ecf40e315d5ab0ca6d7b3b7f7fbb5c1577814813",
			"revisionTime": "2017-03-02T00:14:02Z",
			"version": "v8.1.0-beta",
			"versionExact": "v8.1.0-beta"
		},
		{
			"checksumSHA1": "JUEQrLvmfuxKwX/s89mFnzg7jc0=",
			"comment": "v2.1.1-beta-8-gca4d906",
			"path": "github.com/Azure/azure-sdk-for-go/management",
			"revision": "ecf40e315d5ab0ca6d7b3b7f7fbb5c1577814813",
			"revisionTime": "2017-03-02T00:14:02Z",
			"version": "v8.1.0-beta",
			"versionExact": "v8.1.0-beta"
		},
		{
			"checksumSHA1": "BiKKFwRpXzrRxa2odOMYAZZ5xU8=",
			"comment": "v2.1.1-beta-8-gca4d906",
			"path": "github.com/Azure/azure-sdk-for-go/management/affinitygroup",
			"revision": "ecf40e315d5ab0ca6d7b3b7f7fbb5c1577814813",
			"revisionTime": "2017-03-02T00:14:02Z",
			"version": "v8.1.0-beta",
			"versionExact": "v8.1.0-beta"
		},
		{
			"checksumSHA1": "HfjyhRfmKBsVgWLTOfWVcxe8Z88=",
			"comment": "v2.1.1-beta-8-gca4d906",
			"path": "github.com/Azure/azure-sdk-for-go/management/hostedservice",
			"revision": "ecf40e315d5ab0ca6d7b3b7f7fbb5c1577814813",
			"revisionTime": "2017-03-02T00:14:02Z",
			"version": "v8.1.0-beta",
			"versionExact": "v8.1.0-beta"
		},
		{
			"checksumSHA1": "4otMhU6xZ41HfmiGZFYtV93GdcI=",
			"comment": "v2.1.1-beta-8-gca4d906",
			"path": "github.com/Azure/azure-sdk-for-go/management/location",
			"revision": "ecf40e315d5ab0ca6d7b3b7f7fbb5c1577814813",
			"revisionTime": "2017-03-02T00:14:02Z",
			"version": "v8.1.0-beta",
			"versionExact": "v8.1.0-beta"
		},
		{
			"checksumSHA1": "hxivwm3D13cqFGOlOS3q8HD7DN0=",
			"comment": "v2.1.1-beta-8-gca4d906",
			"path": "github.com/Azure/azure-sdk-for-go/management/networksecuritygroup",
			"revision": "ecf40e315d5ab0ca6d7b3b7f7fbb5c1577814813",
			"revisionTime": "2017-03-02T00:14:02Z",
			"version": "v8.1.0-beta",
			"versionExact": "v8.1.0-beta"
		},
		{
			"checksumSHA1": "XzrPv8SWFBYdh5oie+NGysqnLIM=",
			"comment": "v2.1.1-beta-8-gca4d906",
			"path": "github.com/Azure/azure-sdk-for-go/management/osimage",
			"revision": "ecf40e315d5ab0ca6d7b3b7f7fbb5c1577814813",
			"revisionTime": "2017-03-02T00:14:02Z",
			"version": "v8.1.0-beta",
			"versionExact": "v8.1.0-beta"
		},
		{
			"checksumSHA1": "aTvFD5aYYXC1bLaVMlHWJImkHDg=",
			"comment": "v2.1.1-beta-8-gca4d906",
			"path": "github.com/Azure/azure-sdk-for-go/management/sql",
			"revision": "ecf40e315d5ab0ca6d7b3b7f7fbb5c1577814813",
			"revisionTime": "2017-03-02T00:14:02Z",
			"version": "v8.1.0-beta",
			"versionExact": "v8.1.0-beta"
		},
		{
			"checksumSHA1": "YoAhDE0X6hSFuPpXbpfqcTC0Zvw=",
			"comment": "v2.1.1-beta-8-gca4d906",
			"path": "github.com/Azure/azure-sdk-for-go/management/storageservice",
			"revision": "ecf40e315d5ab0ca6d7b3b7f7fbb5c1577814813",
			"revisionTime": "2017-03-02T00:14:02Z",
			"version": "v8.1.0-beta",
			"versionExact": "v8.1.0-beta"
		},
		{
			"checksumSHA1": "6xEiZL4a9rr5YbnY0RdzuzhEF1Q=",
			"comment": "v2.1.1-beta-8-gca4d906",
			"path": "github.com/Azure/azure-sdk-for-go/management/virtualmachine",
			"revision": "ecf40e315d5ab0ca6d7b3b7f7fbb5c1577814813",
			"revisionTime": "2017-03-02T00:14:02Z",
			"version": "v8.1.0-beta",
			"versionExact": "v8.1.0-beta"
		},
		{
			"checksumSHA1": "xcBM3zQtfcE3VHNBACJJGEesCBI=",
			"comment": "v2.1.1-beta-8-gca4d906",
			"path": "github.com/Azure/azure-sdk-for-go/management/virtualmachinedisk",
			"revision": "ecf40e315d5ab0ca6d7b3b7f7fbb5c1577814813",
			"revisionTime": "2017-03-02T00:14:02Z",
			"version": "v8.1.0-beta",
			"versionExact": "v8.1.0-beta"
		},
		{
			"checksumSHA1": "0bfdkDZ2JFV7bol6GQFfC0g+lP4=",
			"comment": "v2.1.1-beta-8-gca4d906",
			"path": "github.com/Azure/azure-sdk-for-go/management/virtualmachineimage",
			"revision": "ecf40e315d5ab0ca6d7b3b7f7fbb5c1577814813",
			"revisionTime": "2017-03-02T00:14:02Z",
			"version": "v8.1.0-beta",
			"versionExact": "v8.1.0-beta"
		},
		{
			"checksumSHA1": "IhjDqm84VDVSIoHyiGvUzuljG3s=",
			"comment": "v2.1.1-beta-8-gca4d906",
			"path": "github.com/Azure/azure-sdk-for-go/management/virtualnetwork",
			"revision": "ecf40e315d5ab0ca6d7b3b7f7fbb5c1577814813",
			"revisionTime": "2017-03-02T00:14:02Z",
			"version": "v8.1.0-beta",
			"versionExact": "v8.1.0-beta"
		},
		{
			"checksumSHA1": "Tb6BY70kI9ZclWIjjMhGzkdJbn0=",
			"comment": "v2.1.1-beta-8-gca4d906",
			"path": "github.com/Azure/azure-sdk-for-go/management/vmutils",
			"revision": "ecf40e315d5ab0ca6d7b3b7f7fbb5c1577814813",
			"revisionTime": "2017-03-02T00:14:02Z",
			"version": "v8.1.0-beta",
			"versionExact": "v8.1.0-beta"
		},
		{
			"checksumSHA1": "tnwIjZc1ZOFuilMWKptLnhEURls=",
			"comment": "v2.1.1-beta-8-gca4d906",
			"path": "github.com/Azure/azure-sdk-for-go/storage",
			"revision": "ecf40e315d5ab0ca6d7b3b7f7fbb5c1577814813",
			"revisionTime": "2017-03-02T00:14:02Z",
			"version": "v8.1.0-beta",
			"versionExact": "v8.1.0-beta"
		},
		{
			"checksumSHA1": "23FJUX+AInYeEM2hoUMvYZtXZd4=",
			"path": "github.com/Azure/go-ansiterm",
			"revision": "fa152c58bc15761d0200cb75fe958b89a9d4888e",
			"revisionTime": "2016-06-22T17:32:16Z"
		},
		{
			"checksumSHA1": "jBimnggjIiFUjaImNoJhSVLtdzw=",
			"path": "github.com/Azure/go-ansiterm/winterm",
			"revision": "fa152c58bc15761d0200cb75fe958b89a9d4888e",
			"revisionTime": "2016-06-22T17:32:16Z"
		},
		{
			"checksumSHA1": "U2+FgaMOPEFg/yHLD5RbiXI1cq4=",
			"comment": "v7.0.5",
			"path": "github.com/Azure/go-autorest/autorest",
			"revision": "a2fdd780c9a50455cecd249b00bdc3eb73a78e31",
			"revisionTime": "2017-04-06T20:28:05Z",
			"version": "v7.3.1",
			"versionExact": "v7.3.1"
		},
		{
			"checksumSHA1": "ghrnc4vZv6q8zzeakZnrS8CGFhE=",
			"comment": "v7.0.5",
			"path": "github.com/Azure/go-autorest/autorest/azure",
			"revision": "a2fdd780c9a50455cecd249b00bdc3eb73a78e31",
			"revisionTime": "2017-04-06T20:28:05Z",
			"version": "v7.3.1",
			"versionExact": "v7.3.1"
		},
		{
			"checksumSHA1": "q9Qz8PAxK5FTOZwgYKe5Lj38u4c=",
			"comment": "v7.0.5",
			"path": "github.com/Azure/go-autorest/autorest/date",
			"revision": "a2fdd780c9a50455cecd249b00bdc3eb73a78e31",
			"revisionTime": "2017-04-06T20:28:05Z",
			"version": "v7.3.1",
			"versionExact": "v7.3.1"
		},
		{
			"checksumSHA1": "Ev8qCsbFjDlMlX0N2tYAhYQFpUc=",
			"comment": "v7.0.5",
			"path": "github.com/Azure/go-autorest/autorest/to",
			"revision": "a2fdd780c9a50455cecd249b00bdc3eb73a78e31",
			"revisionTime": "2017-04-06T20:28:05Z",
			"version": "v7.3.1",
			"versionExact": "v7.3.1"
		},
		{
			"checksumSHA1": "oBixceM+55gdk47iff8DSEIh3po=",
			"path": "github.com/Azure/go-autorest/autorest/validation",
			"revision": "a2fdd780c9a50455cecd249b00bdc3eb73a78e31",
			"revisionTime": "2017-04-06T20:28:05Z",
			"version": "v7.3.1",
			"versionExact": "v7.3.1"
		},
		{
			"checksumSHA1": "ICScouhAqYHoJEpJlJMYg7EzgyY=",
			"comment": "0.0.2-27-gedd0930",
			"path": "github.com/CenturyLinkCloud/clc-sdk",
			"revision": "f62483cfb14defc08e6de8ae223fa75f9f95f264",
			"revisionTime": "2016-10-04T17:17:29Z"
		},
		{
			"checksumSHA1": "6PmfFhX5YwpzD7YVaC3tO8RV2NE=",
			"comment": "0.0.2-27-gedd0930",
			"path": "github.com/CenturyLinkCloud/clc-sdk/aa",
			"revision": "edd0930276e7f1a5f2cf3e7835b5dc42a3217669"
		},
		{
			"checksumSHA1": "b1mPi5zS0xRMOewslHGrMBv+Z1Y=",
			"comment": "0.0.2-27-gedd0930",
			"path": "github.com/CenturyLinkCloud/clc-sdk/alert",
			"revision": "edd0930276e7f1a5f2cf3e7835b5dc42a3217669"
		},
		{
			"checksumSHA1": "5xu6IMFKH9GNLSKRgVfIFQQ9Hnw=",
			"comment": "0.0.2-27-gedd0930",
			"path": "github.com/CenturyLinkCloud/clc-sdk/api",
			"revision": "edd0930276e7f1a5f2cf3e7835b5dc42a3217669"
		},
		{
			"checksumSHA1": "TWffSjF3LfoHD0fiZTWyNKXU8To=",
			"comment": "0.0.2-27-gedd0930",
			"path": "github.com/CenturyLinkCloud/clc-sdk/dc",
			"revision": "edd0930276e7f1a5f2cf3e7835b5dc42a3217669"
		},
		{
			"checksumSHA1": "1Wx5cs1C4EffZ2Wf/0XWJMAhNaQ=",
			"comment": "0.0.2-27-gedd0930",
			"path": "github.com/CenturyLinkCloud/clc-sdk/group",
			"revision": "edd0930276e7f1a5f2cf3e7835b5dc42a3217669"
		},
		{
			"checksumSHA1": "I5KBgGwEUB3qId3Uxy1TcEu/394=",
			"comment": "0.0.2-27-gedd0930",
			"path": "github.com/CenturyLinkCloud/clc-sdk/lb",
			"revision": "edd0930276e7f1a5f2cf3e7835b5dc42a3217669"
		},
		{
			"checksumSHA1": "wtKvlV1qjGhk9eB+zfnbnlGo4Ac=",
			"comment": "0.0.2-27-gedd0930",
			"path": "github.com/CenturyLinkCloud/clc-sdk/server",
			"revision": "edd0930276e7f1a5f2cf3e7835b5dc42a3217669"
		},
		{
			"checksumSHA1": "+dH0LCzco4D8rjXsLcFIkOht560=",
			"comment": "0.0.2-27-gedd0930",
			"path": "github.com/CenturyLinkCloud/clc-sdk/status",
			"revision": "edd0930276e7f1a5f2cf3e7835b5dc42a3217669"
		},
		{
			"checksumSHA1": "MV5JueYPwNkLZ+KNqmDcNDhsKi4=",
			"path": "github.com/DreamItGetIT/statuscake",
			"revision": "acc13ec021cd1e8a6ebb1d9035f513217f5c4562",
			"revisionTime": "2017-04-10T11:34:45Z"
		},
		{
			"checksumSHA1": "nomT+8bvze/Qmc0tK0r0mwgHV6M=",
			"path": "github.com/Ensighten/udnssdk",
			"revision": "9f1218928b30c6dec7f2c184c47286abc325deb9",
			"revisionTime": "2016-06-13T20:05:45Z"
		},
		{
			"checksumSHA1": "B+GonfgNwOAJMEe0WUHQGATRtMA=",
			"path": "github.com/Microsoft/go-winio",
			"revision": "562bb09f6612d9a4e91597184709d1cdba95af93",
			"revisionTime": "2016-11-03T18:56:17Z"
		},
		{
			"checksumSHA1": "iysTPYhDNP3x2reGLTMgNHw+iL0=",
			"path": "github.com/PagerDuty/go-pagerduty",
			"revision": "cc53abe550274c2dec666e7f44cefc9ee10e429d",
			"revisionTime": "2017-03-09T00:45:39Z"
		},
		{
			"checksumSHA1": "NX4v3cbkXAJxFlrncqT9yEUBuoA=",
			"path": "github.com/PuerkitoBio/purell",
			"revision": "0bcb03f4b4d0a9428594752bd2a3b9aa0a9d4bd4",
			"revisionTime": "2016-11-15T02:49:42Z"
		},
		{
<<<<<<< HEAD
			"checksumSHA1": "Xzn4tBxMcpwF+/XTPuTp9VLA888=",
			"path": "github.com/HX-Rd/namecheap",
			"revision": "848e96cd4ec919db76de7ad304cdc48ae0ccb317",
			"revisionTime": "2016-05-05T02:04:07Z"
		},
		{
=======
			"checksumSHA1": "pvmScnaMFuAVLTxxOWjhGZBgPkg=",
			"path": "github.com/PuerkitoBio/urlesc",
			"revision": "5bd2802263f21d8788851d5305584c82a5c75d7e",
			"revisionTime": "2016-07-26T15:08:25Z"
		},
		{
			"checksumSHA1": "ly9VLPE9GKo2U7mnbZyjb2LDQ3w=",
>>>>>>> 423bc0df
			"path": "github.com/Unknwon/com",
			"revision": "28b053d5a2923b87ce8c5a08f3af779894a72758",
			"revisionTime": "2015-10-08T13:54:07Z"
		},
		{
			"checksumSHA1": "63SAoRsSgKBRBNcGJJMmz6fScpY=",
			"path": "github.com/Unknwon/macaron",
			"revision": "9b82b0372a4edf52f66fbc8feaa6aafe0123001d",
			"revisionTime": "2015-10-10T23:50:58Z"
		},
		{
			"checksumSHA1": "rl3xW+Dmdr0TLFliiKUf6NwU1Dg=",
			"path": "github.com/Unknwon/macaron/inject",
			"revision": "9b82b0372a4edf52f66fbc8feaa6aafe0123001d"
		},
		{
			"checksumSHA1": "LLVyR2dAgkihu0+HdZF+JK0gMMs=",
			"path": "github.com/agl/ed25519",
			"revision": "278e1ec8e8a6e017cd07577924d6766039146ced",
			"revisionTime": "2015-08-30T18:26:16Z"
		},
		{
			"checksumSHA1": "30PBqj9BW03KCVqASvLg3bR+xYc=",
			"path": "github.com/agl/ed25519/edwards25519",
			"revision": "278e1ec8e8a6e017cd07577924d6766039146ced",
			"revisionTime": "2015-08-30T18:26:16Z"
		},
		{
			"checksumSHA1": "kMfAFLobZymMrCOm/Xi/g9gnJOU=",
			"path": "github.com/ajg/form",
			"revision": "523a5da1a92f01b01f840b61689c0340a0243532",
			"revisionTime": "2016-08-22T23:00:20Z"
		},
		{
			"checksumSHA1": "FIL83loX9V9APvGQIjJpbxq53F0=",
			"path": "github.com/apparentlymart/go-cidr/cidr",
			"revision": "7e4b007599d4e2076d9a81be723b3912852dda2c",
			"revisionTime": "2017-04-18T07:21:50Z"
		},
		{
			"checksumSHA1": "yicZ9OtLcy3iCgraWO015yeoO5E=",
			"path": "github.com/apparentlymart/go-grafana-api",
			"revision": "d49f95c81c580a4e7a15244b9b12dce8f60750f4",
			"revisionTime": "2015-10-12T02:03:32Z"
		},
		{
			"checksumSHA1": "+2yCNqbcf7VcavAptooQReTGiHY=",
			"path": "github.com/apparentlymart/go-rundeck-api",
			"revision": "f6af74d34d1ef69a511c59173876fc1174c11f0d",
			"revisionTime": "2016-08-26T14:30:32Z"
		},
		{
			"checksumSHA1": "Z1MQQMA4d9pKVHeoC3H+DdK583s=",
			"comment": "v0.0.1-1-g43fcd8f",
			"path": "github.com/apparentlymart/go-rundeck-api/rundeck",
			"revision": "f6af74d34d1ef69a511c59173876fc1174c11f0d",
			"revisionTime": "2016-08-26T14:30:32Z"
		},
		{
			"checksumSHA1": "l0iFqayYAaEip6Olaq3/LCOa/Sg=",
			"path": "github.com/armon/circbuf",
			"revision": "bbbad097214e2918d8543d5201d12bfd7bca254d",
			"revisionTime": "2015-08-27T00:49:46Z"
		},
		{
			"checksumSHA1": "YfhpW3cu1CHWX7lUCRparOJ6Vy4=",
			"path": "github.com/armon/go-metrics",
			"revision": "93f237eba9b0602f3e73710416558854a81d9337",
			"revisionTime": "2017-01-14T13:47:37Z"
		},
		{
			"checksumSHA1": "gNO0JNpLzYOdInGeq7HqMZUzx9M=",
			"path": "github.com/armon/go-radix",
			"revision": "4239b77079c7b5d1243b7b4736304ce8ddb6f0f2",
			"revisionTime": "2016-01-15T23:47:25Z"
		},
		{
			"checksumSHA1": "p9hyEP07p5jnjgUKHjKftWaKgs8=",
			"path": "github.com/arukasio/cli",
			"revision": "4f0dee167044ef44260d985a4d325f35a06e3149",
			"revisionTime": "2017-01-23T00:46:44Z"
		},
		{
			"checksumSHA1": "Km15hcxupg+Fejy1CmPMv1b1Qew=",
			"path": "github.com/aws/aws-sdk-go",
			"revision": "4bbd6fa3fdede4c68e941248f974b8951c17de89",
			"revisionTime": "2017-04-18T18:52:59Z",
			"version": "v1.8.13",
			"versionExact": "v1.8.13"
		},
		{
			"checksumSHA1": "jhBCqnseVTWZiSOXrAXWjSmuIOM=",
			"path": "github.com/aws/aws-sdk-go/aws",
			"revision": "4bbd6fa3fdede4c68e941248f974b8951c17de89",
			"revisionTime": "2017-04-18T18:52:59Z",
			"version": "v1.8.13",
			"versionExact": "v1.8.13"
		},
		{
			"checksumSHA1": "Y9W+4GimK4Fuxq+vyIskVYFRnX4=",
			"path": "github.com/aws/aws-sdk-go/aws/awserr",
			"revision": "4bbd6fa3fdede4c68e941248f974b8951c17de89",
			"revisionTime": "2017-04-18T18:52:59Z",
			"version": "v1.8.13",
			"versionExact": "v1.8.13"
		},
		{
			"checksumSHA1": "yyYr41HZ1Aq0hWc3J5ijXwYEcac=",
			"path": "github.com/aws/aws-sdk-go/aws/awsutil",
			"revision": "4bbd6fa3fdede4c68e941248f974b8951c17de89",
			"revisionTime": "2017-04-18T18:52:59Z",
			"version": "v1.8.13",
			"versionExact": "v1.8.13"
		},
		{
			"checksumSHA1": "iA8gPEZQ0g2lMwf8gfjOVqUiYc4=",
			"path": "github.com/aws/aws-sdk-go/aws/client",
			"revision": "4bbd6fa3fdede4c68e941248f974b8951c17de89",
			"revisionTime": "2017-04-18T18:52:59Z",
			"version": "v1.8.13",
			"versionExact": "v1.8.13"
		},
		{
			"checksumSHA1": "ieAJ+Cvp/PKv1LpUEnUXpc3OI6E=",
			"path": "github.com/aws/aws-sdk-go/aws/client/metadata",
			"revision": "4bbd6fa3fdede4c68e941248f974b8951c17de89",
			"revisionTime": "2017-04-18T18:52:59Z",
			"version": "v1.8.13",
			"versionExact": "v1.8.13"
		},
		{
			"checksumSHA1": "0Gfk83qXYimO87ZoK1lL9+ifWHo=",
			"path": "github.com/aws/aws-sdk-go/aws/corehandlers",
			"revision": "4bbd6fa3fdede4c68e941248f974b8951c17de89",
			"revisionTime": "2017-04-18T18:52:59Z",
			"version": "v1.8.13",
			"versionExact": "v1.8.13"
		},
		{
			"checksumSHA1": "WKv1OkJtlhIHUjes6bB3QoWOA7o=",
			"path": "github.com/aws/aws-sdk-go/aws/credentials",
			"revision": "4bbd6fa3fdede4c68e941248f974b8951c17de89",
			"revisionTime": "2017-04-18T18:52:59Z",
			"version": "v1.8.13",
			"versionExact": "v1.8.13"
		},
		{
			"checksumSHA1": "u3GOAJLmdvbuNUeUEcZSEAOeL/0=",
			"path": "github.com/aws/aws-sdk-go/aws/credentials/ec2rolecreds",
			"revision": "4bbd6fa3fdede4c68e941248f974b8951c17de89",
			"revisionTime": "2017-04-18T18:52:59Z",
			"version": "v1.8.13",
			"versionExact": "v1.8.13"
		},
		{
			"checksumSHA1": "NUJUTWlc1sV8b7WjfiYc4JZbXl0=",
			"path": "github.com/aws/aws-sdk-go/aws/credentials/endpointcreds",
			"revision": "4bbd6fa3fdede4c68e941248f974b8951c17de89",
			"revisionTime": "2017-04-18T18:52:59Z",
			"version": "v1.8.13",
			"versionExact": "v1.8.13"
		},
		{
			"checksumSHA1": "6cj/zsRmcxkE1TLS+v910GbQYg0=",
			"path": "github.com/aws/aws-sdk-go/aws/credentials/stscreds",
			"revision": "4bbd6fa3fdede4c68e941248f974b8951c17de89",
			"revisionTime": "2017-04-18T18:52:59Z",
			"version": "v1.8.13",
			"versionExact": "v1.8.13"
		},
		{
			"checksumSHA1": "k4IMA27NIDHgZgvBxrKyJy16Y20=",
			"path": "github.com/aws/aws-sdk-go/aws/defaults",
			"revision": "4bbd6fa3fdede4c68e941248f974b8951c17de89",
			"revisionTime": "2017-04-18T18:52:59Z",
			"version": "v1.8.13",
			"versionExact": "v1.8.13"
		},
		{
			"checksumSHA1": "/EXbk/z2TWjWc1Hvb4QYs3Wmhb8=",
			"path": "github.com/aws/aws-sdk-go/aws/ec2metadata",
			"revision": "4bbd6fa3fdede4c68e941248f974b8951c17de89",
			"revisionTime": "2017-04-18T18:52:59Z",
			"version": "v1.8.13",
			"versionExact": "v1.8.13"
		},
		{
			"checksumSHA1": "+yCOae0vRONrO27QiITkGWblOKk=",
			"path": "github.com/aws/aws-sdk-go/aws/endpoints",
			"revision": "4bbd6fa3fdede4c68e941248f974b8951c17de89",
			"revisionTime": "2017-04-18T18:52:59Z",
			"version": "v1.8.13",
			"versionExact": "v1.8.13"
		},
		{
			"checksumSHA1": "uqNleRWfPXWHwX7ROArYyOuIp0w=",
			"path": "github.com/aws/aws-sdk-go/aws/request",
			"revision": "4bbd6fa3fdede4c68e941248f974b8951c17de89",
			"revisionTime": "2017-04-18T18:52:59Z",
			"version": "v1.8.13",
			"versionExact": "v1.8.13"
		},
		{
			"checksumSHA1": "24VtK/Hym9lC8LkZlGLMdFGq+5o=",
			"path": "github.com/aws/aws-sdk-go/aws/session",
			"revision": "4bbd6fa3fdede4c68e941248f974b8951c17de89",
			"revisionTime": "2017-04-18T18:52:59Z",
			"version": "v1.8.13",
			"versionExact": "v1.8.13"
		},
		{
			"checksumSHA1": "SvIsunO8D9MEKbetMENA4WRnyeE=",
			"path": "github.com/aws/aws-sdk-go/aws/signer/v4",
			"revision": "4bbd6fa3fdede4c68e941248f974b8951c17de89",
			"revisionTime": "2017-04-18T18:52:59Z",
			"version": "v1.8.13",
			"versionExact": "v1.8.13"
		},
		{
			"checksumSHA1": "wk7EyvDaHwb5qqoOP/4d3cV0708=",
			"path": "github.com/aws/aws-sdk-go/private/protocol",
			"revision": "4bbd6fa3fdede4c68e941248f974b8951c17de89",
			"revisionTime": "2017-04-18T18:52:59Z",
			"version": "v1.8.13",
			"versionExact": "v1.8.13"
		},
		{
			"checksumSHA1": "1QmQ3FqV37w0Zi44qv8pA1GeR0A=",
			"path": "github.com/aws/aws-sdk-go/private/protocol/ec2query",
			"revision": "4bbd6fa3fdede4c68e941248f974b8951c17de89",
			"revisionTime": "2017-04-18T18:52:59Z",
			"version": "v1.8.13",
			"versionExact": "v1.8.13"
		},
		{
			"checksumSHA1": "O6hcK24yI6w7FA+g4Pbr+eQ7pys=",
			"path": "github.com/aws/aws-sdk-go/private/protocol/json/jsonutil",
			"revision": "4bbd6fa3fdede4c68e941248f974b8951c17de89",
			"revisionTime": "2017-04-18T18:52:59Z",
			"version": "v1.8.13",
			"versionExact": "v1.8.13"
		},
		{
			"checksumSHA1": "R00RL5jJXRYq1iiK1+PGvMfvXyM=",
			"path": "github.com/aws/aws-sdk-go/private/protocol/jsonrpc",
			"revision": "4bbd6fa3fdede4c68e941248f974b8951c17de89",
			"revisionTime": "2017-04-18T18:52:59Z",
			"version": "v1.8.13",
			"versionExact": "v1.8.13"
		},
		{
			"checksumSHA1": "ZqY5RWavBLWTo6j9xqdyBEaNFRk=",
			"path": "github.com/aws/aws-sdk-go/private/protocol/query",
			"revision": "4bbd6fa3fdede4c68e941248f974b8951c17de89",
			"revisionTime": "2017-04-18T18:52:59Z",
			"version": "v1.8.13",
			"versionExact": "v1.8.13"
		},
		{
			"checksumSHA1": "Drt1JfLMa0DQEZLWrnMlTWaIcC8=",
			"path": "github.com/aws/aws-sdk-go/private/protocol/query/queryutil",
			"revision": "4bbd6fa3fdede4c68e941248f974b8951c17de89",
			"revisionTime": "2017-04-18T18:52:59Z",
			"version": "v1.8.13",
			"versionExact": "v1.8.13"
		},
		{
			"checksumSHA1": "VCTh+dEaqqhog5ncy/WTt9+/gFM=",
			"path": "github.com/aws/aws-sdk-go/private/protocol/rest",
			"revision": "4bbd6fa3fdede4c68e941248f974b8951c17de89",
			"revisionTime": "2017-04-18T18:52:59Z",
			"version": "v1.8.13",
			"versionExact": "v1.8.13"
		},
		{
			"checksumSHA1": "Rpu8KBtHZgvhkwHxUfaky+qW+G4=",
			"path": "github.com/aws/aws-sdk-go/private/protocol/restjson",
			"revision": "4bbd6fa3fdede4c68e941248f974b8951c17de89",
			"revisionTime": "2017-04-18T18:52:59Z",
			"version": "v1.8.13",
			"versionExact": "v1.8.13"
		},
		{
			"checksumSHA1": "ODo+ko8D6unAxZuN1jGzMcN4QCc=",
			"path": "github.com/aws/aws-sdk-go/private/protocol/restxml",
			"revision": "4bbd6fa3fdede4c68e941248f974b8951c17de89",
			"revisionTime": "2017-04-18T18:52:59Z",
			"version": "v1.8.13",
			"versionExact": "v1.8.13"
		},
		{
			"checksumSHA1": "lZ1z4xAbT8euCzKoAsnEYic60VE=",
			"path": "github.com/aws/aws-sdk-go/private/protocol/xml/xmlutil",
			"revision": "4bbd6fa3fdede4c68e941248f974b8951c17de89",
			"revisionTime": "2017-04-18T18:52:59Z",
			"version": "v1.8.13",
			"versionExact": "v1.8.13"
		},
		{
			"checksumSHA1": "F6mth+G7dXN1GI+nktaGo8Lx8aE=",
			"path": "github.com/aws/aws-sdk-go/private/signer/v2",
			"revision": "4bbd6fa3fdede4c68e941248f974b8951c17de89",
			"revisionTime": "2017-04-18T18:52:59Z",
			"version": "v1.8.13",
			"versionExact": "v1.8.13"
		},
		{
			"checksumSHA1": "ZmojxECvjM6BeI752BPyZAmOhlo=",
			"path": "github.com/aws/aws-sdk-go/service/acm",
			"revision": "4bbd6fa3fdede4c68e941248f974b8951c17de89",
			"revisionTime": "2017-04-18T18:52:59Z",
			"version": "v1.8.13",
			"versionExact": "v1.8.13"
		},
		{
			"checksumSHA1": "PZpt6OZ+8tE7sPXLSVFZpyKbNOA=",
			"path": "github.com/aws/aws-sdk-go/service/apigateway",
			"revision": "4bbd6fa3fdede4c68e941248f974b8951c17de89",
			"revisionTime": "2017-04-18T18:52:59Z",
			"version": "v1.8.13",
			"versionExact": "v1.8.13"
		},
		{
			"checksumSHA1": "3ykAVetHFs9T3YivIPvRyiNFdys=",
			"path": "github.com/aws/aws-sdk-go/service/applicationautoscaling",
			"revision": "4bbd6fa3fdede4c68e941248f974b8951c17de89",
			"revisionTime": "2017-04-18T18:52:59Z",
			"version": "v1.8.13",
			"versionExact": "v1.8.13"
		},
		{
			"checksumSHA1": "/d8U22aF2+qYhWYscPzClHTDCP4=",
			"path": "github.com/aws/aws-sdk-go/service/autoscaling",
			"revision": "4bbd6fa3fdede4c68e941248f974b8951c17de89",
			"revisionTime": "2017-04-18T18:52:59Z",
			"version": "v1.8.13",
			"versionExact": "v1.8.13"
		},
		{
			"checksumSHA1": "n6v4S6jPpkHsS59Oj1EZPQIdRNg=",
			"path": "github.com/aws/aws-sdk-go/service/cloudformation",
			"revision": "4bbd6fa3fdede4c68e941248f974b8951c17de89",
			"revisionTime": "2017-04-18T18:52:59Z",
			"version": "v1.8.13",
			"versionExact": "v1.8.13"
		},
		{
			"checksumSHA1": "QLEaEFA3V4n+ohwENEoWV+AXBj4=",
			"path": "github.com/aws/aws-sdk-go/service/cloudfront",
			"revision": "4bbd6fa3fdede4c68e941248f974b8951c17de89",
			"revisionTime": "2017-04-18T18:52:59Z",
			"version": "v1.8.13",
			"versionExact": "v1.8.13"
		},
		{
			"checksumSHA1": "Vh3PtQEwIUabpoE7PsCZItUZuVc=",
			"path": "github.com/aws/aws-sdk-go/service/cloudtrail",
			"revision": "4bbd6fa3fdede4c68e941248f974b8951c17de89",
			"revisionTime": "2017-04-18T18:52:59Z",
			"version": "v1.8.13",
			"versionExact": "v1.8.13"
		},
		{
			"checksumSHA1": "aGx2atOHEXSowjXUQ3UoJ/t2LSI=",
			"path": "github.com/aws/aws-sdk-go/service/cloudwatch",
			"revision": "4bbd6fa3fdede4c68e941248f974b8951c17de89",
			"revisionTime": "2017-04-18T18:52:59Z",
			"version": "v1.8.13",
			"versionExact": "v1.8.13"
		},
		{
			"checksumSHA1": "Ez3+aU0QGRe4isLDFQuHNRyF3zA=",
			"path": "github.com/aws/aws-sdk-go/service/cloudwatchevents",
			"revision": "4bbd6fa3fdede4c68e941248f974b8951c17de89",
			"revisionTime": "2017-04-18T18:52:59Z",
			"version": "v1.8.13",
			"versionExact": "v1.8.13"
		},
		{
			"checksumSHA1": "+AjVMO3KUY7Wkh0vHRnJqRG8kGc=",
			"path": "github.com/aws/aws-sdk-go/service/cloudwatchlogs",
			"revision": "4bbd6fa3fdede4c68e941248f974b8951c17de89",
			"revisionTime": "2017-04-18T18:52:59Z",
			"version": "v1.8.13",
			"versionExact": "v1.8.13"
		},
		{
			"checksumSHA1": "uTt6pA8eB+udA7tC8ElLbr2eeK4=",
			"path": "github.com/aws/aws-sdk-go/service/codebuild",
			"revision": "4bbd6fa3fdede4c68e941248f974b8951c17de89",
			"revisionTime": "2017-04-18T18:52:59Z",
			"version": "v1.8.13",
			"versionExact": "v1.8.13"
		},
		{
			"checksumSHA1": "sqppuUIMPMBOnTRVR4BhHAoaTrY=",
			"path": "github.com/aws/aws-sdk-go/service/codecommit",
			"revision": "4bbd6fa3fdede4c68e941248f974b8951c17de89",
			"revisionTime": "2017-04-18T18:52:59Z",
			"version": "v1.8.13",
			"versionExact": "v1.8.13"
		},
		{
			"checksumSHA1": "u6cK2krOuDqi8gy5V316FvH34t0=",
			"path": "github.com/aws/aws-sdk-go/service/codedeploy",
			"revision": "4bbd6fa3fdede4c68e941248f974b8951c17de89",
			"revisionTime": "2017-04-18T18:52:59Z",
			"version": "v1.8.13",
			"versionExact": "v1.8.13"
		},
		{
			"checksumSHA1": "fK7MOfX/cV2DJ176+umySuuYh2s=",
			"path": "github.com/aws/aws-sdk-go/service/codepipeline",
			"revision": "4bbd6fa3fdede4c68e941248f974b8951c17de89",
			"revisionTime": "2017-04-18T18:52:59Z",
			"version": "v1.8.13",
			"versionExact": "v1.8.13"
		},
		{
			"checksumSHA1": "L8F5aJdwCvoNwrP6prtHSdklijM=",
			"path": "github.com/aws/aws-sdk-go/service/cognitoidentity",
			"revision": "d643bdf04f2cc6f95424f9f4e69037a563fc0736",
			"revisionTime": "2017-04-06T18:01:00Z",
			"version": "=v1.8.10",
			"versionExact": "v1.8.10"
		},
		{
			"checksumSHA1": "gSm1lj0J4klQMw7jHE0fU/RV+4Y=",
			"path": "github.com/aws/aws-sdk-go/service/configservice",
			"revision": "4bbd6fa3fdede4c68e941248f974b8951c17de89",
			"revisionTime": "2017-04-18T18:52:59Z",
			"version": "v1.8.13",
			"versionExact": "v1.8.13"
		},
		{
			"checksumSHA1": "SP6m/hn+Hj72wkgaAZ8NM/7s/18=",
			"path": "github.com/aws/aws-sdk-go/service/databasemigrationservice",
			"revision": "4bbd6fa3fdede4c68e941248f974b8951c17de89",
			"revisionTime": "2017-04-18T18:52:59Z",
			"version": "v1.8.13",
			"versionExact": "v1.8.13"
		},
		{
			"checksumSHA1": "2Su2xzCbUPbCdVkyWuXcmxAI2Rs=",
			"path": "github.com/aws/aws-sdk-go/service/directoryservice",
			"revision": "4bbd6fa3fdede4c68e941248f974b8951c17de89",
			"revisionTime": "2017-04-18T18:52:59Z",
			"version": "v1.8.13",
			"versionExact": "v1.8.13"
		},
		{
			"checksumSHA1": "Y4Wg7dxPIU3W1dqN3vnpSLA1ChQ=",
			"path": "github.com/aws/aws-sdk-go/service/dynamodb",
			"revision": "4bbd6fa3fdede4c68e941248f974b8951c17de89",
			"revisionTime": "2017-04-18T18:52:59Z",
			"version": "v1.8.13",
			"versionExact": "v1.8.13"
		},
		{
			"checksumSHA1": "2PIG7uhrvvDAjiNZINBVCgW/Uds=",
			"path": "github.com/aws/aws-sdk-go/service/ec2",
			"revision": "4bbd6fa3fdede4c68e941248f974b8951c17de89",
			"revisionTime": "2017-04-18T18:52:59Z",
			"version": "v1.8.13",
			"versionExact": "v1.8.13"
		},
		{
			"checksumSHA1": "ClGPl4TLpf457zUeOEWyTvqBRjc=",
			"path": "github.com/aws/aws-sdk-go/service/ecr",
			"revision": "4bbd6fa3fdede4c68e941248f974b8951c17de89",
			"revisionTime": "2017-04-18T18:52:59Z",
			"version": "v1.8.13",
			"versionExact": "v1.8.13"
		},
		{
			"checksumSHA1": "c6KWQtc1bRCFs/IuIe/jgZXalBw=",
			"path": "github.com/aws/aws-sdk-go/service/ecs",
			"revision": "4bbd6fa3fdede4c68e941248f974b8951c17de89",
			"revisionTime": "2017-04-18T18:52:59Z",
			"version": "v1.8.13",
			"versionExact": "v1.8.13"
		},
		{
			"checksumSHA1": "4mBZS9FSCW73hcjj0CikPqpikag=",
			"path": "github.com/aws/aws-sdk-go/service/efs",
			"revision": "4bbd6fa3fdede4c68e941248f974b8951c17de89",
			"revisionTime": "2017-04-18T18:52:59Z",
			"version": "v1.8.13",
			"versionExact": "v1.8.13"
		},
		{
			"checksumSHA1": "P7GrpZV3eYQASV8Z+DeFuo9zbm4=",
			"path": "github.com/aws/aws-sdk-go/service/elasticache",
			"revision": "4bbd6fa3fdede4c68e941248f974b8951c17de89",
			"revisionTime": "2017-04-18T18:52:59Z",
			"version": "v1.8.13",
			"versionExact": "v1.8.13"
		},
		{
			"checksumSHA1": "DXs9Zpa2Db2adBjDi/EyFp6913E=",
			"path": "github.com/aws/aws-sdk-go/service/elasticbeanstalk",
			"revision": "4bbd6fa3fdede4c68e941248f974b8951c17de89",
			"revisionTime": "2017-04-18T18:52:59Z",
			"version": "v1.8.13",
			"versionExact": "v1.8.13"
		},
		{
			"checksumSHA1": "dv1QkeLjDyUlMQkbnLjm6l0mJHo=",
			"path": "github.com/aws/aws-sdk-go/service/elasticsearchservice",
			"revision": "4bbd6fa3fdede4c68e941248f974b8951c17de89",
			"revisionTime": "2017-04-18T18:52:59Z",
			"version": "v1.8.13",
			"versionExact": "v1.8.13"
		},
		{
			"checksumSHA1": "ir6xGAYAwIdWKgk7BVHNQWvlA/g=",
			"path": "github.com/aws/aws-sdk-go/service/elastictranscoder",
			"revision": "4bbd6fa3fdede4c68e941248f974b8951c17de89",
			"revisionTime": "2017-04-18T18:52:59Z",
			"version": "v1.8.13",
			"versionExact": "v1.8.13"
		},
		{
			"checksumSHA1": "sdFllfq+lllwyk0yMFmWzg+qs9Y=",
			"path": "github.com/aws/aws-sdk-go/service/elb",
			"revision": "4bbd6fa3fdede4c68e941248f974b8951c17de89",
			"revisionTime": "2017-04-18T18:52:59Z",
			"version": "v1.8.13",
			"versionExact": "v1.8.13"
		},
		{
			"checksumSHA1": "oJQzYnuAHAhKAtAuinSPEeDsXoU=",
			"path": "github.com/aws/aws-sdk-go/service/elbv2",
			"revision": "4bbd6fa3fdede4c68e941248f974b8951c17de89",
			"revisionTime": "2017-04-18T18:52:59Z",
			"version": "v1.8.13",
			"versionExact": "v1.8.13"
		},
		{
			"checksumSHA1": "tLfj5mQiTOOhWdeU6hL5PYRAEP0=",
			"path": "github.com/aws/aws-sdk-go/service/emr",
			"revision": "4bbd6fa3fdede4c68e941248f974b8951c17de89",
			"revisionTime": "2017-04-18T18:52:59Z",
			"version": "v1.8.13",
			"versionExact": "v1.8.13"
		},
		{
			"checksumSHA1": "Yy7CkVZR1/vrcdMPWJmQMC2i5hk=",
			"path": "github.com/aws/aws-sdk-go/service/firehose",
			"revision": "4bbd6fa3fdede4c68e941248f974b8951c17de89",
			"revisionTime": "2017-04-18T18:52:59Z",
			"version": "v1.8.13",
			"versionExact": "v1.8.13"
		},
		{
			"checksumSHA1": "tuoOAm2gCN2txnIq1jKbCHqeQQM=",
			"path": "github.com/aws/aws-sdk-go/service/glacier",
			"revision": "4bbd6fa3fdede4c68e941248f974b8951c17de89",
			"revisionTime": "2017-04-18T18:52:59Z",
			"version": "v1.8.13",
			"versionExact": "v1.8.13"
		},
		{
			"checksumSHA1": "NoG5QpuGo3iLNk6DwwWsDCogfGY=",
			"path": "github.com/aws/aws-sdk-go/service/iam",
			"revision": "4bbd6fa3fdede4c68e941248f974b8951c17de89",
			"revisionTime": "2017-04-18T18:52:59Z",
			"version": "v1.8.13",
			"versionExact": "v1.8.13"
		},
		{
			"checksumSHA1": "5ElupFtEcDvKa1yXTh6nR9HijMU=",
			"path": "github.com/aws/aws-sdk-go/service/inspector",
			"revision": "4bbd6fa3fdede4c68e941248f974b8951c17de89",
			"revisionTime": "2017-04-18T18:52:59Z",
			"version": "v1.8.13",
			"versionExact": "v1.8.13"
		},
		{
			"checksumSHA1": "Yzxk0tkTh2D9JP5I8gspLQLKu0U=",
			"path": "github.com/aws/aws-sdk-go/service/kinesis",
			"revision": "4bbd6fa3fdede4c68e941248f974b8951c17de89",
			"revisionTime": "2017-04-18T18:52:59Z",
			"version": "v1.8.13",
			"versionExact": "v1.8.13"
		},
		{
			"checksumSHA1": "zeEh/FDxM81fU3X2ftWU2Z++iQg=",
			"path": "github.com/aws/aws-sdk-go/service/kms",
			"revision": "4bbd6fa3fdede4c68e941248f974b8951c17de89",
			"revisionTime": "2017-04-18T18:52:59Z",
			"version": "v1.8.13",
			"versionExact": "v1.8.13"
		},
		{
			"checksumSHA1": "H25POIGzyemmnJ+06HoAziXxW4I=",
			"path": "github.com/aws/aws-sdk-go/service/lambda",
			"revision": "4bbd6fa3fdede4c68e941248f974b8951c17de89",
			"revisionTime": "2017-04-18T18:52:59Z",
			"version": "v1.8.13",
			"versionExact": "v1.8.13"
		},
		{
			"checksumSHA1": "GFXjkh1wWzohbefi1k0N+zbkmU4=",
			"path": "github.com/aws/aws-sdk-go/service/lightsail",
			"revision": "4bbd6fa3fdede4c68e941248f974b8951c17de89",
			"revisionTime": "2017-04-18T18:52:59Z",
			"version": "v1.8.13",
			"versionExact": "v1.8.13"
		},
		{
			"checksumSHA1": "SqXsYVwBsvHwXRd2VAb5Us9F6Vw=",
			"path": "github.com/aws/aws-sdk-go/service/opsworks",
			"revision": "4bbd6fa3fdede4c68e941248f974b8951c17de89",
			"revisionTime": "2017-04-18T18:52:59Z",
			"version": "v1.8.13",
			"versionExact": "v1.8.13"
		},
		{
			"checksumSHA1": "5Br7nJBgOm6y67Z95CGZtOaxlFY=",
			"path": "github.com/aws/aws-sdk-go/service/rds",
			"revision": "4bbd6fa3fdede4c68e941248f974b8951c17de89",
			"revisionTime": "2017-04-18T18:52:59Z",
			"version": "v1.8.13",
			"versionExact": "v1.8.13"
		},
		{
			"checksumSHA1": "TIYqqHM4J5j5tWZR+FLpRpQzz7A=",
			"path": "github.com/aws/aws-sdk-go/service/redshift",
			"revision": "4bbd6fa3fdede4c68e941248f974b8951c17de89",
			"revisionTime": "2017-04-18T18:52:59Z",
			"version": "v1.8.13",
			"versionExact": "v1.8.13"
		},
		{
			"checksumSHA1": "e/lUvi2TAO9hms6HOzpX61exefw=",
			"path": "github.com/aws/aws-sdk-go/service/route53",
			"revision": "4bbd6fa3fdede4c68e941248f974b8951c17de89",
			"revisionTime": "2017-04-18T18:52:59Z",
			"version": "v1.8.13",
			"versionExact": "v1.8.13"
		},
		{
			"checksumSHA1": "o7qpn0kxj43Ej/RwfCb9JbzfbfQ=",
			"path": "github.com/aws/aws-sdk-go/service/s3",
			"revision": "4bbd6fa3fdede4c68e941248f974b8951c17de89",
			"revisionTime": "2017-04-18T18:52:59Z",
			"version": "v1.8.13",
			"versionExact": "v1.8.13"
		},
		{
			"checksumSHA1": "/2UKYWNc/LRv+M/LQRpJqukcXzc=",
			"path": "github.com/aws/aws-sdk-go/service/ses",
			"revision": "4bbd6fa3fdede4c68e941248f974b8951c17de89",
			"revisionTime": "2017-04-18T18:52:59Z",
			"version": "v1.8.13",
			"versionExact": "v1.8.13"
		},
		{
			"checksumSHA1": "eUrUJOZg3sQHWyYKPRPO9OeN+a4=",
			"path": "github.com/aws/aws-sdk-go/service/sfn",
			"revision": "4bbd6fa3fdede4c68e941248f974b8951c17de89",
			"revisionTime": "2017-04-18T18:52:59Z",
			"version": "v1.8.13",
			"versionExact": "v1.8.13"
		},
		{
			"checksumSHA1": "CVWvzoJ3YBvEI8TdQWlqUxOt9lk=",
			"path": "github.com/aws/aws-sdk-go/service/simpledb",
			"revision": "4bbd6fa3fdede4c68e941248f974b8951c17de89",
			"revisionTime": "2017-04-18T18:52:59Z",
			"version": "v1.8.13",
			"versionExact": "v1.8.13"
		},
		{
			"checksumSHA1": "bJ8g3OhBAkxM+QaFrQCD0L0eWY8=",
			"path": "github.com/aws/aws-sdk-go/service/sns",
			"revision": "4bbd6fa3fdede4c68e941248f974b8951c17de89",
			"revisionTime": "2017-04-18T18:52:59Z",
			"version": "v1.8.13",
			"versionExact": "v1.8.13"
		},
		{
			"checksumSHA1": "jzKBnso2Psx3CyS+0VR1BzvuccU=",
			"path": "github.com/aws/aws-sdk-go/service/sqs",
			"revision": "4bbd6fa3fdede4c68e941248f974b8951c17de89",
			"revisionTime": "2017-04-18T18:52:59Z",
			"version": "v1.8.13",
			"versionExact": "v1.8.13"
		},
		{
			"checksumSHA1": "GPD+dDmDtseJFG8lB8aU58aszDg=",
			"path": "github.com/aws/aws-sdk-go/service/ssm",
			"revision": "4bbd6fa3fdede4c68e941248f974b8951c17de89",
			"revisionTime": "2017-04-18T18:52:59Z",
			"version": "v1.8.13",
			"versionExact": "v1.8.13"
		},
		{
			"checksumSHA1": "SdsHiTUR9eRarThv/i7y6/rVyF4=",
			"path": "github.com/aws/aws-sdk-go/service/sts",
			"revision": "4bbd6fa3fdede4c68e941248f974b8951c17de89",
			"revisionTime": "2017-04-18T18:52:59Z",
			"version": "v1.8.13",
			"versionExact": "v1.8.13"
		},
		{
			"checksumSHA1": "w3+CyiPRk1WUFFmueIRZkgQuHH0=",
			"path": "github.com/aws/aws-sdk-go/service/waf",
			"revision": "4bbd6fa3fdede4c68e941248f974b8951c17de89",
			"revisionTime": "2017-04-18T18:52:59Z",
			"version": "v1.8.13",
			"versionExact": "v1.8.13"
		},
		{
			"checksumSHA1": "QgNbH3Mxe4jiu3IN+vPAnz/IWbw=",
			"path": "github.com/aws/aws-sdk-go/service/wafregional",
			"revision": "4bbd6fa3fdede4c68e941248f974b8951c17de89",
			"revisionTime": "2017-04-18T18:52:59Z",
			"version": "v1.8.13",
			"versionExact": "v1.8.13"
		},
		{
			"checksumSHA1": "nqw2Qn5xUklssHTubS5HDvEL9L4=",
			"path": "github.com/bgentry/go-netrc/netrc",
			"revision": "9fd32a8b3d3d3f9d43c341bfe098430e07609480",
			"revisionTime": "2014-04-22T17:41:19Z"
		},
		{
			"checksumSHA1": "Isa9x3nvIJ12hvgdvUUBty+yplU=",
			"path": "github.com/bgentry/speakeasy",
			"revision": "675b82c74c0ed12283ee81ba8a534c8982c07b85",
			"revisionTime": "2016-10-13T10:26:35Z"
		},
		{
			"checksumSHA1": "gntLgvUzJqZWf4NYxJr3p/3gcvk=",
			"path": "github.com/blang/semver",
			"revision": "4a1e882c79dcf4ec00d2e29fac74b9c8938d5052",
			"revisionTime": "2017-02-02T18:38:21Z"
		},
		{
			"checksumSHA1": "SPQcWDUN+wcTThipcR9EzX4t3E8=",
			"path": "github.com/cenkalti/backoff",
			"revision": "b02f2bbce11d7ea6b97f282ef1771b0fe2f65ef3",
			"revisionTime": "2016-10-20T19:44:10Z"
		},
		{
			"checksumSHA1": "sIaADZAnjqXQLRXec+QvQ6ChlYE=",
			"path": "github.com/chzyer/readline",
			"revision": "c914be64f07d9998f52bf0d598ec26d457168c0f",
			"revisionTime": "2016-11-06T04:23:43Z"
		},
		{
			"checksumSHA1": "Ydqm9Z29I9KdF7sq6NjWmGFrOig=",
			"path": "github.com/cihub/seelog",
			"revision": "175e6e3d439fe2e1cee7ab652b12eb546c145a13",
			"revisionTime": "2016-10-09T22:53:54Z"
		},
		{
			"checksumSHA1": "iMU6SM/jawaCOJnyvR5/w8C/C1w=",
			"path": "github.com/cihub/seelog/archive",
			"revision": "7bfb7937d106522a9c6d659864dca47cddcccc8a",
			"revisionTime": "2017-01-10T09:44:45Z"
		},
		{
			"checksumSHA1": "oSd7EVei192qS3uYyCAMx9zV3Y8=",
			"path": "github.com/cihub/seelog/archive/gzip",
			"revision": "175e6e3d439fe2e1cee7ab652b12eb546c145a13",
			"revisionTime": "2016-10-09T22:53:54Z"
		},
		{
			"checksumSHA1": "emesF9mCsIQC59VUE2lvjZYpAHU=",
			"path": "github.com/cihub/seelog/archive/tar",
			"revision": "7bfb7937d106522a9c6d659864dca47cddcccc8a",
			"revisionTime": "2017-01-10T09:44:45Z"
		},
		{
			"checksumSHA1": "TXLSkZsRlMifg3mg9+6QgEZJ6m4=",
			"path": "github.com/cihub/seelog/archive/zip",
			"revision": "7bfb7937d106522a9c6d659864dca47cddcccc8a",
			"revisionTime": "2017-01-10T09:44:45Z"
		},
		{
			"checksumSHA1": "6fUPaqXabil0m2nqKONt9lOmo4c=",
			"path": "github.com/circonus-labs/circonus-gometrics/api",
			"revision": "55add91cfb689b0fd6e9fa67c58c7a948310a80e",
			"revisionTime": "2017-03-17T00:26:31Z"
		},
		{
			"checksumSHA1": "bQhz/fcyZPmuHSH2qwC4ZtATy5c=",
			"path": "github.com/circonus-labs/circonus-gometrics/api/config",
			"revision": "55add91cfb689b0fd6e9fa67c58c7a948310a80e",
			"revisionTime": "2017-03-17T00:26:31Z"
		},
		{
			"checksumSHA1": "QhYMdplKQJAMptRaHZBB8CF6HdM=",
			"path": "github.com/cloudflare/cloudflare-go",
			"revision": "6cfcb7ec3886f434daf8515d14d4ab208cae845c",
			"revisionTime": "2016-12-21T19:00:05Z"
		},
		{
			"checksumSHA1": "vHgur8rFMm8ewYO5tqJXXXE/XnA=",
			"comment": "v2.3.0-alpha.0-652-ge552791",
			"path": "github.com/coreos/etcd/client",
			"revision": "e5527914aa42cae3063f52892e1ca4518da0e4ae"
		},
		{
			"checksumSHA1": "mKIXx1kDwmVmdIpZ3pJtRBuUKso=",
			"comment": "v2.3.0-alpha.0-652-ge552791",
			"path": "github.com/coreos/etcd/pkg/pathutil",
			"revision": "e5527914aa42cae3063f52892e1ca4518da0e4ae"
		},
		{
			"checksumSHA1": "dMR9ipwCbX5eIPnvLXiPUM65/0s=",
			"comment": "v2.3.0-alpha.0-652-ge552791",
			"path": "github.com/coreos/etcd/pkg/types",
			"revision": "e5527914aa42cae3063f52892e1ca4518da0e4ae"
		},
		{
			"checksumSHA1": "vM0AXBjMyPUVF7sLxjXX0to78l0=",
			"path": "github.com/coreos/go-oidc/http",
			"revision": "f828b1fc9b58b59bd70ace766bfc190216b58b01",
			"revisionTime": "2017-01-30T17:51:17Z"
		},
		{
			"checksumSHA1": "4tTcNh86OwCSkCD6WeA6ajRYqDA=",
			"path": "github.com/coreos/go-oidc/jose",
			"revision": "f828b1fc9b58b59bd70ace766bfc190216b58b01",
			"revisionTime": "2017-01-30T17:51:17Z"
		},
		{
			"checksumSHA1": "r1oC4B8T20BNrRjyhtVE0Wbavt4=",
			"path": "github.com/coreos/go-oidc/key",
			"revision": "f828b1fc9b58b59bd70ace766bfc190216b58b01",
			"revisionTime": "2017-01-30T17:51:17Z"
		},
		{
			"checksumSHA1": "VDZdX1BgnrZ1pV5hZ98xOsN7Bbg=",
			"path": "github.com/coreos/go-oidc/oauth2",
			"revision": "f828b1fc9b58b59bd70ace766bfc190216b58b01",
			"revisionTime": "2017-01-30T17:51:17Z"
		},
		{
			"checksumSHA1": "yFHNaGkWafhnOVl910YjQs0Qkfk=",
			"path": "github.com/coreos/go-oidc/oidc",
			"revision": "f828b1fc9b58b59bd70ace766bfc190216b58b01",
			"revisionTime": "2017-01-30T17:51:17Z"
		},
		{
			"checksumSHA1": "0sYnSIFxkXCVRYj3afRu8EyIl0g=",
			"path": "github.com/coreos/ignition/config/types",
			"revision": "211ab9d5a30be883c39a47642d05fdc6ce32b76e",
			"revisionTime": "2016-12-23T13:37:58Z"
		},
		{
			"checksumSHA1": "ViLVCc7CzzrGdJINAg8hv98CVkg=",
			"path": "github.com/coreos/ignition/config/validate/report",
			"revision": "211ab9d5a30be883c39a47642d05fdc6ce32b76e",
			"revisionTime": "2016-12-23T13:37:58Z"
		},
		{
			"checksumSHA1": "vhHfyZLaugP3bKfJjnZe2+5XaHc=",
			"path": "github.com/coreos/pkg/health",
			"revision": "1c941d73110817a80b9fa6e14d5d2b00d977ce2a",
			"revisionTime": "2017-02-06T20:20:45Z"
		},
		{
			"checksumSHA1": "gRHhz6qleTtTUH/UIXwGeNxBFR8=",
			"path": "github.com/coreos/pkg/httputil",
			"revision": "1c941d73110817a80b9fa6e14d5d2b00d977ce2a",
			"revisionTime": "2017-02-06T20:20:45Z"
		},
		{
			"checksumSHA1": "etBdQ0LN6ojGunfvUt6B5C3FNrQ=",
			"path": "github.com/coreos/pkg/timeutil",
			"revision": "1c941d73110817a80b9fa6e14d5d2b00d977ce2a",
			"revisionTime": "2017-02-06T20:20:45Z"
		},
		{
			"checksumSHA1": "bFj0ceSRvaFFCfmS4el1PjWhcgw=",
			"path": "github.com/creack/goselect",
			"revision": "1bd5ca702c6154bccc56ecd598932ee8b295cab2",
			"revisionTime": "2016-07-14T17:28:59Z"
		},
		{
			"checksumSHA1": "cSJrzeVJLa9x2xoVqrJLz2Y+l0Y=",
			"path": "github.com/cyberdelia/heroku-go/v3",
			"revision": "58deda4c1fb0b4803387b29dc916c21887b81954",
			"revisionTime": "2017-03-06T18:52:00Z"
		},
		{
			"checksumSHA1": "/5cvgU+J4l7EhMXTK76KaCAfOuU=",
			"path": "github.com/davecgh/go-spew/spew",
			"revision": "346938d642f2ec3594ed81d874461961cd0faa76",
			"revisionTime": "2016-10-29T20:57:26Z"
		},
		{
			"checksumSHA1": "4YIveqfMA1MH8oX8YMG7rDSl+ms=",
			"path": "github.com/denverdino/aliyungo/common",
			"revision": "afcc6903e3f10217da17e315558b3f829718ee04",
			"revisionTime": "2017-04-13T09:54:00Z"
		},
		{
			"checksumSHA1": "WkWWoA5aRYkE2apOEQdAOfn+9cc=",
			"path": "github.com/denverdino/aliyungo/ecs",
			"revision": "afcc6903e3f10217da17e315558b3f829718ee04",
			"revisionTime": "2017-04-13T09:54:00Z"
		},
		{
			"checksumSHA1": "BgIs8qwCMRM8xL6oLeo2Ki1QwBc=",
			"path": "github.com/denverdino/aliyungo/ess",
			"revision": "afcc6903e3f10217da17e315558b3f829718ee04",
			"revisionTime": "2017-04-13T09:54:00Z"
		},
		{
			"checksumSHA1": "riQMe2AR7qkLRkQ/MSr8gQp3zL4=",
			"path": "github.com/denverdino/aliyungo/rds",
			"revision": "afcc6903e3f10217da17e315558b3f829718ee04",
			"revisionTime": "2017-04-13T09:54:00Z"
		},
		{
			"checksumSHA1": "2g6VZONB51rul5YuSBvngH6u4A0=",
			"path": "github.com/denverdino/aliyungo/slb",
			"revision": "afcc6903e3f10217da17e315558b3f829718ee04",
			"revisionTime": "2017-04-13T09:54:00Z"
		},
		{
			"checksumSHA1": "piZlmhWPLGxYkXLysTrjcXllO4c=",
			"path": "github.com/denverdino/aliyungo/util",
			"revision": "afcc6903e3f10217da17e315558b3f829718ee04",
			"revisionTime": "2017-04-13T09:54:00Z"
		},
		{
			"checksumSHA1": "yDQQpeUxwqB3C+4opweg6znWJQk=",
			"comment": "v2.4.0-11-gf219341",
			"path": "github.com/dgrijalva/jwt-go",
			"revision": "f0777076321ab64f6efc15a82d9d23b98539b943",
			"revisionTime": "2016-06-17T17:01:58Z"
		},
		{
			"checksumSHA1": "tOlmmumwQ9pCv5cQgs+W7sgPVgU=",
			"comment": "v0.9.0-20-gf75d769",
			"path": "github.com/digitalocean/godo",
			"revision": "767976000cc435d38646653b52be9be572727f30",
			"revisionTime": "2017-02-14T20:43:37Z"
		},
		{
			"checksumSHA1": "1PlWp7ZA8IBK6J6XcIwRpoSTNoc=",
			"path": "github.com/dnsimple/dnsimple-go/dnsimple",
			"revision": "84018270a30ebbdaa9b4900a4525c72d8c0b44df",
			"revisionTime": "2017-02-21T09:21:47Z"
		},
		{
			"checksumSHA1": "Gj+xR1VgFKKmFXYOJMnAczC3Znk=",
			"path": "github.com/docker/distribution/digestset",
			"revision": "50133d63723f8fa376e632a853739990a133be16",
			"revisionTime": "2017-02-21T19:08:14Z"
		},
		{
			"checksumSHA1": "m4wEFD0Mh+ClfprUqgl0GyNmk7Q=",
			"path": "github.com/docker/distribution/reference",
			"revision": "50133d63723f8fa376e632a853739990a133be16",
			"revisionTime": "2017-02-21T19:08:14Z"
		},
		{
			"checksumSHA1": "VTxWyFud/RedrpllGdQonVtGM/A=",
			"path": "github.com/docker/docker/api/types/strslice",
			"revision": "b248de7e332b6e67b08a8981f68060e6ae629ccf",
			"revisionTime": "2016-09-15T05:15:42Z"
		},
		{
			"checksumSHA1": "28zvWJsE4skyLANiN3Png632NLM=",
			"path": "github.com/docker/docker/pkg/urlutil",
			"revision": "b248de7e332b6e67b08a8981f68060e6ae629ccf",
			"revisionTime": "2016-09-15T05:15:42Z"
		},
		{
			"checksumSHA1": "lEqVJt7+iIa0nMKYWIUoQhh9VTM=",
			"path": "github.com/docker/go-connections/nat",
			"revision": "990a1a1a70b0da4c4cb70e117971a4f0babfbf1a",
			"revisionTime": "2016-06-08T02:44:54Z"
		},
		{
			"checksumSHA1": "P03iBfOzJJIhNWtskEWCoaEamBs=",
			"path": "github.com/docker/libcompose/config",
			"revision": "f5739a73c53493ebd1ff76d6ec95f3fc1c478c38",
			"revisionTime": "2017-02-24T10:46:12Z"
		},
		{
			"checksumSHA1": "VCGi4eudukyWy7ulSjKeEHCyfks=",
			"path": "github.com/docker/libcompose/utils",
			"revision": "f5739a73c53493ebd1ff76d6ec95f3fc1c478c38",
			"revisionTime": "2017-02-24T10:46:12Z"
		},
		{
			"checksumSHA1": "qUasAZHQeUb/16j062vNLffMhlA=",
			"path": "github.com/docker/libcompose/yaml",
			"revision": "f5739a73c53493ebd1ff76d6ec95f3fc1c478c38",
			"revisionTime": "2017-02-24T10:46:12Z"
		},
		{
			"checksumSHA1": "zkENTbOfU8YoxPfFwVAhTz516Dg=",
			"path": "github.com/dustin/go-humanize",
			"revision": "7a41df006ff9af79a29f0ffa9c5f21fbe6314a2d",
			"revisionTime": "2017-01-10T07:11:07Z"
		},
		{
			"checksumSHA1": "3Ue4yQFsolS+6tKtrSTtph7GJ74=",
			"path": "github.com/dustinkirkland/golang-petname",
			"revision": "242afa0b4f8af1fa581e7ea7f4b6d51735fa3fef",
			"revisionTime": "2017-01-05T21:50:08Z"
		},
		{
			"checksumSHA1": "GCskdwYAPW2S34918Z5CgNMJ2Wc=",
			"path": "github.com/dylanmei/iso8601",
			"revision": "2075bf119b58e5576c6ed9f867b8f3d17f2e54d4"
		},
		{
			"checksumSHA1": "by8KnjbSvP58haObPorGWR2CJfk=",
			"path": "github.com/dylanmei/winrmtest",
			"revision": "025617847eb2cf9bd1d851bc3b22ed28e6245ce5"
		},
		{
			"checksumSHA1": "C0xVFfC4PLAx0WKgeDk7fQdj9NU=",
			"path": "github.com/emicklei/go-restful",
			"revision": "cf834cf8da5b681af81bde6fa32304e6ce8eec71",
			"revisionTime": "2017-02-16T14:03:32Z",
			"version": "1.0.0"
		},
		{
			"checksumSHA1": "rmsBHtFpV3osid71XnTZBo/b3bU=",
			"path": "github.com/emicklei/go-restful/log",
			"revision": "cf834cf8da5b681af81bde6fa32304e6ce8eec71",
			"revisionTime": "2017-02-16T14:03:32Z",
			"version": "1.0.0"
		},
		{
			"checksumSHA1": "8YXII1Wxu1nb5IUEndvrRCi4CX4=",
			"path": "github.com/emicklei/go-restful/swagger",
			"revision": "ad3e7d5a0a11fbbead57cc9353720a60a0a2793f",
			"revisionTime": "2017-01-29T11:47:09Z",
			"version": "1.0.0",
			"versionExact": "1.0.0"
		},
		{
			"checksumSHA1": "xPPXsop1MasrinvYYmMBeuwDu9c=",
			"path": "github.com/exponent-io/jsonpath",
			"revision": "d6023ce2651d8eafb5c75bb0c7167536102ec9f5",
			"revisionTime": "2015-10-13T19:33:12Z"
		},
		{
			"checksumSHA1": "40Ns85VYa4smQPcewZ7SOdfLnKU=",
			"path": "github.com/fatih/structs",
			"revision": "a720dfa8df582c51dee1b36feabb906bde1588bd",
			"revisionTime": "2017-01-03T08:10:50Z"
		},
		{
			"checksumSHA1": "VdXZPcDRHK1T7XjBu2KW8Mb8S6w=",
			"path": "github.com/flynn/go-shlex",
			"revision": "3f9db97f856818214da2e1057f8ad84803971cff",
			"revisionTime": "2015-05-15T14:53:56Z"
		},
		{
			"checksumSHA1": "n25vuAkZbpXDMGrutoefN+b4g+M=",
			"path": "github.com/franela/goreq",
			"revision": "fc08df6ca2d4a0d1a5ae24739aa268863943e723",
			"revisionTime": "2016-05-08T00:03:57Z"
		},
		{
			"checksumSHA1": "zKO4Yu8oaruG1xC9jkKRm9ywZvI=",
			"path": "github.com/fsouza/go-dockerclient",
			"revision": "1d4f4ae73768d3ca16a6fb964694f58dc5eba601",
			"revisionTime": "2016-04-27T17:25:47Z",
			"tree": true
		},
		{
			"checksumSHA1": "SYxDN6l6j6OJ9f9BQDzneaJBd0k=",
			"path": "github.com/gedex/inflector",
			"revision": "046f2c31204676e3623730ee70fd0964e05822e7",
			"revisionTime": "2016-11-03T04:27:56Z"
		},
		{
			"checksumSHA1": "muGVyM8mY3/gcap6kr4Ib3F5Xn4=",
			"path": "github.com/ghodss/yaml",
			"revision": "04f313413ffd65ce25f2541bfd2b2ceec5c0908c",
			"revisionTime": "2016-12-07T00:33:20Z"
		},
		{
			"checksumSHA1": "JKjnR1ApU6NcC79xcGaT7QRMx3A=",
			"comment": "0.0.1-42-gea19666",
			"path": "github.com/go-chef/chef",
			"revision": "bf4e81635329d7a0fc8d7c858a899a72cdb69b9e",
			"revisionTime": "2016-06-30T18:09:21Z"
		},
		{
			"checksumSHA1": "1K+xrZ1PBez190iGt5OnMtGdih4=",
			"comment": "v1.8.6",
			"path": "github.com/go-ini/ini",
			"revision": "766e555c68dc8bda90d197ee8946c37519c19409",
			"revisionTime": "2017-01-17T13:00:17Z"
		},
		{
			"checksumSHA1": "6dTGC5A1Y1xnv+JSi9z8S6JfnH0=",
			"path": "github.com/go-openapi/jsonpointer",
			"revision": "779f45308c19820f1a69e9a4cd965f496e0da10f",
			"revisionTime": "2017-01-02T17:42:23Z"
		},
		{
			"checksumSHA1": "YMNc0I/ifBw9TsnF13NTpIN9yu4=",
			"path": "github.com/go-openapi/jsonreference",
			"revision": "36d33bfe519efae5632669801b180bf1a245da3b",
			"revisionTime": "2016-11-05T16:21:50Z"
		},
		{
			"checksumSHA1": "m4Hv3utLm095Tmjo0XfLQxTtzcc=",
			"path": "github.com/go-openapi/spec",
			"revision": "02fb9cd3430ed0581e0ceb4804d5d4b3cc702694",
			"revisionTime": "2017-02-03T15:16:51Z"
		},
		{
			"checksumSHA1": "AmuDvoqYpodvT8mzy+IEnKg9HFg=",
			"path": "github.com/go-openapi/swag",
			"revision": "d5f8ebc3b1c55a4cf6489eeae7354f338cfe299e",
			"revisionTime": "2017-01-29T22:26:39Z"
		},
		{
			"checksumSHA1": "XwDm1VMyZA/MLAK4Fst0yI7lyCE=",
			"path": "github.com/gogo/protobuf/proto",
			"revision": "3ea128ab69017b2bb9720f38a32e2dcfc22c0546",
			"revisionTime": "2017-02-20T12:55:46Z"
		},
		{
			"checksumSHA1": "HPVQZu059/Rfw2bAWM538bVTcUc=",
			"path": "github.com/gogo/protobuf/sortkeys",
			"revision": "3ea128ab69017b2bb9720f38a32e2dcfc22c0546",
			"revisionTime": "2017-02-20T12:55:46Z"
		},
		{
			"checksumSHA1": "HmbftipkadrLlCfzzVQ+iFHbl6g=",
			"path": "github.com/golang/glog",
			"revision": "23def4e6c14b4da8ac2ed8007337bc5eb5007998",
			"revisionTime": "2016-01-25T20:49:56Z"
		},
		{
			"checksumSHA1": "q3Bc7JpLWBqhZ4M7oreGo34RSkc=",
			"path": "github.com/golang/protobuf/proto",
			"revision": "8ee79997227bf9b34611aee7946ae64735e6fd93",
			"revisionTime": "2016-11-17T03:31:26Z"
		},
		{
			"checksumSHA1": "nu3W9toub02L8S239VzXF+pevWM=",
			"path": "github.com/google/go-github/github",
			"revision": "c1bdf188056730d883ce163c5f7400f25ba766d6",
			"revisionTime": "2017-03-11T05:09:05Z"
		},
		{
			"checksumSHA1": "Evpv9y6iPdy+8FeAVDmKrqV1sqo=",
			"path": "github.com/google/go-querystring/query",
			"revision": "2a60fc2ba6c19de80291203597d752e9ba58e4c0"
		},
		{
			"checksumSHA1": "fgPBEKvm7D7y4IMxGaxHsPmtYtU=",
			"path": "github.com/google/gofuzz",
			"revision": "44d81051d367757e1c7c6a5a86423ece9afcf63c",
			"revisionTime": "2016-11-22T19:10:42Z"
		},
		{
			"checksumSHA1": "V/53BpqgOkSDZCX6snQCAkdO2fM=",
			"path": "github.com/googleapis/gax-go",
			"revision": "da06d194a00e19ce00d9011a13931c3f6f6887c7",
			"revisionTime": "2016-11-07T00:24:06Z"
		},
		{
			"checksumSHA1": "xKB/9qxVhWxAERkjZLYfuUBR4P8=",
			"path": "github.com/gophercloud/gophercloud",
			"revision": "0f64da0e36de86a0ca1a8f2fc1b0570a0d3f7504",
			"revisionTime": "2017-03-10T01:59:53Z"
		},
		{
			"checksumSHA1": "0KdIjTH5IO8hlIl8kdfI6313GiY=",
			"path": "github.com/gophercloud/gophercloud/openstack",
			"revision": "0f64da0e36de86a0ca1a8f2fc1b0570a0d3f7504",
			"revisionTime": "2017-03-10T01:59:53Z"
		},
		{
			"checksumSHA1": "f2hdkOhYmmO2ljNtr+OThK8VAEI=",
			"path": "github.com/gophercloud/gophercloud/openstack/blockstorage/extensions/volumeactions",
			"revision": "0f64da0e36de86a0ca1a8f2fc1b0570a0d3f7504",
			"revisionTime": "2017-03-10T01:59:53Z"
		},
		{
			"checksumSHA1": "9DTfNt/B4aZWXEmTNqXU5rNrrDc=",
			"path": "github.com/gophercloud/gophercloud/openstack/blockstorage/v1/volumes",
			"revision": "0f64da0e36de86a0ca1a8f2fc1b0570a0d3f7504",
			"revisionTime": "2017-03-10T01:59:53Z"
		},
		{
			"checksumSHA1": "B4IXSmq364HcBruvvV0QjDFxZgc=",
			"path": "github.com/gophercloud/gophercloud/openstack/blockstorage/v2/volumes",
			"revision": "0f64da0e36de86a0ca1a8f2fc1b0570a0d3f7504",
			"revisionTime": "2017-03-10T01:59:53Z"
		},
		{
			"checksumSHA1": "y49Ur726Juznj85+23ZgqMvehgg=",
			"path": "github.com/gophercloud/gophercloud/openstack/compute/v2/extensions/availabilityzones",
			"revision": "0f64da0e36de86a0ca1a8f2fc1b0570a0d3f7504",
			"revisionTime": "2017-03-10T01:59:53Z"
		},
		{
			"checksumSHA1": "w2wHF5eEBE89ZYlkS9GAJsSIq9U=",
			"path": "github.com/gophercloud/gophercloud/openstack/compute/v2/extensions/bootfromvolume",
			"revision": "0f64da0e36de86a0ca1a8f2fc1b0570a0d3f7504",
			"revisionTime": "2017-03-10T01:59:53Z"
		},
		{
<<<<<<< HEAD
			"path": "github.com/hashicorp/terraform/helper/hashcode",
			"revision": ""
		},
		{
			"path": "github.com/hashicorp/yamux",
			"revision": "df949784da9ed028ee76df44652e42d37a09d7e4"
=======
			"checksumSHA1": "e7AW3YDVYJPKUjpqsB4AL9RRlTw=",
			"path": "github.com/gophercloud/gophercloud/openstack/compute/v2/extensions/floatingips",
			"revision": "0f64da0e36de86a0ca1a8f2fc1b0570a0d3f7504",
			"revisionTime": "2017-03-10T01:59:53Z"
>>>>>>> 423bc0df
		},
		{
			"checksumSHA1": "RWwUliHD65cWApdEo4ckOcPSArg=",
			"path": "github.com/gophercloud/gophercloud/openstack/compute/v2/extensions/keypairs",
			"revision": "0f64da0e36de86a0ca1a8f2fc1b0570a0d3f7504",
			"revisionTime": "2017-03-10T01:59:53Z"
		},
		{
			"checksumSHA1": "tOmntqlmZ/r8aObUChNloddLhwk=",
			"path": "github.com/gophercloud/gophercloud/openstack/compute/v2/extensions/schedulerhints",
			"revision": "0f64da0e36de86a0ca1a8f2fc1b0570a0d3f7504",
			"revisionTime": "2017-03-10T01:59:53Z"
		},
		{
			"checksumSHA1": "jNrUTQf+9dYfaD7YqvKwC+kGvyY=",
			"path": "github.com/gophercloud/gophercloud/openstack/compute/v2/extensions/secgroups",
			"revision": "0f64da0e36de86a0ca1a8f2fc1b0570a0d3f7504",
			"revisionTime": "2017-03-10T01:59:53Z"
		},
		{
			"checksumSHA1": "ci4gzd7Uy9JC4NcQ2ms19pjtW6s=",
			"path": "github.com/gophercloud/gophercloud/openstack/compute/v2/extensions/servergroups",
			"revision": "0f64da0e36de86a0ca1a8f2fc1b0570a0d3f7504",
			"revisionTime": "2017-03-10T01:59:53Z"
		},
		{
			"checksumSHA1": "qBpGbX7LQMPATdO8XyQmU7IXDiI=",
			"path": "github.com/gophercloud/gophercloud/openstack/compute/v2/extensions/startstop",
			"revision": "0f64da0e36de86a0ca1a8f2fc1b0570a0d3f7504",
			"revisionTime": "2017-03-10T01:59:53Z"
		},
		{
			"checksumSHA1": "5JuziAp9BSRA/z+8pTjVLTWeTw4=",
			"path": "github.com/gophercloud/gophercloud/openstack/compute/v2/extensions/tenantnetworks",
			"revision": "0f64da0e36de86a0ca1a8f2fc1b0570a0d3f7504",
			"revisionTime": "2017-03-10T01:59:53Z"
		},
		{
			"checksumSHA1": "2VNgU0F9PDax5VKClvMLmbzuksw=",
			"path": "github.com/gophercloud/gophercloud/openstack/compute/v2/extensions/volumeattach",
			"revision": "0f64da0e36de86a0ca1a8f2fc1b0570a0d3f7504",
			"revisionTime": "2017-03-10T01:59:53Z"
		},
		{
			"checksumSHA1": "S1BV3o8Pa0aM5RaUuRYXY7LnPIc=",
			"path": "github.com/gophercloud/gophercloud/openstack/compute/v2/flavors",
			"revision": "0f64da0e36de86a0ca1a8f2fc1b0570a0d3f7504",
			"revisionTime": "2017-03-10T01:59:53Z"
		},
		{
			"checksumSHA1": "Rnzx2YgOD41k8KoPA08tR992PxQ=",
			"path": "github.com/gophercloud/gophercloud/openstack/compute/v2/images",
			"revision": "0f64da0e36de86a0ca1a8f2fc1b0570a0d3f7504",
			"revisionTime": "2017-03-10T01:59:53Z"
		},
		{
			"checksumSHA1": "IjCvcaNnRW++hclt21WUkMYinaA=",
			"path": "github.com/gophercloud/gophercloud/openstack/compute/v2/servers",
			"revision": "0f64da0e36de86a0ca1a8f2fc1b0570a0d3f7504",
			"revisionTime": "2017-03-10T01:59:53Z"
		},
		{
			"checksumSHA1": "1sVqsZBZBNhDXLY9XzjMkcOkcbg=",
			"path": "github.com/gophercloud/gophercloud/openstack/identity/v2/tenants",
			"revision": "0f64da0e36de86a0ca1a8f2fc1b0570a0d3f7504",
			"revisionTime": "2017-03-10T01:59:53Z"
		},
		{
			"checksumSHA1": "AvUU5En9YpG25iLlcAPDgcQODjI=",
			"path": "github.com/gophercloud/gophercloud/openstack/identity/v2/tokens",
			"revision": "0f64da0e36de86a0ca1a8f2fc1b0570a0d3f7504",
			"revisionTime": "2017-03-10T01:59:53Z"
		},
		{
			"checksumSHA1": "ZKyEbJuIlvuZ9aUushINCXJHF4w=",
			"path": "github.com/gophercloud/gophercloud/openstack/identity/v3/tokens",
			"revision": "0f64da0e36de86a0ca1a8f2fc1b0570a0d3f7504",
			"revisionTime": "2017-03-10T01:59:53Z"
		},
		{
			"checksumSHA1": "5+wNKnxGvSGV8lHS+7km0ZiNEts=",
			"path": "github.com/gophercloud/gophercloud/openstack/imageservice/v2/imagedata",
			"revision": "0f64da0e36de86a0ca1a8f2fc1b0570a0d3f7504",
			"revisionTime": "2017-03-10T01:59:53Z"
		},
		{
			"checksumSHA1": "fyXTcJg3obtp3n+99WOGtUiMelg=",
			"path": "github.com/gophercloud/gophercloud/openstack/imageservice/v2/images",
			"revision": "0f64da0e36de86a0ca1a8f2fc1b0570a0d3f7504",
			"revisionTime": "2017-03-10T01:59:53Z"
		},
		{
			"checksumSHA1": "aTHxjMlfNXFJ3l2TZyvIwqt/3kM=",
			"path": "github.com/gophercloud/gophercloud/openstack/networking/v2/extensions/fwaas/firewalls",
			"revision": "0f64da0e36de86a0ca1a8f2fc1b0570a0d3f7504",
			"revisionTime": "2017-03-10T01:59:53Z"
		},
		{
			"checksumSHA1": "14ZhP0wE/WCL/6oujcML755AaH4=",
			"path": "github.com/gophercloud/gophercloud/openstack/networking/v2/extensions/fwaas/policies",
			"revision": "0f64da0e36de86a0ca1a8f2fc1b0570a0d3f7504",
			"revisionTime": "2017-03-10T01:59:53Z"
		},
		{
			"checksumSHA1": "sYET5A7WTyJ7dpuxR/VXYoReldw=",
			"path": "github.com/gophercloud/gophercloud/openstack/networking/v2/extensions/fwaas/rules",
			"revision": "0f64da0e36de86a0ca1a8f2fc1b0570a0d3f7504",
			"revisionTime": "2017-03-10T01:59:53Z"
		},
		{
			"checksumSHA1": "CHmnyRSFPivC+b/ojgfeEIY5ReM=",
			"path": "github.com/gophercloud/gophercloud/openstack/networking/v2/extensions/layer3/floatingips",
			"revision": "0f64da0e36de86a0ca1a8f2fc1b0570a0d3f7504",
			"revisionTime": "2017-03-10T01:59:53Z"
		},
		{
			"checksumSHA1": "Mjt7GwFygyqPxygY8xZZnUasHmk=",
			"path": "github.com/gophercloud/gophercloud/openstack/networking/v2/extensions/layer3/routers",
			"revision": "0f64da0e36de86a0ca1a8f2fc1b0570a0d3f7504",
			"revisionTime": "2017-03-10T01:59:53Z"
		},
		{
			"checksumSHA1": "mCTz2rnyVfhjJ+AD/WihCNcYWiY=",
			"path": "github.com/gophercloud/gophercloud/openstack/networking/v2/extensions/lbaas/members",
			"revision": "0f64da0e36de86a0ca1a8f2fc1b0570a0d3f7504",
			"revisionTime": "2017-03-10T01:59:53Z"
		},
		{
			"checksumSHA1": "B2mtHvADREtFLam72wyijyQh/Ds=",
			"path": "github.com/gophercloud/gophercloud/openstack/networking/v2/extensions/lbaas/monitors",
			"revision": "0f64da0e36de86a0ca1a8f2fc1b0570a0d3f7504",
			"revisionTime": "2017-03-10T01:59:53Z"
		},
		{
			"checksumSHA1": "pTr22CKKJ26yvhgd0SRxFF4jkEs=",
			"path": "github.com/gophercloud/gophercloud/openstack/networking/v2/extensions/lbaas/pools",
			"revision": "0f64da0e36de86a0ca1a8f2fc1b0570a0d3f7504",
			"revisionTime": "2017-03-10T01:59:53Z"
		},
		{
			"checksumSHA1": "E7/Z7g5O9o+ge+8YklheTpKgWNw=",
			"path": "github.com/gophercloud/gophercloud/openstack/networking/v2/extensions/lbaas/vips",
			"revision": "0f64da0e36de86a0ca1a8f2fc1b0570a0d3f7504",
			"revisionTime": "2017-03-10T01:59:53Z"
		},
		{
			"checksumSHA1": "mhpwj5tPv7Uw5aUfC55fhLPBcKo=",
			"path": "github.com/gophercloud/gophercloud/openstack/networking/v2/extensions/lbaas_v2/listeners",
			"revision": "0f64da0e36de86a0ca1a8f2fc1b0570a0d3f7504",
			"revisionTime": "2017-03-10T01:59:53Z"
		},
		{
			"checksumSHA1": "5efJz6UH7JCFeav5ZCCzicXCFTU=",
			"path": "github.com/gophercloud/gophercloud/openstack/networking/v2/extensions/lbaas_v2/loadbalancers",
			"revision": "0f64da0e36de86a0ca1a8f2fc1b0570a0d3f7504",
			"revisionTime": "2017-03-10T01:59:53Z"
		},
		{
			"checksumSHA1": "TVFgBTz7B6bb1R4TWdgAkbE1/fk=",
			"path": "github.com/gophercloud/gophercloud/openstack/networking/v2/extensions/lbaas_v2/monitors",
			"revision": "0f64da0e36de86a0ca1a8f2fc1b0570a0d3f7504",
			"revisionTime": "2017-03-10T01:59:53Z"
		},
		{
			"checksumSHA1": "xirjw9vJIN6rmkT3T56bfPfOLUM=",
			"path": "github.com/gophercloud/gophercloud/openstack/networking/v2/extensions/lbaas_v2/pools",
			"revision": "0f64da0e36de86a0ca1a8f2fc1b0570a0d3f7504",
			"revisionTime": "2017-03-10T01:59:53Z"
		},
		{
			"checksumSHA1": "FKwSMrpQf7b3TcCOQfh+ovoBShA=",
			"path": "github.com/gophercloud/gophercloud/openstack/networking/v2/extensions/security/groups",
			"revision": "0f64da0e36de86a0ca1a8f2fc1b0570a0d3f7504",
			"revisionTime": "2017-03-10T01:59:53Z"
		},
		{
			"checksumSHA1": "CsS/kI3VeLcSHzMKviFVDwqwgvk=",
			"path": "github.com/gophercloud/gophercloud/openstack/networking/v2/extensions/security/rules",
			"revision": "0f64da0e36de86a0ca1a8f2fc1b0570a0d3f7504",
			"revisionTime": "2017-03-10T01:59:53Z"
		},
		{
			"checksumSHA1": "zKOhFTL5BDZPMC58ZzZkryjskno=",
			"path": "github.com/gophercloud/gophercloud/openstack/networking/v2/networks",
			"revision": "0f64da0e36de86a0ca1a8f2fc1b0570a0d3f7504",
			"revisionTime": "2017-03-10T01:59:53Z"
		},
		{
			"checksumSHA1": "Lx257Qaf6y2weNwHTx6lm3OY7a8=",
			"path": "github.com/gophercloud/gophercloud/openstack/networking/v2/ports",
			"revision": "0f64da0e36de86a0ca1a8f2fc1b0570a0d3f7504",
			"revisionTime": "2017-03-10T01:59:53Z"
		},
		{
			"checksumSHA1": "wY0MY7RpX0Z2Y0rMmrAuYS6cHYA=",
			"path": "github.com/gophercloud/gophercloud/openstack/networking/v2/subnets",
			"revision": "0f64da0e36de86a0ca1a8f2fc1b0570a0d3f7504",
			"revisionTime": "2017-03-10T01:59:53Z"
		},
		{
			"checksumSHA1": "LtdQKIKKRKe6FOGdBvrBz/bg1Gc=",
			"path": "github.com/gophercloud/gophercloud/openstack/objectstorage/v1/accounts",
			"revision": "0f64da0e36de86a0ca1a8f2fc1b0570a0d3f7504",
			"revisionTime": "2017-03-10T01:59:53Z"
		},
		{
			"checksumSHA1": "1lwXcRrM5A7iCfekbn3bpfNLe3g=",
			"path": "github.com/gophercloud/gophercloud/openstack/objectstorage/v1/containers",
			"revision": "0f64da0e36de86a0ca1a8f2fc1b0570a0d3f7504",
			"revisionTime": "2017-03-10T01:59:53Z"
		},
		{
			"checksumSHA1": "dotTh+ZsNiyv8e9Z4e0chPEZDKE=",
			"path": "github.com/gophercloud/gophercloud/openstack/objectstorage/v1/objects",
			"revision": "0f64da0e36de86a0ca1a8f2fc1b0570a0d3f7504",
			"revisionTime": "2017-03-10T01:59:53Z"
		},
		{
			"checksumSHA1": "roxPPVwS2CjJhf0CApHNQxAX7EA=",
			"path": "github.com/gophercloud/gophercloud/openstack/objectstorage/v1/swauth",
			"revision": "0f64da0e36de86a0ca1a8f2fc1b0570a0d3f7504",
			"revisionTime": "2017-03-10T01:59:53Z"
		},
		{
			"checksumSHA1": "TDOZnaS0TO0NirpxV1QwPerAQTY=",
			"path": "github.com/gophercloud/gophercloud/openstack/utils",
			"revision": "0f64da0e36de86a0ca1a8f2fc1b0570a0d3f7504",
			"revisionTime": "2017-03-10T01:59:53Z"
		},
		{
			"checksumSHA1": "FNy075ydQZXvnL2bNNIOCmy/ghs=",
			"path": "github.com/gophercloud/gophercloud/pagination",
			"revision": "0f64da0e36de86a0ca1a8f2fc1b0570a0d3f7504",
			"revisionTime": "2017-03-10T01:59:53Z"
		},
		{
			"checksumSHA1": "6tvhO5ieOvX9R6o0vtl19s0lr8E=",
			"path": "github.com/gorhill/cronexpr",
			"revision": "f0984319b44273e83de132089ae42b1810f4933b",
			"revisionTime": "2016-03-18T12:17:24Z"
		},
		{
			"checksumSHA1": "paYJOejUxCHLctah6T6p7yL7rp8=",
			"path": "github.com/gosimple/slug",
			"revision": "32efb997950eba210b1880d8cf52b601c1b5abe3",
			"revisionTime": "2016-11-16T05:51:26Z"
		},
		{
			"checksumSHA1": "IOQgarlTHv7eWt7WTJtIRtOjBJE=",
			"comment": "v2.6.0-179-gc0cf0cb",
			"path": "github.com/grafana/grafana/pkg/api/dtos",
			"revision": "c0cf0cb802adad24252ce1307c4c896edd566870"
		},
		{
			"checksumSHA1": "pWdGoxomlwGko+46JQsgFs21HaA=",
			"comment": "v2.6.0-179-gc0cf0cb",
			"path": "github.com/grafana/grafana/pkg/log",
			"revision": "c0cf0cb802adad24252ce1307c4c896edd566870"
		},
		{
			"checksumSHA1": "WGg+qCGCqnChiTpGAwiILSWNhXw=",
			"comment": "v2.6.0-179-gc0cf0cb",
			"path": "github.com/grafana/grafana/pkg/models",
			"revision": "c0cf0cb802adad24252ce1307c4c896edd566870"
		},
		{
			"checksumSHA1": "mFox3xXsY9KPHjVVEpY3W+DiZI4=",
			"comment": "v2.6.0-179-gc0cf0cb",
			"path": "github.com/grafana/grafana/pkg/setting",
			"revision": "c0cf0cb802adad24252ce1307c4c896edd566870"
		},
		{
			"checksumSHA1": "ztG7bgHYM1eDa6dKxj2eqRSQAbU=",
			"comment": "v2.6.0-179-gc0cf0cb",
			"path": "github.com/grafana/grafana/pkg/util",
			"revision": "c0cf0cb802adad24252ce1307c4c896edd566870"
		},
		{
			"checksumSHA1": "FUiF2WLrih0JdHsUTMMDz3DRokw=",
			"comment": "20141209094003-92-g95fa852",
			"path": "github.com/hashicorp/atlas-go/archive",
			"revision": "1792bd8de119ba49b17fd8d3c3c1f488ec613e62",
			"revisionTime": "2016-11-07T20:49:10Z"
		},
		{
			"checksumSHA1": "lrfddRS4/LDKnF0sAbyZ59eUSjo=",
			"comment": "20141209094003-92-g95fa852",
			"path": "github.com/hashicorp/atlas-go/v1",
			"revision": "1792bd8de119ba49b17fd8d3c3c1f488ec613e62",
			"revisionTime": "2016-11-07T20:49:10Z"
		},
		{
			"checksumSHA1": "jfELEMRhiTcppZmRH+ZwtkVS5Uw=",
			"path": "github.com/hashicorp/consul/acl",
			"revision": "144a5e5340893a5e726e831c648f26dc19fef1e7",
			"revisionTime": "2017-03-10T23:35:18Z"
		},
		{
			"checksumSHA1": "ygEjA1d52B1RDmZu8+1WTwkrYDQ=",
			"comment": "v0.6.3-28-g3215b87",
			"path": "github.com/hashicorp/consul/api",
			"revision": "48d7b069ad443a48ffa93364048ff8909b5d1fa2",
			"revisionTime": "2017-02-07T15:38:46Z"
		},
		{
			"checksumSHA1": "nomqbPd9j3XelMMcv7+vTEPsdr4=",
			"path": "github.com/hashicorp/consul/consul/structs",
			"revision": "48d7b069ad443a48ffa93364048ff8909b5d1fa2",
			"revisionTime": "2017-02-07T15:38:46Z"
		},
		{
			"checksumSHA1": "dgYoWTG7nIL9CUBuktDvMZqYDR8=",
			"path": "github.com/hashicorp/consul/testutil",
			"revision": "48d7b069ad443a48ffa93364048ff8909b5d1fa2",
			"revisionTime": "2017-02-07T15:38:46Z"
		},
		{
			"checksumSHA1": "ZPDLNuKJGZJFV9HlJ/V0O4/c/Ko=",
			"path": "github.com/hashicorp/consul/types",
			"revision": "48d7b069ad443a48ffa93364048ff8909b5d1fa2",
			"revisionTime": "2017-02-07T15:38:46Z"
		},
		{
			"checksumSHA1": "cdOCt0Yb+hdErz8NAQqayxPmRsY=",
			"path": "github.com/hashicorp/errwrap",
			"revision": "7554cd9344cec97297fa6649b055a8c98c2a1e55"
		},
		{
			"checksumSHA1": "nd3S1qkFv7zZxA9be0bw4nT0pe0=",
			"path": "github.com/hashicorp/go-checkpoint",
			"revision": "e4b2dc34c0f698ee04750bf2035d8b9384233e1b"
		},
		{
			"checksumSHA1": "b8F628srIitj5p7Y130xc9k0QWs=",
			"path": "github.com/hashicorp/go-cleanhttp",
			"revision": "3573b8b52aa7b37b9358d966a898feb387f62437",
			"revisionTime": "2017-02-11T01:34:15Z"
		},
		{
			"checksumSHA1": "nsL2kI426RMuq1jw15e7igFqdIY=",
			"path": "github.com/hashicorp/go-getter",
			"revision": "c3d66e76678dce180a7b452653472f949aedfbcd",
			"revisionTime": "2017-02-07T21:55:32Z"
		},
		{
			"checksumSHA1": "9J+kDr29yDrwsdu2ULzewmqGjpA=",
			"path": "github.com/hashicorp/go-getter/helper/url",
			"revision": "c3d66e76678dce180a7b452653472f949aedfbcd",
			"revisionTime": "2017-02-07T21:55:32Z"
		},
		{
			"checksumSHA1": "TNlVzNR1OaajcNi3CbQ3bGbaLGU=",
			"path": "github.com/hashicorp/go-msgpack/codec",
			"revision": "fa3f63826f7c23912c15263591e65d54d080b458",
			"revisionTime": "2015-05-18T23:42:57Z"
		},
		{
			"checksumSHA1": "lrSl49G23l6NhfilxPM0XFs5rZo=",
			"path": "github.com/hashicorp/go-multierror",
			"revision": "d30f09973e19c1dfcd120b2d9c4f168e68d6b5d5"
		},
		{
			"checksumSHA1": "fOs3GlAj3fAMTlz+6OyllpZV6ow=",
			"path": "github.com/hashicorp/go-oracle-terraform/compute",
			"revision": "c96a23ea6900a1bbf65698abbd1b9a0010576cb5",
			"revisionTime": "2017-04-20T21:25:45Z"
		},
		{
			"checksumSHA1": "DzK7lYwHt5Isq5Zf73cnQqBO2LI=",
			"path": "github.com/hashicorp/go-oracle-terraform/helper",
			"revision": "c96a23ea6900a1bbf65698abbd1b9a0010576cb5",
			"revisionTime": "2017-04-20T21:25:45Z"
		},
		{
			"checksumSHA1": "AyNRs19Es9pDw2VMxVKWuLx3Afg=",
			"path": "github.com/hashicorp/go-oracle-terraform/opc",
			"revision": "c96a23ea6900a1bbf65698abbd1b9a0010576cb5",
			"revisionTime": "2017-04-20T21:25:45Z"
		},
		{
			"checksumSHA1": "b0nQutPMJHeUmz4SjpreotAo6Yk=",
			"path": "github.com/hashicorp/go-plugin",
			"revision": "f72692aebca2008343a9deb06ddb4b17f7051c15",
			"revisionTime": "2017-02-17T16:27:05Z"
		},
		{
			"checksumSHA1": "ErJHGU6AVPZM9yoY/xV11TwSjQs=",
			"path": "github.com/hashicorp/go-retryablehttp",
			"revision": "6e85be8fee1dcaa02c0eaaac2df5a8fbecf94145",
			"revisionTime": "2016-09-30T03:51:02Z"
		},
		{
			"checksumSHA1": "A1PcINvF3UiwHRKn8UcgARgvGRs=",
			"path": "github.com/hashicorp/go-rootcerts",
			"revision": "6bb64b370b90e7ef1fa532be9e591a81c3493e00",
			"revisionTime": "2016-05-03T14:34:40Z"
		},
		{
			"checksumSHA1": "BGODc7juQbdG3vNXHZG07kt+lKI=",
			"path": "github.com/hashicorp/go-sockaddr",
			"revision": "f910dd83c2052566cad78352c33af714358d1372",
			"revisionTime": "2017-02-08T07:30:35Z"
		},
		{
			"checksumSHA1": "85XUnluYJL7F55ptcwdmN8eSOsk=",
			"path": "github.com/hashicorp/go-uuid",
			"revision": "36289988d83ca270bc07c234c36f364b0dd9c9a7"
		},
		{
			"checksumSHA1": "EcZfls6vcqjasWV/nBlu+C+EFmc=",
			"path": "github.com/hashicorp/go-version",
			"revision": "e96d3840402619007766590ecea8dd7af1292276",
			"revisionTime": "2016-10-31T18:26:05Z"
		},
		{
			"checksumSHA1": "d9PxF1XQGLMJZRct2R8qVM/eYlE=",
			"path": "github.com/hashicorp/golang-lru",
			"revision": "0a025b7e63adc15a622f29b0b2c4c3848243bbf6",
			"revisionTime": "2016-08-13T22:13:03Z"
		},
		{
			"checksumSHA1": "9hffs0bAIU6CquiRhKQdzjHnKt0=",
			"path": "github.com/hashicorp/golang-lru/simplelru",
			"revision": "0a025b7e63adc15a622f29b0b2c4c3848243bbf6",
			"revisionTime": "2016-08-13T22:13:03Z"
		},
		{
			"checksumSHA1": "Ok3Csn6Voou7pQT6Dv2mkwpqFtw=",
			"path": "github.com/hashicorp/hcl",
			"revision": "630949a3c5fa3c613328e1b8256052cbc2327c9b",
			"revisionTime": "2017-02-17T16:47:38Z"
		},
		{
			"checksumSHA1": "XQmjDva9JCGGkIecOgwtBEMCJhU=",
			"path": "github.com/hashicorp/hcl/hcl/ast",
			"revision": "630949a3c5fa3c613328e1b8256052cbc2327c9b",
			"revisionTime": "2017-02-17T16:47:38Z"
		},
		{
			"checksumSHA1": "DaQmLi48oUAwctWcX6A6DNN61UY=",
			"path": "github.com/hashicorp/hcl/hcl/fmtcmd",
			"revision": "630949a3c5fa3c613328e1b8256052cbc2327c9b",
			"revisionTime": "2017-02-17T16:47:38Z"
		},
		{
			"checksumSHA1": "MGYzZActhzSs9AnCx3wrEYVbKFg=",
			"path": "github.com/hashicorp/hcl/hcl/parser",
			"revision": "630949a3c5fa3c613328e1b8256052cbc2327c9b",
			"revisionTime": "2017-02-17T16:47:38Z"
		},
		{
			"checksumSHA1": "gKCHLG3j2CNs2iADkvSKSNkni+8=",
			"path": "github.com/hashicorp/hcl/hcl/printer",
			"revision": "630949a3c5fa3c613328e1b8256052cbc2327c9b",
			"revisionTime": "2017-02-17T16:47:38Z"
		},
		{
			"checksumSHA1": "z6wdP4mRw4GVjShkNHDaOWkbxS0=",
			"path": "github.com/hashicorp/hcl/hcl/scanner",
			"revision": "630949a3c5fa3c613328e1b8256052cbc2327c9b",
			"revisionTime": "2017-02-17T16:47:38Z"
		},
		{
			"checksumSHA1": "oS3SCN9Wd6D8/LG0Yx1fu84a7gI=",
			"path": "github.com/hashicorp/hcl/hcl/strconv",
			"revision": "630949a3c5fa3c613328e1b8256052cbc2327c9b",
			"revisionTime": "2017-02-17T16:47:38Z"
		},
		{
			"checksumSHA1": "c6yprzj06ASwCo18TtbbNNBHljA=",
			"path": "github.com/hashicorp/hcl/hcl/token",
			"revision": "630949a3c5fa3c613328e1b8256052cbc2327c9b",
			"revisionTime": "2017-02-17T16:47:38Z"
		},
		{
			"checksumSHA1": "138aCV5n8n7tkGYMsMVQQnnLq+0=",
			"path": "github.com/hashicorp/hcl/json/parser",
			"revision": "630949a3c5fa3c613328e1b8256052cbc2327c9b",
			"revisionTime": "2017-02-17T16:47:38Z"
		},
		{
			"checksumSHA1": "YdvFsNOMSWMLnY6fcliWQa0O5Fw=",
			"path": "github.com/hashicorp/hcl/json/scanner",
			"revision": "630949a3c5fa3c613328e1b8256052cbc2327c9b",
			"revisionTime": "2017-02-17T16:47:38Z"
		},
		{
			"checksumSHA1": "fNlXQCQEnb+B3k5UDL/r15xtSJY=",
			"path": "github.com/hashicorp/hcl/json/token",
			"revision": "630949a3c5fa3c613328e1b8256052cbc2327c9b",
			"revisionTime": "2017-02-17T16:47:38Z"
		},
		{
			"checksumSHA1": "2Nrl/YKrmowkRgCDLhA6UTFgYEY=",
			"path": "github.com/hashicorp/hil",
			"revision": "5b8d13c8c5c2753e109fab25392a1dbfa2db93d2",
			"revisionTime": "2016-12-21T19:20:42Z"
		},
		{
			"checksumSHA1": "oZ2a2x9qyHqvqJdv/Du3LGeaFdA=",
			"path": "github.com/hashicorp/hil/ast",
			"revision": "5b8d13c8c5c2753e109fab25392a1dbfa2db93d2",
			"revisionTime": "2016-12-21T19:20:42Z"
		},
		{
			"checksumSHA1": "P5PZ3k7SmqWmxgJ8Q0gLzeNpGhE=",
			"path": "github.com/hashicorp/hil/parser",
			"revision": "5b8d13c8c5c2753e109fab25392a1dbfa2db93d2",
			"revisionTime": "2016-12-21T19:20:42Z"
		},
		{
			"checksumSHA1": "DC1k5kOua4oFqmo+JRt0YzfP44o=",
			"path": "github.com/hashicorp/hil/scanner",
			"revision": "5b8d13c8c5c2753e109fab25392a1dbfa2db93d2",
			"revisionTime": "2016-12-21T19:20:42Z"
		},
		{
			"checksumSHA1": "vt+P9D2yWDO3gdvdgCzwqunlhxU=",
			"path": "github.com/hashicorp/logutils",
			"revision": "0dc08b1671f34c4250ce212759ebd880f743d883",
			"revisionTime": "2015-06-09T07:04:31Z"
		},
		{
			"checksumSHA1": "1zk7IeGClUqBo+Phsx89p7fQ/rQ=",
			"path": "github.com/hashicorp/memberlist",
			"revision": "23ad4b7d7b38496cd64c241dfd4c60b7794c254a",
			"revisionTime": "2017-02-08T21:15:06Z"
		},
		{
			"checksumSHA1": "wpirHJV/6VEbbD+HyAP2/6Xc0ek=",
			"path": "github.com/hashicorp/raft",
			"revision": "aaad9f10266e089bd401e7a6487651a69275641b",
			"revisionTime": "2016-11-10T00:52:40Z"
		},
		{
			"checksumSHA1": "o8In5byYGDCY/mnTuV4Tfmci+3w=",
			"comment": "v0.7.0-12-ge4ec8cc",
			"path": "github.com/hashicorp/serf/coordinate",
			"revision": "e4ec8cc423bbe20d26584b96efbeb9102e16d05f"
		},
		{
			"checksumSHA1": "/0bDLkmtbWMm06hjM7HnHaw0QBo=",
			"path": "github.com/hashicorp/serf/serf",
			"revision": "19f2c401e122352c047a84d6584dd51e2fb8fcc4",
			"revisionTime": "2017-03-08T19:39:51Z"
		},
		{
			"checksumSHA1": "2fkVZIzvxIGBLhSiVnkTgGiqpQ4=",
			"path": "github.com/hashicorp/vault/api",
			"revision": "9a60bf2a50e4dd1ba4b929a3ccf8072435cbdd0a",
			"revisionTime": "2016-10-29T21:01:49Z"
		},
		{
			"checksumSHA1": "ft77GtqeZEeCXioGpF/s6DlGm/U=",
			"path": "github.com/hashicorp/vault/helper/compressutil",
			"revision": "9a60bf2a50e4dd1ba4b929a3ccf8072435cbdd0a",
			"revisionTime": "2016-10-29T21:01:49Z"
		},
		{
			"checksumSHA1": "yUiSTPf0QUuL2r/81sjuytqBoeQ=",
			"path": "github.com/hashicorp/vault/helper/jsonutil",
			"revision": "9a60bf2a50e4dd1ba4b929a3ccf8072435cbdd0a",
			"revisionTime": "2016-10-29T21:01:49Z"
		},
		{
			"checksumSHA1": "YmXAnTwbzhLLBZM+1tQrJiG3qpc=",
			"path": "github.com/hashicorp/vault/helper/pgpkeys",
			"revision": "9a60bf2a50e4dd1ba4b929a3ccf8072435cbdd0a",
			"revisionTime": "2016-10-29T21:01:49Z"
		},
		{
			"checksumSHA1": "ZhK6IO2XN81Y+3RAjTcVm1Ic7oU=",
			"path": "github.com/hashicorp/yamux",
			"revision": "d1caa6c97c9fc1cc9e83bbe34d0603f9ff0ce8bd",
			"revisionTime": "2016-07-20T23:31:40Z"
		},
		{
			"checksumSHA1": "jq2E42bB0kwKaerHXwJslUea4eM=",
			"path": "github.com/henrikhodne/go-librato/librato",
			"revision": "6e9aa4b1a8a8b735ad14b4f1c9542ef183e82dc2",
			"revisionTime": "2016-08-11T07:26:26Z"
		},
		{
			"checksumSHA1": "K6exl2ouL7d8cR2i378EzZOdRVI=",
			"path": "github.com/howeyc/gopass",
			"revision": "bf9dde6d0d2c004a008c27aaee91170c786f6db8",
			"revisionTime": "2017-01-09T16:22:49Z"
		},
		{
			"checksumSHA1": "hwGdeQbcfc2RvIQS5wAaYRKJDd4=",
			"comment": "0.2.1-3-gb1859b1",
			"path": "github.com/imdario/mergo",
			"revision": "50d4dbd4eb0e84778abe37cefef140271d96fade",
			"revisionTime": "2016-05-17T06:44:35Z"
		},
		{
			"checksumSHA1": "xkm7xQlJN/byUPkh+Y2MTwzcxGE=",
			"comment": "v0.10.0-617-gf233a8b",
			"path": "github.com/influxdata/influxdb/client",
			"revision": "8e0bf700f82cf7a218d3772bf6b6a8a8364b89d5",
			"revisionTime": "2017-01-19T03:28:24Z"
		},
		{
			"checksumSHA1": "8GnQ2feMQs4mqrs/OgxPyHeLgJ8=",
			"comment": "v0.10.0-617-gf233a8b",
			"path": "github.com/influxdata/influxdb/models",
			"revision": "8e0bf700f82cf7a218d3772bf6b6a8a8364b89d5",
			"revisionTime": "2017-01-19T03:28:24Z"
		},
		{
			"checksumSHA1": "H/J/qLqzUONXIecHHKtVZmxJZZA=",
			"comment": "v0.10.0-617-gf233a8b",
			"path": "github.com/influxdata/influxdb/pkg/escape",
			"revision": "8e0bf700f82cf7a218d3772bf6b6a8a8364b89d5",
			"revisionTime": "2017-01-19T03:28:24Z"
		},
		{
			"checksumSHA1": "rixrz9zVpq9gss5jHqc/nGNpSw0=",
			"path": "github.com/jen20/awspolicyequivalence",
			"revision": "ed4c14ea400d756059e9312e409477a9ebf448f4",
			"revisionTime": "2017-01-03T19:23:32Z"
		},
		{
			"checksumSHA1": "hD8LA+lIAv6MB82Db29L71c2Jjc=",
			"path": "github.com/jen20/riviera/azure",
			"revision": "7ee711f4d8cc27b811bde3907614ecd86e98c9bc",
			"revisionTime": "2017-01-04T10:03:54Z"
		},
		{
			"checksumSHA1": "ncdT+1PFEF5ly0niXuQc9/pKzT0=",
			"path": "github.com/jen20/riviera/dns",
			"revision": "7ee711f4d8cc27b811bde3907614ecd86e98c9bc",
			"revisionTime": "2017-01-04T10:03:54Z"
		},
		{
			"checksumSHA1": "zVXx6ha3bt0N4ukRbRHXjSl91S4=",
			"path": "github.com/jen20/riviera/search",
			"revision": "7ee711f4d8cc27b811bde3907614ecd86e98c9bc",
			"revisionTime": "2017-01-04T10:03:54Z"
		},
		{
			"checksumSHA1": "mD+brnqSfkLheYdGzTUqUi6VWgw=",
			"path": "github.com/jen20/riviera/sql",
			"revision": "7ee711f4d8cc27b811bde3907614ecd86e98c9bc",
			"revisionTime": "2017-01-04T10:03:54Z"
		},
		{
			"checksumSHA1": "nKUCquNpJ9ifHgkXoT4K3Xar6R8=",
			"path": "github.com/jen20/riviera/storage",
			"revision": "7ee711f4d8cc27b811bde3907614ecd86e98c9bc",
			"revisionTime": "2017-01-04T10:03:54Z"
		},
		{
			"checksumSHA1": "0ZrwvB6KoGPj2PoDNSEJwxQ6Mog=",
			"comment": "0.2.2-2-gc01cf91",
			"path": "github.com/jmespath/go-jmespath",
			"revision": "bd40a432e4c76585ef6b72d3fd96fb9b6dc7b68d",
			"revisionTime": "2016-08-03T19:07:31Z"
		},
		{
			"checksumSHA1": "SGc5vSs9tXhrGJ5ncymDyMvTg24=",
			"path": "github.com/jonboulle/clockwork",
			"revision": "bcac9884e7502bb2b474c0339d889cb981a2f27f",
			"revisionTime": "2016-09-07T12:20:59Z"
		},
		{
			"checksumSHA1": "NOwNdnb70M6s9LvhaPFabBVwlBs=",
			"path": "github.com/joyent/gocommon",
			"revision": "b78708995d1c2ebdb64a3061b0bca5d8ccdf0fc2",
			"revisionTime": "2016-12-02T19:23:17Z"
		},
		{
			"checksumSHA1": "O0WFPpYSMzeDL11yO84IYBSXrmk=",
			"path": "github.com/joyent/gocommon/client",
			"revision": "ade826b8b54e81a779ccb29d358a45ba24b7809c"
		},
		{
			"checksumSHA1": "zH2ph01RwbvMcrHs721PxcrPKAE=",
			"path": "github.com/joyent/gocommon/errors",
			"revision": "ade826b8b54e81a779ccb29d358a45ba24b7809c"
		},
		{
			"checksumSHA1": "cz4amcSofbyq0dH1sdOHNUvznWw=",
			"path": "github.com/joyent/gocommon/http",
			"revision": "ade826b8b54e81a779ccb29d358a45ba24b7809c"
		},
		{
			"checksumSHA1": "+nMoWlInlUEf1EOzKmUwd8E/qf4=",
			"path": "github.com/joyent/gocommon/jpc",
			"revision": "ade826b8b54e81a779ccb29d358a45ba24b7809c"
		},
		{
			"checksumSHA1": "ysHPYOB/xV0dMIAES8ZOQu9KwQQ=",
			"path": "github.com/joyent/gomanta/manta",
			"revision": "ece4f0cbe61f600794bbcff71d8f9ee86909b2dc",
			"revisionTime": "2016-09-13T20:25:01Z"
		},
		{
			"checksumSHA1": "N0NRIcJF7aj1wd56DA1N9GpYq/4=",
			"path": "github.com/joyent/gosign/auth",
			"revision": "8978c75ffefb3f63a977ad9cbfce40caeb40177e",
			"revisionTime": "2016-06-16T18:50:15Z"
		},
		{
			"checksumSHA1": "2HimxaJVVp2QDVQ0570L71Zd5s4=",
			"path": "github.com/joyent/triton-go",
			"revision": "5db9e2b6a4c1f7ffd2a7e7aa625f42dba956608c",
			"revisionTime": "2017-04-12T23:23:58Z"
		},
		{
			"checksumSHA1": "QzUqkCSn/ZHyIK346xb9V6EBw9U=",
			"path": "github.com/joyent/triton-go/authentication",
			"revision": "66b31a94af28a65e902423879a2820ea34b773fb",
			"revisionTime": "2017-03-31T18:12:29Z"
		},
		{
			"checksumSHA1": "YhQcOsGx8r2S/jkJ0Qt4cZ5BLCU=",
			"comment": "v0.3.0-33-g53d1c0a",
			"path": "github.com/jtopjian/cobblerclient",
			"revision": "3b306e0a196ac0dc04751ad27130601a4533cce9",
			"revisionTime": "2017-03-05T20:21:00Z"
		},
		{
			"checksumSHA1": "sKheT5xw89Tbu2Q071FQO27CVmE=",
			"path": "github.com/juju/ratelimit",
			"revision": "77ed1c8a01217656d2080ad51981f6e99adaa177",
			"revisionTime": "2015-11-25T20:19:25Z"
		},
		{
			"checksumSHA1": "g+afVQQVopBLiLB5pFZp/8s6aBs=",
			"path": "github.com/kardianos/osext",
			"revision": "c2c54e542fb797ad986b31721e1baedf214ca413",
			"revisionTime": "2016-08-11T00:15:26Z"
		},
		{
			"checksumSHA1": "VJk3rOWfxEV9Ilig5lgzH1qg8Ss=",
			"path": "github.com/keybase/go-crypto/brainpool",
			"revision": "93f5b35093ba15e0f86e412cc5c767d5c10c15fd",
			"revisionTime": "2016-10-04T15:35:44Z"
		},
		{
			"checksumSHA1": "rnRjEJs5luF+DIXp2J6LFcQk8Gg=",
			"path": "github.com/keybase/go-crypto/cast5",
			"revision": "93f5b35093ba15e0f86e412cc5c767d5c10c15fd",
			"revisionTime": "2016-10-04T15:35:44Z"
		},
		{
			"checksumSHA1": "RKwVWtzsYFaWX8gw0/LVrDGt2uw=",
			"path": "github.com/keybase/go-crypto/openpgp",
			"revision": "93f5b35093ba15e0f86e412cc5c767d5c10c15fd",
			"revisionTime": "2016-10-04T15:35:44Z"
		},
		{
			"checksumSHA1": "y61I7+hCekP1Rk0qxgUQ+iozXak=",
			"path": "github.com/keybase/go-crypto/openpgp/armor",
			"revision": "93f5b35093ba15e0f86e412cc5c767d5c10c15fd",
			"revisionTime": "2016-10-04T15:35:44Z"
		},
		{
			"checksumSHA1": "uxXG9IC/XF8jwwvZUbW65+x8/+M=",
			"path": "github.com/keybase/go-crypto/openpgp/elgamal",
			"revision": "93f5b35093ba15e0f86e412cc5c767d5c10c15fd",
			"revisionTime": "2016-10-04T15:35:44Z"
		},
		{
			"checksumSHA1": "EyUf82Yknzc75m8RcA21CNQINw0=",
			"path": "github.com/keybase/go-crypto/openpgp/errors",
			"revision": "93f5b35093ba15e0f86e412cc5c767d5c10c15fd",
			"revisionTime": "2016-10-04T15:35:44Z"
		},
		{
			"checksumSHA1": "8JashgD7DyCk3ZIzk69PGmbwbFs=",
			"path": "github.com/keybase/go-crypto/openpgp/packet",
			"revision": "93f5b35093ba15e0f86e412cc5c767d5c10c15fd",
			"revisionTime": "2016-10-04T15:35:44Z"
		},
		{
			"checksumSHA1": "BGDxg1Xtsz0DSPzdQGJLLQqfYc8=",
			"path": "github.com/keybase/go-crypto/openpgp/s2k",
			"revision": "93f5b35093ba15e0f86e412cc5c767d5c10c15fd",
			"revisionTime": "2016-10-04T15:35:44Z"
		},
		{
			"checksumSHA1": "rE3pp7b3gfcmBregzpIvN5IdFhY=",
			"path": "github.com/keybase/go-crypto/rsa",
			"revision": "93f5b35093ba15e0f86e412cc5c767d5c10c15fd",
			"revisionTime": "2016-10-04T15:35:44Z"
		},
		{
			"checksumSHA1": "tw3ocqSpa9ikzUV6qhcKBAAO6WU=",
			"path": "github.com/kolo/xmlrpc",
			"revision": "0826b98aaa29c0766956cb40d45cf7482a597671"
		},
		{
			"checksumSHA1": "tvimR1R9mxvCDSUxlnKgIXjJBus=",
			"comment": "go1.0-cutoff-74-g8ad2b29",
			"path": "github.com/lib/pq",
			"revision": "67c3f2a8884c9b1aac5503c8d42ae4f73a93511c",
			"revisionTime": "2017-01-17T20:56:33Z"
		},
		{
			"checksumSHA1": "xppHi82MLqVx1eyQmbhTesAEjx8=",
			"comment": "go1.0-cutoff-74-g8ad2b29",
			"path": "github.com/lib/pq/oid",
			"revision": "8ad2b298cadd691a77015666a5372eae5dbfac8f"
		},
		{
			"checksumSHA1": "KoB26db2df078Y2UClT7twI+dxg=",
			"path": "github.com/logentries/le_goclient",
			"revision": "f6d02e2fca401d3550e08a292f54b0efb6a578f0",
			"revisionTime": "2016-07-04T14:48:39Z"
		},
		{
			"checksumSHA1": "8fIVetxvijD+9nPT5TEl2OeDHxg=",
			"path": "github.com/lrsmith/go-icinga2-api/iapi",
			"revision": "ba9eccb088d652b05154765828ad78345bc36f14",
			"revisionTime": "2016-12-10T04:55:21Z"
		},
		{
			"checksumSHA1": "7iMOW6SxJFNH0/m1tjjCXVZl+Z8=",
			"path": "github.com/lusis/go-artifactory/src/artifactory.v401",
			"revision": "7e4ce345df825841661d1b3ffbb1327083d4a22f"
		},
		{
			"checksumSHA1": "6htWDm1/gDrbSMmEid7x6fhrYNs=",
			"path": "github.com/macaron-contrib/session",
			"revision": "d392059301313eee8059c85a4e698f22c664ef78",
			"revisionTime": "2015-10-10T02:14:09Z"
		},
		{
			"checksumSHA1": "401nRca5/N7U0e+MD2RisEhoyQk=",
			"path": "github.com/mailru/easyjson/buffer",
			"revision": "d89c33ca38a143e5190297c6252fcc75f01694ed",
			"revisionTime": "2017-02-19T11:33:54Z"
		},
		{
			"checksumSHA1": "sMe0VhO/hoSxuLrLLnQgwXvQnDQ=",
			"path": "github.com/mailru/easyjson/jlexer",
			"revision": "d89c33ca38a143e5190297c6252fcc75f01694ed",
			"revisionTime": "2017-02-19T11:33:54Z"
		},
		{
			"checksumSHA1": "n+xcHJ3Ds6rixHBuS7e1fZcvUSM=",
			"path": "github.com/mailru/easyjson/jwriter",
			"revision": "d89c33ca38a143e5190297c6252fcc75f01694ed",
			"revisionTime": "2017-02-19T11:33:54Z"
		},
		{
			"checksumSHA1": "BMxNUz0/EaTvexw9Vxm5jPG3w60=",
			"path": "github.com/manyminds/api2go/jsonapi",
			"revision": "dc368bb579c1a582faed50768e7fbcc463954c89",
			"revisionTime": "2016-12-29T20:22:12Z"
		},
		{
			"checksumSHA1": "yg57Q4J8Ob0LoYvqDxsWZ6AHffE=",
			"path": "github.com/masterzen/simplexml/dom",
			"revision": "4572e39b1ab9fe03ee513ce6fc7e289e98482190",
			"revisionTime": "2016-06-08T18:30:07Z"
		},
		{
			"checksumSHA1": "S9h7TFYtCXLDiyCj6jSl2ZY7whs=",
			"path": "github.com/masterzen/winrm/soap",
			"revision": "54ea5d01478cfc2afccec1504bd0dfcd8c260cfa"
		},
		{
			"checksumSHA1": "EDLx+ahJK3YagaYTnbE+VqE0ePs=",
			"path": "github.com/masterzen/winrm/winrm",
			"revision": "54ea5d01478cfc2afccec1504bd0dfcd8c260cfa"
		},
		{
			"checksumSHA1": "bx+egnFe0OB0BZBcgZcaqsvcmS4=",
			"path": "github.com/masterzen/xmlpath",
			"revision": "13f4951698adc0fa9c1dda3e275d489a24201161"
		},
		{
			"checksumSHA1": "rCffFCN6TpDAN3Jylyo8RFzhQ9E=",
			"path": "github.com/mattn/go-colorable",
			"revision": "9cbef7c35391cca05f15f8181dc0b18bc9736dbb"
		},
		{
			"checksumSHA1": "1otkAg+0Q9NksNSuQ3ijCW0xHxE=",
			"path": "github.com/mattn/go-isatty",
			"revision": "30a891c33c7cde7b02a981314b4228ec99380cca",
			"revisionTime": "2016-11-23T14:36:37Z"
		},
		{
			"checksumSHA1": "7OHq2KeND82oDITMEa+Mx4RmOaU=",
			"path": "github.com/mattn/go-shellwords",
			"revision": "753a2322a99f87c0eff284980e77f53041555bc6",
			"revisionTime": "2017-01-23T01:43:24Z"
		},
		{
			"checksumSHA1": "A0PtnlAbuZA6kKfuVkM8GSx2SSI=",
			"comment": "v0.6.0",
			"path": "github.com/maximilien/softlayer-go/client",
			"revision": "85659debe44fab5792fc92cf755c04b115b9dc19"
		},
		{
			"checksumSHA1": "nPaYMMjIl21a30j9R2lURjb8Nts=",
			"comment": "v0.6.0",
			"path": "github.com/maximilien/softlayer-go/common",
			"revision": "85659debe44fab5792fc92cf755c04b115b9dc19"
		},
		{
			"checksumSHA1": "J9MXh+NVSWVZHQkLnQrJL3HHAG4=",
			"comment": "v0.6.0",
			"path": "github.com/maximilien/softlayer-go/data_types",
			"revision": "85659debe44fab5792fc92cf755c04b115b9dc19"
		},
		{
			"checksumSHA1": "MVqLTXEP7VP8gC3V+HXg0/q6XhA=",
			"comment": "v0.6.0",
			"path": "github.com/maximilien/softlayer-go/services",
			"revision": "85659debe44fab5792fc92cf755c04b115b9dc19"
		},
		{
			"checksumSHA1": "A0hQecQYo8bTh7ButqzPLw8ckes=",
			"comment": "v0.6.0",
			"path": "github.com/maximilien/softlayer-go/softlayer",
			"revision": "85659debe44fab5792fc92cf755c04b115b9dc19"
		},
		{
			"checksumSHA1": "GSum+utW01N3KeMdvAPnsW0TemM=",
			"path": "github.com/michaelklishin/rabbit-hole",
			"revision": "88550829bcdcf614361c73459c903578eb44074e",
			"revisionTime": "2016-07-06T11:10:56Z"
		},
		{
			"checksumSHA1": "OUZ1FFXyKs+Cfg9M9rmXqqweQck=",
			"path": "github.com/miekg/dns",
			"revision": "db96a2b759cdef4f11a34506a42eb8d1290c598e",
			"revisionTime": "2016-07-26T03:20:27Z"
		},
		{
			"checksumSHA1": "7niW29CvYceZ6zbia6b/LT+yD/M=",
			"path": "github.com/mitchellh/cli",
			"revision": "fcf521421aa29bde1d93b6920dfce826d7932208",
			"revisionTime": "2016-08-15T18:46:15Z"
		},
		{
			"checksumSHA1": "ttEN1Aupb7xpPMkQLqb3tzLFdXs=",
			"path": "github.com/mitchellh/colorstring",
			"revision": "8631ce90f28644f54aeedcb3e389a85174e067d1",
			"revisionTime": "2015-09-17T21:48:07Z"
		},
		{
			"checksumSHA1": "guxbLo8KHHBeM0rzou4OTzzpDNs=",
			"path": "github.com/mitchellh/copystructure",
			"revision": "5af94aef99f597e6a9e1f6ac6be6ce0f3c96b49d",
			"revisionTime": "2016-10-13T19:53:42Z"
		},
		{
			"checksumSHA1": "V/quM7+em2ByJbWBLOsEwnY3j/Q=",
			"path": "github.com/mitchellh/go-homedir",
			"revision": "b8bc1bf767474819792c23f32d8286a45736f1c6",
			"revisionTime": "2016-12-03T19:45:07Z"
		},
		{
			"checksumSHA1": "y7Az37mGuIJ4q0I8yDFKJjYj+E0=",
			"path": "github.com/mitchellh/go-linereader",
			"revision": "07bab5fdd9580500aea6ada0e09df4aa28e68abd"
		},
		{
			"checksumSHA1": "DVXnx4zyb0wkeIdIRjwjvR7Dslo=",
			"path": "github.com/mitchellh/go-ps",
			"revision": "e2d21980687ce16e58469d98dcee92d27fbbd7fb",
			"revisionTime": "2016-08-22T16:54:47Z"
		},
		{
			"checksumSHA1": "xyoJKalfQwTUN1qzZGQKWYAwl0A=",
			"path": "github.com/mitchellh/hashstructure",
			"revision": "6b17d669fac5e2f71c16658d781ec3fdd3802b69"
		},
		{
			"checksumSHA1": "MlX15lJuV8DYARX5RJY8rqrSEWQ=",
			"path": "github.com/mitchellh/mapstructure",
			"revision": "53818660ed4955e899c0bcafa97299a388bd7c8e",
			"revisionTime": "2017-03-07T20:11:23Z"
		},
		{
			"checksumSHA1": "e/MV3GL8ZOpqyNSKVPtMeqTRR/w=",
			"comment": "v0.8.6-411-g314aad3",
			"path": "github.com/mitchellh/packer/common/uuid",
			"revision": "314aad379a39f6ad5bcca278e6757d9abbb3a52e"
		},
		{
			"checksumSHA1": "AykrbOR+O+Yp6DQHfwe31+iyFi0=",
			"path": "github.com/mitchellh/panicwrap",
			"revision": "ba9e1a65e0f7975f055d50a2c0201c50d941c24c",
			"revisionTime": "2016-12-08T17:03:02Z"
		},
		{
			"checksumSHA1": "h+ODp7a8Vj8XMUsORLbhtQMWOO4=",
			"path": "github.com/mitchellh/prefixedio",
			"revision": "6e6954073784f7ee67b28f2d22749d6479151ed7"
		},
		{
			"checksumSHA1": "vBpuqNfSTZcAR/0tP8tNYacySGs=",
			"path": "github.com/mitchellh/reflectwalk",
			"revision": "92573fe8d000a145bfebc03a16bc22b34945867f",
			"revisionTime": "2016-10-03T17:45:16Z"
		},
		{
			"checksumSHA1": "KhOVzKefFYORHdIVe+/gNAHB23A=",
			"path": "github.com/moul/anonuuid",
			"revision": "609b752a95effbbef26d134ac18ed6f57e01b98e",
			"revisionTime": "2016-02-22T16:21:17Z"
		},
		{
			"checksumSHA1": "/iig5lYSPCL3C8J7e4nTAevYNDE=",
			"comment": "v0.2.0-8-g841842b",
			"path": "github.com/nesv/go-dynect/dynect",
			"revision": "2dc6a86cf75ce4b33516d2a13c9c0c378310cf3b",
			"revisionTime": "2016-04-25T23:31:34Z"
		},
		{
			"checksumSHA1": "WQJBP9v20jr44RiZ1YbfrpGaEqk=",
			"path": "github.com/newrelic/go-agent",
			"revision": "7d12ae2201fc160e486197614a6f65afcf3f8170",
			"revisionTime": "2016-11-16T22:44:47Z"
		},
		{
			"checksumSHA1": "lLXXIL0C/ZzMDqN2BlQRZInhot0=",
			"path": "github.com/newrelic/go-agent/internal",
			"revision": "7d12ae2201fc160e486197614a6f65afcf3f8170",
			"revisionTime": "2016-11-16T22:44:47Z"
		},
		{
			"checksumSHA1": "mkbupMdy+cF7xyo8xW0A6Bq15k4=",
			"path": "github.com/newrelic/go-agent/internal/jsonx",
			"revision": "7d12ae2201fc160e486197614a6f65afcf3f8170",
			"revisionTime": "2016-11-16T22:44:47Z"
		},
		{
			"checksumSHA1": "ywxlVKtGArJ2vDfH1rAqEFwSGds=",
			"path": "github.com/newrelic/go-agent/internal/logger",
			"revision": "7d12ae2201fc160e486197614a6f65afcf3f8170",
			"revisionTime": "2016-11-16T22:44:47Z"
		},
		{
			"checksumSHA1": "S7CiHO7EblgZt9q7wgiXMv/j/ao=",
			"path": "github.com/newrelic/go-agent/internal/sysinfo",
			"revision": "7d12ae2201fc160e486197614a6f65afcf3f8170",
			"revisionTime": "2016-11-16T22:44:47Z"
		},
		{
			"checksumSHA1": "c2JSKesj3tHYgzIF3QL37WfHWG8=",
			"path": "github.com/newrelic/go-agent/internal/utilization",
			"revision": "7d12ae2201fc160e486197614a6f65afcf3f8170",
			"revisionTime": "2016-11-16T22:44:47Z"
		},
		{
			"checksumSHA1": "gcLub3oB+u4QrOJZcYmk/y2AP4k=",
			"path": "github.com/nu7hatch/gouuid",
			"revision": "179d4d0c4d8d407a32af483c2354df1d2c91e6c3",
			"revisionTime": "2013-12-21T20:05:32Z"
		},
		{
			"checksumSHA1": "qj7IAU2RRq99oaIEGH0eLfX/UcM=",
			"path": "github.com/opencontainers/go-digest",
			"revision": "aa2ec055abd10d26d539eb630a92241b781ce4bc",
			"revisionTime": "2017-01-31T01:35:07Z"
		},
		{
			"checksumSHA1": "0/RftERTKDVmV2jHzq7+vtmAgfk=",
			"path": "github.com/opsgenie/opsgenie-go-sdk/alerts",
			"revision": "2654b36ec837f913b546aec27f7717b5ac664cc8",
			"revisionTime": "2017-01-24T12:11:56Z"
		},
		{
			"checksumSHA1": "hKn7WCXZXfVmwI20A6yoqpe0Mks=",
			"path": "github.com/opsgenie/opsgenie-go-sdk/client",
			"revision": "2654b36ec837f913b546aec27f7717b5ac664cc8",
			"revisionTime": "2017-01-24T12:11:56Z"
		},
		{
			"checksumSHA1": "/qEw2SLQwcT3dTbBUaHvyRszM3U=",
			"path": "github.com/opsgenie/opsgenie-go-sdk/escalation",
			"revision": "2654b36ec837f913b546aec27f7717b5ac664cc8",
			"revisionTime": "2017-01-24T12:11:56Z"
		},
		{
			"checksumSHA1": "SHhmCqu+9Hh5e0Tyo6NtP+ofAuU=",
			"path": "github.com/opsgenie/opsgenie-go-sdk/heartbeat",
			"revision": "2654b36ec837f913b546aec27f7717b5ac664cc8",
			"revisionTime": "2017-01-24T12:11:56Z"
		},
		{
			"checksumSHA1": "Z4UBwcb/EmhF2dSrxJs9r7pI6w8=",
			"path": "github.com/opsgenie/opsgenie-go-sdk/integration",
			"revision": "2654b36ec837f913b546aec27f7717b5ac664cc8",
			"revisionTime": "2017-01-24T12:11:56Z"
		},
		{
			"checksumSHA1": "JI6oDq30yyH+Y1C4xfcKWfDMq/A=",
			"path": "github.com/opsgenie/opsgenie-go-sdk/logging",
			"revision": "2654b36ec837f913b546aec27f7717b5ac664cc8",
			"revisionTime": "2017-01-24T12:11:56Z"
		},
		{
			"checksumSHA1": "ON63VXFhw2kb9XTDRzN9AgPCmIc=",
			"path": "github.com/opsgenie/opsgenie-go-sdk/policy",
			"revision": "2654b36ec837f913b546aec27f7717b5ac664cc8",
			"revisionTime": "2017-01-24T12:11:56Z"
		},
		{
			"checksumSHA1": "xhOHMc+dJEFYhFSGZBGsKV/AYBc=",
			"path": "github.com/opsgenie/opsgenie-go-sdk/schedule",
			"revision": "2654b36ec837f913b546aec27f7717b5ac664cc8",
			"revisionTime": "2017-01-24T12:11:56Z"
		},
		{
			"checksumSHA1": "TGsrNGsuIejIWfSWoFiWBGdYrFs=",
			"path": "github.com/opsgenie/opsgenie-go-sdk/team",
			"revision": "2654b36ec837f913b546aec27f7717b5ac664cc8",
			"revisionTime": "2017-01-24T12:11:56Z"
		},
		{
			"checksumSHA1": "1O5b+oyDYkjze5MVH8YMBV3+FHI=",
			"path": "github.com/opsgenie/opsgenie-go-sdk/user",
			"revision": "2654b36ec837f913b546aec27f7717b5ac664cc8",
			"revisionTime": "2017-01-24T12:11:56Z"
		},
		{
			"checksumSHA1": "d1VHczIGt2bhYR0BNkTedIS/9uk=",
			"path": "github.com/packer-community/winrmcp/winrmcp",
			"revision": "3d184cea22ee1c41ec1697e0d830ff0c78f7ea97"
		},
		{
			"checksumSHA1": "MexE5QPVAwVfQcJBnMGMgD+s9L0=",
			"path": "github.com/packethost/packngo",
			"revision": "7cd5fed006859e86dd5641a6cf9812e855b7574a",
			"revisionTime": "2016-08-11T16:27:25Z"
		},
		{
			"checksumSHA1": "SUK6xOTZDwljlX/AoHAmgoz0e1E=",
			"path": "github.com/paultyng/go-newrelic/api",
			"revision": "5fbf16b273dd4b544c9588450c58711d9f46f912",
			"revisionTime": "2017-03-27T18:23:21Z"
		},
		{
			"checksumSHA1": "mUb0GqsJK4UDh3Kx8TobjzvDUG4=",
			"path": "github.com/pborman/uuid",
			"revision": "dee7705ef7b324f27ceb85a121c61f2c2e8ce988"
		},
		{
			"checksumSHA1": "/MD+L6YZ45L3llJvG/LVUxi/BdA=",
			"path": "github.com/pearkes/mailgun",
			"revision": "b88605989c4141d22a6d874f78800399e5bb7ac2",
			"revisionTime": "2015-10-22T18:22:18Z"
		},
		{
			"checksumSHA1": "ynJSWoF6v+3zMnh9R0QmmG6iGV8=",
			"comment": "v0.3.0",
			"path": "github.com/pkg/errors",
			"revision": "248dadf4e9068a0b3e79f02ed0a610d935de5302",
			"revisionTime": "2016-10-29T09:36:37Z"
		},
		{
			"checksumSHA1": "WPDz/Ed0OwaP7F/HvzZQ8OwT3fM=",
			"path": "github.com/profitbricks/profitbricks-sdk-go",
			"revision": "b279e1adcaf1c9cae4d6520c1bdbbf4674e7806e",
			"revisionTime": "2017-01-11T22:35:15Z"
		},
		{
			"checksumSHA1": "hcyoctYs0NjsvAXXVRc4mVt+FBg=",
			"path": "github.com/rackspace/gophercloud",
			"revision": "e00690e87603abe613e9f02c816c7c4bef82e063",
			"revisionTime": "2016-10-13T23:24:34Z"
		},
		{
			"checksumSHA1": "TgJKqqBm+zrGHbSJYLhQhvUhWWI=",
			"path": "github.com/rackspace/gophercloud/openstack",
			"revision": "e00690e87603abe613e9f02c816c7c4bef82e063",
			"revisionTime": "2016-10-13T23:24:34Z"
		},
		{
			"checksumSHA1": "gmzAuay4zJhVck2kZaPgKGZ8rLU=",
			"path": "github.com/rackspace/gophercloud/openstack/blockstorage/v1/volumes",
			"revision": "e00690e87603abe613e9f02c816c7c4bef82e063",
			"revisionTime": "2016-10-13T23:24:34Z"
		},
		{
			"checksumSHA1": "uh4DrOO+91jmxNlamBoloURUPO0=",
			"path": "github.com/rackspace/gophercloud/openstack/blockstorage/v1/volumes/testing",
			"revision": "e00690e87603abe613e9f02c816c7c4bef82e063",
			"revisionTime": "2016-10-13T23:24:34Z"
		},
		{
			"checksumSHA1": "/CUwRPw3GTR4kDDyhlevEJOz8VM=",
			"path": "github.com/rackspace/gophercloud/openstack/compute/v2/extensions/volumeattach/testing",
			"revision": "e00690e87603abe613e9f02c816c7c4bef82e063",
			"revisionTime": "2016-10-13T23:24:34Z"
		},
		{
			"checksumSHA1": "EMdUpMYV9vQAEtBkpUdSqYaYBVc=",
			"path": "github.com/rackspace/gophercloud/openstack/networking/v2/common",
			"revision": "e00690e87603abe613e9f02c816c7c4bef82e063",
			"revisionTime": "2016-10-13T23:24:34Z"
		},
		{
			"checksumSHA1": "pvg8L4xN+zO9HLJislpVeHPPLjM=",
			"path": "github.com/rainycape/unidecode",
			"revision": "cb7f23ec59bec0d61b19c56cd88cee3d0cc1870c",
			"revisionTime": "2015-09-07T02:38:54Z"
		},
		{
			"checksumSHA1": "qn7N2kqSpKKi3YglZNyoQxp4aKs=",
			"path": "github.com/rancher/go-rancher/client",
			"revision": "bdb84801f2cf82be73e210ff586c531b07c83c42",
			"revisionTime": "2016-07-27T23:27:26Z"
		},
		{
			"checksumSHA1": "3GxN1UayE1AG4mG+Cg+MlzqoWT8=",
			"path": "github.com/raphink/go-rancher/catalog",
			"revision": "49b8414f0a18a3a8054adda704eddddbbfd6fbe2",
			"revisionTime": "2016-09-28T08:39:49Z"
		},
		{
			"checksumSHA1": "Yqr9OQ7AuIB1N0HMbSxqEoVQG+k=",
			"comment": "v2.0.1-8-g983d3a5",
			"path": "github.com/ryanuber/columnize",
			"revision": "0fbbb3f0e3fbdc5bae7c6cd5f6c1887ebfb76360",
			"revisionTime": "2016-12-20T21:49:20Z"
		},
		{
			"checksumSHA1": "zmC8/3V4ls53DJlNTKDZwPSC/dA=",
			"path": "github.com/satori/go.uuid",
			"revision": "b061729afc07e77a8aa4fad0a2fd840958f1942a",
			"revisionTime": "2016-09-27T10:08:44Z"
		},
		{
			"checksumSHA1": "iqUXcP3VA+G1/gVLRpQpBUt/BuA=",
			"path": "github.com/satori/uuid",
			"revision": "b061729afc07e77a8aa4fad0a2fd840958f1942a",
			"revisionTime": "2016-09-27T10:08:44Z"
		},
		{
			"checksumSHA1": "6NyHxCamdKavA6RYSRuCEG3MtKA=",
			"path": "github.com/scaleway/scaleway-cli/pkg/api",
			"revision": "2938313569b7f6cee34fdaae2a23c0daa7de5f3c",
			"revisionTime": "2017-02-07T21:56:28Z"
		},
		{
			"checksumSHA1": "puRmTVCmWrk+Qq6/yeHjNC3uvy0=",
			"path": "github.com/scaleway/scaleway-cli/pkg/scwversion",
			"revision": "2938313569b7f6cee34fdaae2a23c0daa7de5f3c",
			"revisionTime": "2017-02-07T21:56:28Z"
		},
		{
			"checksumSHA1": "kveaAmNlnvmIIuEkFcMlB+N7TqY=",
			"path": "github.com/scaleway/scaleway-cli/pkg/sshcommand",
			"revision": "2938313569b7f6cee34fdaae2a23c0daa7de5f3c",
			"revisionTime": "2017-02-07T21:56:28Z"
		},
		{
			"checksumSHA1": "tEKRyau4iRjmq2iwJbduD9RhN5s=",
			"path": "github.com/sean-/postgresql-acl",
			"revision": "d10489e5d217ebe9c23470c4d0ba7081a6d1e799",
			"revisionTime": "2016-12-25T12:04:19Z"
		},
		{
			"checksumSHA1": "tnMZLo/kR9Kqx6GtmWwowtTLlA8=",
			"path": "github.com/sean-/seed",
			"revision": "e2103e2c35297fb7e17febb81e49b312087a2372",
			"revisionTime": "2017-03-13T16:33:22Z"
		},
		{
			"checksumSHA1": "Je4BagkuoS2e+IlNJOf0+6JoB1g=",
			"path": "github.com/sethvargo/go-fastly",
			"revision": "6e883a4c1524445805f33ddb1ab2a09a49ce4b1c",
			"revisionTime": "2017-04-17T16:09:14Z"
		},
		{
			"checksumSHA1": "8tEiK6vhVXuUbnWME5XNWLgvtSo=",
			"comment": "v1.1-2-g5578a8c",
			"path": "github.com/soniah/dnsmadeeasy",
			"revision": "5578a8c15e33958c61cf7db720b6181af65f4a9e",
			"revisionTime": "2015-01-08T08:49:52Z"
		},
		{
			"checksumSHA1": "5KvHyB1CImtwZT3fwNkNUlc8R0k=",
			"path": "github.com/spf13/pflag",
			"revision": "9ff6c6923cfffbcd502984b8e0c80539a94968b7",
			"revisionTime": "2017-01-30T21:42:45Z"
		},
		{
			"checksumSHA1": "bxWb+Qr/L8+ju1G0KvPAjYHy8cM=",
			"path": "github.com/spotinst/spotinst-sdk-go/spotinst",
			"revision": "e9a0995904e38e1ed662fbd559760e11db8c2a0b",
			"revisionTime": "2017-02-13T08:20:48Z"
		},
		{
			"checksumSHA1": "/oApHzKZwKYrVFEosDhHV4y3sbQ=",
			"path": "github.com/spotinst/spotinst-sdk-go/spotinst/util/stringutil",
			"revision": "16e2840b013b6b365431813bcccd9800de350d79",
			"revisionTime": "2017-01-31T14:42:13Z"
		},
		{
			"checksumSHA1": "F8PDlBY72o5HHNLXpB4X1itP70w=",
			"path": "github.com/spotinst/spotinst-sdk-go/spotinst/util/uritemplates",
			"revision": "e9a0995904e38e1ed662fbd559760e11db8c2a0b",
			"revisionTime": "2017-02-13T08:20:48Z"
		},
		{
			"checksumSHA1": "GQ9bu6PuydK3Yor1JgtVKUfEJm8=",
			"path": "github.com/tent/http-link-go",
			"revision": "ac974c61c2f990f4115b119354b5e0b47550e888",
			"revisionTime": "2013-07-02T22:55:49Z"
		},
		{
			"checksumSHA1": "y1hkty5dgBN9elK4gP1TtVjT4e8=",
			"path": "github.com/tomnomnom/linkheader",
			"revision": "236df730ed7334edb33cb10ba79407491fb4e147",
			"revisionTime": "2016-06-19T23:20:27Z"
		},
		{
			"checksumSHA1": "jfIUoeCY4uLz1zCgnCxndi5/UNE=",
			"path": "github.com/ugorji/go/codec",
			"revision": "faddd6128c66c4708f45fdc007f575f75e592a3c",
			"revisionTime": "2016-09-28T01:52:44Z"
		},
		{
			"checksumSHA1": "y4ihcZrjJdyQDnsKLelo9/1MjqE=",
			"path": "github.com/ukcloud/govcloudair",
			"revision": "9076b4221ebf430944c716c798e904e00cbaa89d",
			"revisionTime": "2017-01-31T00:00:54Z"
		},
		{
			"checksumSHA1": "CridJfrpcrjMdXnf7PbqA/+7wuY=",
			"path": "github.com/ukcloud/govcloudair/types/v56",
			"revision": "9076b4221ebf430944c716c798e904e00cbaa89d",
			"revisionTime": "2017-01-31T00:00:54Z"
		},
		{
			"checksumSHA1": "CdE9OUEGLn2pAv1UMuM5rSlaUpM=",
			"path": "github.com/vincent-petithory/dataurl",
			"revision": "9a301d65acbb728fcc3ace14f45f511a4cfeea9c",
			"revisionTime": "2016-03-30T18:21:26Z"
		},
		{
			"checksumSHA1": "8d+wc4Ac7P97qfrQlthgb4tkYd8=",
			"comment": "v0.6.2",
			"path": "github.com/vmware/govmomi",
			"revision": "733acc9e4cb9ce9e867734f298fdfc89ab05f771",
			"revisionTime": "2017-01-08T05:01:35Z"
		},
		{
			"checksumSHA1": "xyxo9nWPro79ae/TGNZOlWKSPUk=",
			"comment": "v0.6.2",
			"path": "github.com/vmware/govmomi/find",
			"revision": "9051bd6b44125d9472e0c148b5965692ab283d4a"
		},
		{
			"checksumSHA1": "lHxDz/33BD9IKrlJ3lRUicXWVfg=",
			"comment": "v0.6.2",
			"path": "github.com/vmware/govmomi/list",
			"revision": "9051bd6b44125d9472e0c148b5965692ab283d4a"
		},
		{
			"checksumSHA1": "Tu98nr2K8FL8Bz/88ufPBWYR1xQ=",
			"comment": "v0.6.2",
			"path": "github.com/vmware/govmomi/object",
			"revision": "9051bd6b44125d9472e0c148b5965692ab283d4a"
		},
		{
			"checksumSHA1": "+QicEDJib9U9fSb1yc1qjW4m8/E=",
			"comment": "v0.6.2",
			"path": "github.com/vmware/govmomi/property",
			"revision": "9051bd6b44125d9472e0c148b5965692ab283d4a"
		},
		{
			"checksumSHA1": "LTzDdLTnB4UyquP6wGQs8Q7QBH0=",
			"comment": "v0.6.2",
			"path": "github.com/vmware/govmomi/session",
			"revision": "9051bd6b44125d9472e0c148b5965692ab283d4a"
		},
		{
			"checksumSHA1": "JtZUMXRXiFOaV8akUh+kbnLaf+E=",
			"comment": "v0.6.2",
			"path": "github.com/vmware/govmomi/task",
			"revision": "9051bd6b44125d9472e0c148b5965692ab283d4a"
		},
		{
			"checksumSHA1": "orm8PDSa1meFBKxuM6ovnKiu6IY=",
			"comment": "v0.6.2",
			"path": "github.com/vmware/govmomi/vim25",
			"revision": "9051bd6b44125d9472e0c148b5965692ab283d4a"
		},
		{
			"checksumSHA1": "xLvppq0NUD6Hv2GIx1gh75xUzyM=",
			"comment": "v0.6.2",
			"path": "github.com/vmware/govmomi/vim25/debug",
			"revision": "9051bd6b44125d9472e0c148b5965692ab283d4a"
		},
		{
			"checksumSHA1": "cyrEb8IV+N+fZ6tSjIkyhG+QQzQ=",
			"comment": "v0.6.2",
			"path": "github.com/vmware/govmomi/vim25/methods",
			"revision": "9051bd6b44125d9472e0c148b5965692ab283d4a"
		},
		{
			"checksumSHA1": "aBToDYIEBraV9oXPUL+HRSuL8Ps=",
			"comment": "v0.6.2",
			"path": "github.com/vmware/govmomi/vim25/mo",
			"revision": "9051bd6b44125d9472e0c148b5965692ab283d4a"
		},
		{
			"checksumSHA1": "tN9fHudMKhR3LjGw/V0fM4xXUJw=",
			"comment": "v0.6.2",
			"path": "github.com/vmware/govmomi/vim25/progress",
			"revision": "9051bd6b44125d9472e0c148b5965692ab283d4a"
		},
		{
			"checksumSHA1": "cNKLcag/tzBN8RWCb6YA3sOPheM=",
			"comment": "v0.6.2",
			"path": "github.com/vmware/govmomi/vim25/soap",
			"revision": "9051bd6b44125d9472e0c148b5965692ab283d4a"
		},
		{
			"checksumSHA1": "9EB6HeTmYV08T5XDY/0rbEgJmPY=",
			"comment": "v0.6.2",
			"path": "github.com/vmware/govmomi/vim25/types",
			"revision": "9051bd6b44125d9472e0c148b5965692ab283d4a"
		},
		{
			"checksumSHA1": "70jUW1y/xwsFhw6Wku+wBWo5F7c=",
			"comment": "v0.6.2",
			"path": "github.com/vmware/govmomi/vim25/xml",
			"revision": "9051bd6b44125d9472e0c148b5965692ab283d4a"
		},
		{
			"checksumSHA1": "tWnkfXhmDWitjF0TMHY7gy3Kt0k=",
			"comment": "v2.1.3",
			"path": "github.com/xanzy/go-cloudstack/cloudstack",
			"revision": "deca6e17c056012b540aa2d2eae3ea1e63203b85",
			"revisionTime": "2016-10-26T18:16:49Z"
		},
		{
			"checksumSHA1": "iHiMTBffQvWYlOLu3130JXuQpgQ=",
			"path": "github.com/xanzy/ssh-agent",
			"revision": "ba9c9e33906f58169366275e3450db66139a31a9",
			"revisionTime": "2015-12-15T15:34:51Z"
		},
		{
			"checksumSHA1": "B9K+5clCq0PU8n8/utbKT0QjQyU=",
			"path": "github.com/xeipuuv/gojsonpointer",
			"revision": "6fe8760cad3569743d51ddbb243b26f8456742dc",
			"revisionTime": "2017-02-25T23:34:18Z"
		},
		{
			"checksumSHA1": "pSoUW+qY6LwIJ5lFwGohPU5HUpg=",
			"path": "github.com/xeipuuv/gojsonreference",
			"revision": "e02fc20de94c78484cd5ffb007f8af96be030a45",
			"revisionTime": "2015-08-08T06:50:54Z"
		},
		{
			"checksumSHA1": "yuSXFgYAa6NfA3+8Kv1s7pYdFZE=",
			"path": "github.com/xeipuuv/gojsonschema",
			"revision": "ff0417f4272e480246b4507459b3f6ae721a87ac",
			"revisionTime": "2017-02-25T17:21:24Z"
		},
		{
			"checksumSHA1": "eXEiPlpDRaamJQ4vPX/9t333kQc=",
			"comment": "v1.5.4-13-g75ce5fb",
			"path": "github.com/ziutek/mymysql/mysql",
			"revision": "75ce5fbba34b1912a3641adbd58cf317d7315821"
		},
		{
			"checksumSHA1": "gsr2Hefl2uwZd95XjCqkZv8fx0o=",
			"comment": "v1.5.4-13-g75ce5fb",
			"path": "github.com/ziutek/mymysql/native",
			"revision": "75ce5fbba34b1912a3641adbd58cf317d7315821"
		},
		{
			"checksumSHA1": "863coSE2EA3pCXVYMEw0csIiqI8=",
			"comment": "v1.5.4-13-g75ce5fb",
			"path": "github.com/ziutek/mymysql/thrsafe",
			"revision": "75ce5fbba34b1912a3641adbd58cf317d7315821"
		},
		{
			"checksumSHA1": "C1KKOxFoW7/W/NFNpiXK+boguNo=",
			"path": "golang.org/x/crypto/curve25519",
			"revision": "453249f01cfeb54c3d549ddb75ff152ca243f9d8",
			"revisionTime": "2017-02-08T20:51:15Z"
		},
		{
			"checksumSHA1": "wGb//LjBPNxYHqk+dcLo7BjPXK8=",
			"path": "golang.org/x/crypto/ed25519",
			"revision": "b8a2a83acfe6e6770b75de42d5ff4c67596675c0",
			"revisionTime": "2017-01-13T19:21:00Z"
		},
		{
			"checksumSHA1": "LXFcVx8I587SnWmKycSDEq9yvK8=",
			"path": "golang.org/x/crypto/ed25519/internal/edwards25519",
			"revision": "b8a2a83acfe6e6770b75de42d5ff4c67596675c0",
			"revisionTime": "2017-01-13T19:21:00Z"
		},
		{
			"checksumSHA1": "fsrFs762jlaILyqqQImS1GfvIvw=",
			"path": "golang.org/x/crypto/ssh",
			"revision": "453249f01cfeb54c3d549ddb75ff152ca243f9d8",
			"revisionTime": "2017-02-08T20:51:15Z"
		},
		{
			"checksumSHA1": "SJ3Ma3Ozavxpbh1usZWBCnzMKIc=",
			"path": "golang.org/x/crypto/ssh/agent",
			"revision": "453249f01cfeb54c3d549ddb75ff152ca243f9d8",
			"revisionTime": "2017-02-08T20:51:15Z"
		},
		{
			"checksumSHA1": "xiderUuvye8Kpn7yX3niiJg32bE=",
			"path": "golang.org/x/crypto/ssh/terminal",
			"revision": "453249f01cfeb54c3d549ddb75ff152ca243f9d8",
			"revisionTime": "2017-02-08T20:51:15Z"
		},
		{
			"checksumSHA1": "9jjO5GjLa0XF/nfWihF02RoH4qc=",
			"path": "golang.org/x/net/context",
			"revision": "f2499483f923065a842d38eb4c7f1927e6fc6e6d",
			"revisionTime": "2017-01-14T04:22:49Z"
		},
		{
			"checksumSHA1": "WHc3uByvGaMcnSoI21fhzYgbOgg=",
			"path": "golang.org/x/net/context/ctxhttp",
			"revision": "f2499483f923065a842d38eb4c7f1927e6fc6e6d",
			"revisionTime": "2017-01-14T04:22:49Z"
		},
		{
			"checksumSHA1": "N1akwAdrHVfPPrsFOhG2ouP21VA=",
			"path": "golang.org/x/net/http2",
			"revision": "f2499483f923065a842d38eb4c7f1927e6fc6e6d",
			"revisionTime": "2017-01-14T04:22:49Z"
		},
		{
			"checksumSHA1": "HzuGD7AwgC0p1az1WAQnEFnEk98=",
			"path": "golang.org/x/net/http2/hpack",
			"revision": "f2499483f923065a842d38eb4c7f1927e6fc6e6d",
			"revisionTime": "2017-01-14T04:22:49Z"
		},
		{
			"checksumSHA1": "GIGmSrYACByf5JDIP9ByBZksY80=",
			"path": "golang.org/x/net/idna",
			"revision": "4971afdc2f162e82d185353533d3cf16188a9f4e",
			"revisionTime": "2016-11-15T21:05:04Z"
		},
		{
			"checksumSHA1": "/k7k6eJDkxXx6K9Zpo/OwNm58XM=",
			"path": "golang.org/x/net/internal/timeseries",
			"revision": "f2499483f923065a842d38eb4c7f1927e6fc6e6d",
			"revisionTime": "2017-01-14T04:22:49Z"
		},
		{
			"checksumSHA1": "3xyuaSNmClqG4YWC7g0isQIbUTc=",
			"path": "golang.org/x/net/lex/httplex",
			"revision": "f2499483f923065a842d38eb4c7f1927e6fc6e6d",
			"revisionTime": "2017-01-14T04:22:49Z"
		},
		{
			"checksumSHA1": "AmZIW67T/HUlTTflTmOIy6jdq74=",
			"path": "golang.org/x/net/publicsuffix",
			"revision": "4971afdc2f162e82d185353533d3cf16188a9f4e",
			"revisionTime": "2016-11-15T21:05:04Z"
		},
		{
			"checksumSHA1": "GQHKESPeCcAsnerZPtHadvKUIzs=",
			"path": "golang.org/x/net/trace",
			"revision": "f2499483f923065a842d38eb4c7f1927e6fc6e6d",
			"revisionTime": "2017-01-14T04:22:49Z"
		},
		{
			"checksumSHA1": "hyK05cmzm+vPH1OO+F1AkvES3sw=",
			"path": "golang.org/x/oauth2",
			"revision": "314dd2c0bf3ebd592ec0d20847d27e79d0dbe8dd",
			"revisionTime": "2016-12-14T09:25:55Z"
		},
		{
			"checksumSHA1": "rEzA1cW2NdfF9ndGQHTNzE5+mF4=",
			"path": "golang.org/x/oauth2/google",
			"revision": "314dd2c0bf3ebd592ec0d20847d27e79d0dbe8dd",
			"revisionTime": "2016-12-14T09:25:55Z"
		},
		{
			"checksumSHA1": "2/1PJ6nxegIPdmFoqugDSlpjEfQ=",
			"path": "golang.org/x/oauth2/internal",
			"revision": "2897dcade18a126645f1368de827f1e613a60049"
		},
		{
			"checksumSHA1": "huVltYnXdRFDJLgp/ZP9IALzG7g=",
			"path": "golang.org/x/oauth2/jws",
			"revision": "314dd2c0bf3ebd592ec0d20847d27e79d0dbe8dd",
			"revisionTime": "2016-12-14T09:25:55Z"
		},
		{
			"checksumSHA1": "/eV4E08BY+f1ZikiR7OOMJAj3m0=",
			"path": "golang.org/x/oauth2/jwt",
			"revision": "314dd2c0bf3ebd592ec0d20847d27e79d0dbe8dd",
			"revisionTime": "2016-12-14T09:25:55Z"
		},
		{
			"checksumSHA1": "uTQtOqR0ePMMcvuvAIksiIZxhqU=",
			"path": "golang.org/x/sys/unix",
			"revision": "d75a52659825e75fff6158388dddc6a5b04f9ba5",
			"revisionTime": "2016-12-14T18:38:57Z"
		},
		{
			"checksumSHA1": "fpW2dhGFC6SrVzipJx7fjg2DIH8=",
			"path": "golang.org/x/sys/windows",
			"revision": "b699b7032584f0953262cb2788a0ca19bb494703",
			"revisionTime": "2016-11-10T11:58:56Z"
		},
		{
			"checksumSHA1": "kv3jbPJGCczHVQ7g51am1MxlD1c=",
			"path": "golang.org/x/text/internal/gen",
			"revision": "4687d739464a2d0af89a25be0318456e0776f3ef",
			"revisionTime": "2017-02-23T06:09:55Z"
		},
		{
			"checksumSHA1": "47nwiUyVBY2RKoEGXmCSvusY4Js=",
			"path": "golang.org/x/text/internal/triegen",
			"revision": "4687d739464a2d0af89a25be0318456e0776f3ef",
			"revisionTime": "2017-02-23T06:09:55Z"
		},
		{
			"checksumSHA1": "Yd5wMObzagIfCiKLpZbtBIrOUA4=",
			"path": "golang.org/x/text/internal/ucd",
			"revision": "4687d739464a2d0af89a25be0318456e0776f3ef",
			"revisionTime": "2017-02-23T06:09:55Z"
		},
		{
			"checksumSHA1": "ziMb9+ANGRJSSIuxYdRbA+cDRBQ=",
			"path": "golang.org/x/text/transform",
			"revision": "4687d739464a2d0af89a25be0318456e0776f3ef",
			"revisionTime": "2017-02-23T06:09:55Z"
		},
		{
			"checksumSHA1": "i14IZXKECObKRUNvTr7xivSL1IU=",
			"path": "golang.org/x/text/unicode/cldr",
			"revision": "4687d739464a2d0af89a25be0318456e0776f3ef",
			"revisionTime": "2017-02-23T06:09:55Z"
		},
		{
			"checksumSHA1": "7Hjtgu1Yu+Ks0cKf2ldRhXAu/LE=",
			"path": "golang.org/x/text/unicode/norm",
			"revision": "4687d739464a2d0af89a25be0318456e0776f3ef",
			"revisionTime": "2017-02-23T06:09:55Z"
		},
		{
			"checksumSHA1": "DVLYAo9qL2EilduyXwBKMqL44U4=",
			"path": "golang.org/x/text/width",
			"revision": "4687d739464a2d0af89a25be0318456e0776f3ef",
			"revisionTime": "2017-02-23T06:09:55Z"
		},
		{
			"checksumSHA1": "FEzQdhqmb6aqGL1lKnjOcUHIGSY=",
			"path": "google.golang.org/api/bigquery/v2",
			"revision": "16ab375f94503bfa0d19db78e96bffbe1a34354f",
			"revisionTime": "2017-03-20T22:51:23Z"
		},
		{
			"checksumSHA1": "I9nlJJGeNBvWlH7FLtRscT6NJhw=",
			"path": "google.golang.org/api/cloudbilling/v1",
			"revision": "c8d75a8ec737f9b8b1ed2676c28feedbe21f543f",
			"revisionTime": "2016-11-21T18:05:46Z"
		},
		{
			"checksumSHA1": "SIsWfZXQERRErpy9TD1ETop72uU=",
			"path": "google.golang.org/api/cloudresourcemanager/v1",
			"revision": "3cc2e591b550923a2c5f0ab5a803feda924d5823",
			"revisionTime": "2016-11-27T23:54:21Z"
		},
		{
			"checksumSHA1": "a3xBCGUHttHW7+VrTk8bqxU6pOY=",
			"path": "google.golang.org/api/compute/v1",
			"revision": "8840436417f044055c16fc7e4018f08484f52839",
			"revisionTime": "2017-01-13T00:03:17Z"
		},
		{
			"checksumSHA1": "lAMqZyc46cU5WaRuw4mVHFXpvps=",
			"path": "google.golang.org/api/container/v1",
			"revision": "64485db7e8c8be51e572801d06cdbcfadd3546c1",
			"revisionTime": "2017-02-23T23:41:36Z"
		},
		{
			"checksumSHA1": "JYl35km48fLrIx7YUtzcgd4J7Rk=",
			"path": "google.golang.org/api/dns/v1",
			"revision": "3cc2e591b550923a2c5f0ab5a803feda924d5823",
			"revisionTime": "2016-11-27T23:54:21Z"
		},
		{
			"checksumSHA1": "C7k1pbU/WU4CBoBwA4EBUnV/iek=",
			"path": "google.golang.org/api/gensupport",
			"revision": "64485db7e8c8be51e572801d06cdbcfadd3546c1",
			"revisionTime": "2017-02-23T23:41:36Z"
		},
		{
			"checksumSHA1": "yQREK/OWrz9PLljbr127+xFk6J0=",
			"path": "google.golang.org/api/googleapi",
			"revision": "3f131f305a2ae45080e71fdb780128cc92e8745e",
			"revisionTime": "2016-08-05T04:28:55Z"
		},
		{
			"checksumSHA1": "ii4ET3JHk3vkMUEcg+9t/1RZSUU=",
			"path": "google.golang.org/api/googleapi/internal/uritemplates",
			"revision": "3f131f305a2ae45080e71fdb780128cc92e8745e",
			"revisionTime": "2016-08-05T04:28:55Z"
		},
		{
			"checksumSHA1": "+u3FeHSXeRJZzw52OZsT3wUPb24=",
			"path": "google.golang.org/api/iam/v1",
			"revision": "3cc2e591b550923a2c5f0ab5a803feda924d5823",
			"revisionTime": "2016-11-27T23:54:21Z"
		},
		{
			"checksumSHA1": "34BpqXixb+aV4iuOioQeSej255Y=",
			"path": "google.golang.org/api/pubsub/v1",
			"revision": "3cc2e591b550923a2c5f0ab5a803feda924d5823",
			"revisionTime": "2016-11-27T23:54:21Z"
		},
		{
			"checksumSHA1": "4xiJmsULiSTn2iO4zUYtMgJqJSQ=",
			"path": "google.golang.org/api/servicemanagement/v1",
			"revision": "c8d75a8ec737f9b8b1ed2676c28feedbe21f543f",
			"revisionTime": "2016-11-21T18:05:46Z"
		},
		{
			"checksumSHA1": "moKPpECJZQR/mANGD26E7Pbxn4I=",
			"path": "google.golang.org/api/sqladmin/v1beta4",
			"revision": "3cc2e591b550923a2c5f0ab5a803feda924d5823",
			"revisionTime": "2016-11-27T23:54:21Z"
		},
		{
			"checksumSHA1": "xygm9BwoCg7vc0PPgAPdxNKJ38c=",
			"path": "google.golang.org/api/storage/v1",
			"revision": "3cc2e591b550923a2c5f0ab5a803feda924d5823",
			"revisionTime": "2016-11-27T23:54:21Z"
		},
		{
			"checksumSHA1": "NU7Al7Ud5MQZxti3Pv6YgVrzLrM=",
			"path": "google.golang.org/appengine",
			"revision": "b667a5000b082e49c6c6d16867d376a12e9490cd"
		},
		{
			"checksumSHA1": "Zua2XgndHWwG0TzbTuWEIN3MNFM=",
			"path": "google.golang.org/appengine/internal",
			"revision": "b667a5000b082e49c6c6d16867d376a12e9490cd"
		},
		{
			"checksumSHA1": "Hw61H0EXl+UjZDOEWTHroG1if98=",
			"path": "google.golang.org/appengine/internal/app_identity",
			"revision": "b667a5000b082e49c6c6d16867d376a12e9490cd"
		},
		{
			"checksumSHA1": "jn1QD8l5L2prhFu4TBr5UJGWv+U=",
			"path": "google.golang.org/appengine/internal/base",
			"revision": "b667a5000b082e49c6c6d16867d376a12e9490cd"
		},
		{
			"checksumSHA1": "d7gnJPecSOiGmS5PAvkcb2H0fR8=",
			"path": "google.golang.org/appengine/internal/datastore",
			"revision": "b667a5000b082e49c6c6d16867d376a12e9490cd"
		},
		{
			"checksumSHA1": "AhjFXWn4iHHXdzrCthekxNrpSrY=",
			"path": "google.golang.org/appengine/internal/log",
			"revision": "b667a5000b082e49c6c6d16867d376a12e9490cd"
		},
		{
			"checksumSHA1": "SMX6dQeiRYDMMYgw8yTvIgzvJWU=",
			"path": "google.golang.org/appengine/internal/modules",
			"revision": "b667a5000b082e49c6c6d16867d376a12e9490cd"
		},
		{
			"checksumSHA1": "qE60x+fVEJSg88w1HjKK59aevyo=",
			"path": "google.golang.org/appengine/internal/remote_api",
			"revision": "b667a5000b082e49c6c6d16867d376a12e9490cd"
		},
		{
			"checksumSHA1": "epHwh7hDQSYzDowPIbw8vnLzPS0=",
			"path": "google.golang.org/grpc",
			"revision": "50955793b0183f9de69bd78e2ec251cf20aab121",
			"revisionTime": "2017-01-11T19:10:52Z"
		},
		{
			"checksumSHA1": "08icuA15HRkdYCt6H+Cs90RPQsY=",
			"path": "google.golang.org/grpc/codes",
			"revision": "50955793b0183f9de69bd78e2ec251cf20aab121",
			"revisionTime": "2017-01-11T19:10:52Z"
		},
		{
			"checksumSHA1": "AGkvu7gY1jWK7v5s9a8qLlH2gcQ=",
			"path": "google.golang.org/grpc/credentials",
			"revision": "50955793b0183f9de69bd78e2ec251cf20aab121",
			"revisionTime": "2017-01-11T19:10:52Z"
		},
		{
			"checksumSHA1": "3Lt5hNAG8qJAYSsNghR5uA1zQns=",
			"path": "google.golang.org/grpc/grpclog",
			"revision": "50955793b0183f9de69bd78e2ec251cf20aab121",
			"revisionTime": "2017-01-11T19:10:52Z"
		},
		{
			"checksumSHA1": "T3Q0p8kzvXFnRkMaK/G8mCv6mc0=",
			"path": "google.golang.org/grpc/internal",
			"revision": "50955793b0183f9de69bd78e2ec251cf20aab121",
			"revisionTime": "2017-01-11T19:10:52Z"
		},
		{
			"checksumSHA1": "XXpD8+S3gLrfmCLOf+RbxblOQkU=",
			"path": "google.golang.org/grpc/metadata",
			"revision": "50955793b0183f9de69bd78e2ec251cf20aab121",
			"revisionTime": "2017-01-11T19:10:52Z"
		},
		{
			"checksumSHA1": "4GSUFhOQ0kdFlBH4D5OTeKy78z0=",
			"path": "google.golang.org/grpc/naming",
			"revision": "50955793b0183f9de69bd78e2ec251cf20aab121",
			"revisionTime": "2017-01-11T19:10:52Z"
		},
		{
			"checksumSHA1": "3RRoLeH6X2//7tVClOVzxW2bY+E=",
			"path": "google.golang.org/grpc/peer",
			"revision": "50955793b0183f9de69bd78e2ec251cf20aab121",
			"revisionTime": "2017-01-11T19:10:52Z"
		},
		{
			"checksumSHA1": "wzkOAxlah+y75EpH0QVgzb8hdfc=",
			"path": "google.golang.org/grpc/stats",
			"revision": "50955793b0183f9de69bd78e2ec251cf20aab121",
			"revisionTime": "2017-01-11T19:10:52Z"
		},
		{
			"checksumSHA1": "N0TftT6/CyWqp6VRi2DqDx60+Fo=",
			"path": "google.golang.org/grpc/tap",
			"revision": "50955793b0183f9de69bd78e2ec251cf20aab121",
			"revisionTime": "2017-01-11T19:10:52Z"
		},
		{
			"checksumSHA1": "yHpUeGwKoqqwd3cbEp3lkcnvft0=",
			"path": "google.golang.org/grpc/transport",
			"revision": "50955793b0183f9de69bd78e2ec251cf20aab121",
			"revisionTime": "2017-01-11T19:10:52Z"
		},
		{
			"checksumSHA1": "6f8MEU31llHM1sLM/GGH4/Qxu0A=",
			"path": "gopkg.in/inf.v0",
			"revision": "3887ee99ecf07df5b447e9b00d9c0b2adaa9f3e4",
			"revisionTime": "2015-09-11T12:57:57Z"
		},
		{
			"checksumSHA1": "v0plVTBSyu5TvzfwHWNBe5/eZZo=",
			"comment": "v1.8.5",
			"path": "gopkg.in/ini.v1",
			"revision": "766e555c68dc8bda90d197ee8946c37519c19409",
			"revisionTime": "2017-01-17T13:00:17Z"
		},
		{
			"checksumSHA1": "IOhjrvLMN5Mw8PeiRF/xAfSxvew=",
			"path": "gopkg.in/ns1/ns1-go.v2",
			"revision": "5bff869d22e76e3699281eaa61d9d285216f321a",
			"revisionTime": "2017-03-21T12:56:04Z"
		},
		{
			"checksumSHA1": "e7eKqt/2RnmGPYJtcJd4IY2M/DU=",
			"path": "gopkg.in/ns1/ns1-go.v2/rest",
			"revision": "5bff869d22e76e3699281eaa61d9d285216f321a",
			"revisionTime": "2017-03-21T12:56:04Z"
		},
		{
			"checksumSHA1": "euh1cYwe0t2erigdvOMueyniPH0=",
			"path": "gopkg.in/ns1/ns1-go.v2/rest/model",
			"revision": "5bff869d22e76e3699281eaa61d9d285216f321a",
			"revisionTime": "2017-03-21T12:56:04Z"
		},
		{
			"checksumSHA1": "tdMxXKsUHn3yZpur14ZNLMVyQJM=",
			"path": "gopkg.in/ns1/ns1-go.v2/rest/model/account",
			"revision": "5bff869d22e76e3699281eaa61d9d285216f321a",
			"revisionTime": "2017-03-21T12:56:04Z"
		},
		{
			"checksumSHA1": "gBVND8veklEQV0gxF3lERV6mSZk=",
			"path": "gopkg.in/ns1/ns1-go.v2/rest/model/data",
			"revision": "5bff869d22e76e3699281eaa61d9d285216f321a",
			"revisionTime": "2017-03-21T12:56:04Z"
		},
		{
			"checksumSHA1": "GbL7ThrBZfKs1lhzguxzscIynac=",
			"path": "gopkg.in/ns1/ns1-go.v2/rest/model/dns",
			"revision": "5bff869d22e76e3699281eaa61d9d285216f321a",
			"revisionTime": "2017-03-21T12:56:04Z"
		},
		{
			"checksumSHA1": "CuurmNep8iMdYFodxRxAeewowsQ=",
			"path": "gopkg.in/ns1/ns1-go.v2/rest/model/filter",
			"revision": "5bff869d22e76e3699281eaa61d9d285216f321a",
			"revisionTime": "2017-03-21T12:56:04Z"
		},
		{
			"checksumSHA1": "B0C8F5th11AHl1fo8k0I8+DvrjE=",
			"path": "gopkg.in/ns1/ns1-go.v2/rest/model/monitor",
			"revision": "5bff869d22e76e3699281eaa61d9d285216f321a",
			"revisionTime": "2017-03-21T12:56:04Z"
		},
		{
			"checksumSHA1": "mkLQOQwQwoUc9Kr9+PaVGrKUzI4=",
			"path": "gopkg.in/resty.v0",
			"revision": "24dc7ba4bc1ef9215048b28e7248f99c42901db5",
			"revisionTime": "2016-11-01T17:03:53Z"
		},
		{
			"checksumSHA1": "fALlQNY1fM99NesfLJ50KguWsio=",
			"path": "gopkg.in/yaml.v2",
			"revision": "cd8b52f8269e0feb286dfeef29f8fe4d5b397e0b",
			"revisionTime": "2017-04-07T17:21:22Z"
		},
		{
			"checksumSHA1": "OcJdNALtPXoFOieAZjznhm7ufuU=",
			"path": "gopkg.in/zorkian/go-datadog-api.v2",
			"revision": "f005bb24262365e93726b94d89e6cd8a26a7455e",
			"revisionTime": "2017-02-20T05:26:33Z"
		},
		{
			"checksumSHA1": "7Moak3A23GAQIGxMBNwdHng8ZUk=",
			"path": "k8s.io/apiserver/pkg/features",
			"revision": "f5134760969bc1bb7457ac717f329538208174e6",
			"revisionTime": "2017-02-23T16:14:39Z"
		},
		{
			"checksumSHA1": "eD47gRCYqFRXXw4CdIqIbGnJid8=",
			"path": "k8s.io/apiserver/pkg/util/feature",
			"revision": "f5134760969bc1bb7457ac717f329538208174e6",
			"revisionTime": "2017-02-23T16:14:39Z"
		},
		{
			"checksumSHA1": "7AJnegJy/B9YU9VnaSjbmwo7bxA=",
			"path": "k8s.io/kubernetes/pkg/api",
			"revision": "029c3a408176b55c30846f0faedf56aae5992e9b",
			"revisionTime": "2017-02-15T06:33:32Z",
			"version": "v1.5.3",
			"versionExact": "v1.5.3"
		},
		{
			"checksumSHA1": "yTgKpHz2CFFN/lMP9Evm87rvYkM=",
			"path": "k8s.io/kubernetes/pkg/api/endpoints",
			"revision": "029c3a408176b55c30846f0faedf56aae5992e9b",
			"revisionTime": "2017-02-15T06:33:32Z",
			"version": "v1.5.3",
			"versionExact": "v1.5.3"
		},
		{
			"checksumSHA1": "4X0Ov/3JS85n222SqSb9qmp3OTs=",
			"path": "k8s.io/kubernetes/pkg/api/errors",
			"revision": "029c3a408176b55c30846f0faedf56aae5992e9b",
			"revisionTime": "2017-02-15T06:33:32Z",
			"version": "v1.5.3",
			"versionExact": "v1.5.3"
		},
		{
			"checksumSHA1": "eulvkv6GAs9S2LUPse+Bya0YJUI=",
			"path": "k8s.io/kubernetes/pkg/api/install",
			"revision": "029c3a408176b55c30846f0faedf56aae5992e9b",
			"revisionTime": "2017-02-15T06:33:32Z",
			"version": "v1.5.3",
			"versionExact": "v1.5.3"
		},
		{
			"checksumSHA1": "hubZSXnm0NY2gKtcWaRSzgMIwnw=",
			"path": "k8s.io/kubernetes/pkg/api/meta",
			"revision": "029c3a408176b55c30846f0faedf56aae5992e9b",
			"revisionTime": "2017-02-15T06:33:32Z",
			"version": "v1.5.3",
			"versionExact": "v1.5.3"
		},
		{
			"checksumSHA1": "dT754PgyeJQh0g1zT9gYm8I2lFc=",
			"path": "k8s.io/kubernetes/pkg/api/meta/metatypes",
			"revision": "029c3a408176b55c30846f0faedf56aae5992e9b",
			"revisionTime": "2017-02-15T06:33:32Z",
			"version": "v1.5.3",
			"versionExact": "v1.5.3"
		},
		{
			"checksumSHA1": "YU331KDG4VxRBuD4zFoE9LNj3t4=",
			"path": "k8s.io/kubernetes/pkg/api/pod",
			"revision": "029c3a408176b55c30846f0faedf56aae5992e9b",
			"revisionTime": "2017-02-15T06:33:32Z",
			"version": "v1.5.3",
			"versionExact": "v1.5.3"
		},
		{
			"checksumSHA1": "glESePhq3u+sf13SpTzJ9ict/T4=",
			"path": "k8s.io/kubernetes/pkg/api/resource",
			"revision": "029c3a408176b55c30846f0faedf56aae5992e9b",
			"revisionTime": "2017-02-15T06:33:32Z",
			"version": "v1.5.3",
			"versionExact": "v1.5.3"
		},
		{
			"checksumSHA1": "dYhk2yrh+k3G3APFuYx5vF8Rmw0=",
			"path": "k8s.io/kubernetes/pkg/api/service",
			"revision": "029c3a408176b55c30846f0faedf56aae5992e9b",
			"revisionTime": "2017-02-15T06:33:32Z",
			"version": "v1.5.3",
			"versionExact": "v1.5.3"
		},
		{
			"checksumSHA1": "kgSrbsYhDwcpuGpFFiQClIq5I0w=",
			"path": "k8s.io/kubernetes/pkg/api/unversioned",
			"revision": "029c3a408176b55c30846f0faedf56aae5992e9b",
			"revisionTime": "2017-02-15T06:33:32Z",
			"version": "v1.5.3",
			"versionExact": "v1.5.3"
		},
		{
			"checksumSHA1": "S3bCRWM0uMVXSas9JvKQdqfH76s=",
			"path": "k8s.io/kubernetes/pkg/api/unversioned/validation",
			"revision": "029c3a408176b55c30846f0faedf56aae5992e9b",
			"revisionTime": "2017-02-15T06:33:32Z",
			"version": "v1.5.3",
			"versionExact": "v1.5.3"
		},
		{
			"checksumSHA1": "Oe4S5Bk0mR5lU5mh6WsJfS5tNMU=",
			"path": "k8s.io/kubernetes/pkg/api/util",
			"revision": "029c3a408176b55c30846f0faedf56aae5992e9b",
			"revisionTime": "2017-02-15T06:33:32Z",
			"version": "v1.5.3",
			"versionExact": "v1.5.3"
		},
		{
			"checksumSHA1": "W5U8zCxHpibrVPlVv3YtNAG6mhI=",
			"path": "k8s.io/kubernetes/pkg/api/v1",
			"revision": "029c3a408176b55c30846f0faedf56aae5992e9b",
			"revisionTime": "2017-02-15T06:33:32Z",
			"version": "v1.5.3",
			"versionExact": "v1.5.3"
		},
		{
			"checksumSHA1": "h9jLBKF7NtXnJ+GRyG6NZJMNyZA=",
			"path": "k8s.io/kubernetes/pkg/api/validation",
			"revision": "029c3a408176b55c30846f0faedf56aae5992e9b",
			"revisionTime": "2017-02-15T06:33:32Z",
			"version": "v1.5.3",
			"versionExact": "v1.5.3"
		},
		{
			"checksumSHA1": "96gUSyImHFoeCmgTSNeupC3La5s=",
			"path": "k8s.io/kubernetes/pkg/api/validation/path",
			"revision": "029c3a408176b55c30846f0faedf56aae5992e9b",
			"revisionTime": "2017-02-15T06:33:32Z",
			"version": "v1.5.3",
			"versionExact": "v1.5.3"
		},
		{
			"checksumSHA1": "kebPD6fP95uyqKE5kb+n9ppRHBY=",
			"path": "k8s.io/kubernetes/pkg/apimachinery",
			"revision": "029c3a408176b55c30846f0faedf56aae5992e9b",
			"revisionTime": "2017-02-15T06:33:32Z",
			"version": "v1.5.3",
			"versionExact": "v1.5.3"
		},
		{
			"checksumSHA1": "cY+vtinP66O1oFwallVIVC7JhBA=",
			"path": "k8s.io/kubernetes/pkg/apimachinery/announced",
			"revision": "029c3a408176b55c30846f0faedf56aae5992e9b",
			"revisionTime": "2017-02-15T06:33:32Z",
			"version": "v1.5.3",
			"versionExact": "v1.5.3"
		},
		{
			"checksumSHA1": "JMipbmV7P7dVHbFeBtBHLNoj+o0=",
			"path": "k8s.io/kubernetes/pkg/apimachinery/registered",
			"revision": "029c3a408176b55c30846f0faedf56aae5992e9b",
			"revisionTime": "2017-02-15T06:33:32Z",
			"version": "v1.5.3",
			"versionExact": "v1.5.3"
		},
		{
			"checksumSHA1": "b9XDNW3so0uIxztWPyahaOT4NVU=",
			"path": "k8s.io/kubernetes/pkg/apis/apps",
			"revision": "029c3a408176b55c30846f0faedf56aae5992e9b",
			"revisionTime": "2017-02-15T06:33:32Z",
			"version": "v1.5.3",
			"versionExact": "v1.5.3"
		},
		{
			"checksumSHA1": "+rtwZlZDZDyQVDKfrwGuO0v7rqw=",
			"path": "k8s.io/kubernetes/pkg/apis/apps/install",
			"revision": "029c3a408176b55c30846f0faedf56aae5992e9b",
			"revisionTime": "2017-02-15T06:33:32Z",
			"version": "v1.5.3",
			"versionExact": "v1.5.3"
		},
		{
			"checksumSHA1": "dIyiFism++cFYEUlI5NnEIXH2X4=",
			"path": "k8s.io/kubernetes/pkg/apis/apps/v1beta1",
			"revision": "029c3a408176b55c30846f0faedf56aae5992e9b",
			"revisionTime": "2017-02-15T06:33:32Z",
			"version": "v1.5.3",
			"versionExact": "v1.5.3"
		},
		{
			"checksumSHA1": "yRU+r9RmQKz4Nk2lSFi3qkIcYAo=",
			"path": "k8s.io/kubernetes/pkg/apis/authentication",
			"revision": "029c3a408176b55c30846f0faedf56aae5992e9b",
			"revisionTime": "2017-02-15T06:33:32Z",
			"version": "v1.5.3",
			"versionExact": "v1.5.3"
		},
		{
			"checksumSHA1": "4pBWWMtBdo7mZM5KyX0isIdemEk=",
			"path": "k8s.io/kubernetes/pkg/apis/authentication/install",
			"revision": "029c3a408176b55c30846f0faedf56aae5992e9b",
			"revisionTime": "2017-02-15T06:33:32Z",
			"version": "v1.5.3",
			"versionExact": "v1.5.3"
		},
		{
			"checksumSHA1": "75Ylq9uIGBifEw5A/udLOaW+FFw=",
			"path": "k8s.io/kubernetes/pkg/apis/authentication/v1beta1",
			"revision": "029c3a408176b55c30846f0faedf56aae5992e9b",
			"revisionTime": "2017-02-15T06:33:32Z",
			"version": "v1.5.3",
			"versionExact": "v1.5.3"
		},
		{
			"checksumSHA1": "5ZmB/+5VnSmNS2SwXL3Qs/XIpm8=",
			"path": "k8s.io/kubernetes/pkg/apis/authorization",
			"revision": "029c3a408176b55c30846f0faedf56aae5992e9b",
			"revisionTime": "2017-02-15T06:33:32Z",
			"version": "v1.5.3",
			"versionExact": "v1.5.3"
		},
		{
			"checksumSHA1": "J71VEkijIPWe6qpvaJeRIzgUiVw=",
			"path": "k8s.io/kubernetes/pkg/apis/authorization/install",
			"revision": "029c3a408176b55c30846f0faedf56aae5992e9b",
			"revisionTime": "2017-02-15T06:33:32Z",
			"version": "v1.5.3",
			"versionExact": "v1.5.3"
		},
		{
			"checksumSHA1": "hZOdl8UePLafmty13eI4hD5/Me0=",
			"path": "k8s.io/kubernetes/pkg/apis/authorization/v1beta1",
			"revision": "029c3a408176b55c30846f0faedf56aae5992e9b",
			"revisionTime": "2017-02-15T06:33:32Z",
			"version": "v1.5.3",
			"versionExact": "v1.5.3"
		},
		{
			"checksumSHA1": "y6HGoYtslX6rGJS7pZRceWgt7uY=",
			"path": "k8s.io/kubernetes/pkg/apis/autoscaling",
			"revision": "029c3a408176b55c30846f0faedf56aae5992e9b",
			"revisionTime": "2017-02-15T06:33:32Z",
			"version": "v1.5.3",
			"versionExact": "v1.5.3"
		},
		{
			"checksumSHA1": "dCI5HE3zSEbgY90EntllTMzpc3Y=",
			"path": "k8s.io/kubernetes/pkg/apis/autoscaling/install",
			"revision": "029c3a408176b55c30846f0faedf56aae5992e9b",
			"revisionTime": "2017-02-15T06:33:32Z",
			"version": "v1.5.3",
			"versionExact": "v1.5.3"
		},
		{
			"checksumSHA1": "6xb90aZ14Tyc0CTAYayAFvFpj/w=",
			"path": "k8s.io/kubernetes/pkg/apis/autoscaling/v1",
			"revision": "029c3a408176b55c30846f0faedf56aae5992e9b",
			"revisionTime": "2017-02-15T06:33:32Z",
			"version": "v1.5.3",
			"versionExact": "v1.5.3"
		},
		{
			"checksumSHA1": "g5bWGy3Fs0vDBPB4UF61lKXlWOU=",
			"path": "k8s.io/kubernetes/pkg/apis/batch",
			"revision": "029c3a408176b55c30846f0faedf56aae5992e9b",
			"revisionTime": "2017-02-15T06:33:32Z",
			"version": "v1.5.3",
			"versionExact": "v1.5.3"
		},
		{
			"checksumSHA1": "roV3Ai9b/LL7gm1wIGl2dBa7ihU=",
			"path": "k8s.io/kubernetes/pkg/apis/batch/install",
			"revision": "029c3a408176b55c30846f0faedf56aae5992e9b",
			"revisionTime": "2017-02-15T06:33:32Z",
			"version": "v1.5.3",
			"versionExact": "v1.5.3"
		},
		{
			"checksumSHA1": "Oev93LX7yq6LoFCmc5FnZYvtWac=",
			"path": "k8s.io/kubernetes/pkg/apis/batch/v1",
			"revision": "029c3a408176b55c30846f0faedf56aae5992e9b",
			"revisionTime": "2017-02-15T06:33:32Z",
			"version": "v1.5.3",
			"versionExact": "v1.5.3"
		},
		{
			"checksumSHA1": "Kd2xP3NTZQgHI5tYaP58fi5rar4=",
			"path": "k8s.io/kubernetes/pkg/apis/batch/v2alpha1",
			"revision": "029c3a408176b55c30846f0faedf56aae5992e9b",
			"revisionTime": "2017-02-15T06:33:32Z",
			"version": "v1.5.3",
			"versionExact": "v1.5.3"
		},
		{
			"checksumSHA1": "JVI8K9CS6kKf/euBY1qfZ4FXZu0=",
			"path": "k8s.io/kubernetes/pkg/apis/certificates",
			"revision": "029c3a408176b55c30846f0faedf56aae5992e9b",
			"revisionTime": "2017-02-15T06:33:32Z",
			"version": "v1.5.3",
			"versionExact": "v1.5.3"
		},
		{
			"checksumSHA1": "pJm01Ms+ADr1eHNzmOeq8QOwxd8=",
			"path": "k8s.io/kubernetes/pkg/apis/certificates/install",
			"revision": "029c3a408176b55c30846f0faedf56aae5992e9b",
			"revisionTime": "2017-02-15T06:33:32Z",
			"version": "v1.5.3",
			"versionExact": "v1.5.3"
		},
		{
			"checksumSHA1": "uvMThbn4PJqiZEcKXfXXv7vpm0E=",
			"path": "k8s.io/kubernetes/pkg/apis/certificates/v1alpha1",
			"revision": "029c3a408176b55c30846f0faedf56aae5992e9b",
			"revisionTime": "2017-02-15T06:33:32Z",
			"version": "v1.5.3",
			"versionExact": "v1.5.3"
		},
		{
			"checksumSHA1": "4RG5Dn16LrMWQASLnW2rE5n9NPY=",
			"path": "k8s.io/kubernetes/pkg/apis/extensions",
			"revision": "029c3a408176b55c30846f0faedf56aae5992e9b",
			"revisionTime": "2017-02-15T06:33:32Z",
			"version": "v1.5.3",
			"versionExact": "v1.5.3"
		},
		{
			"checksumSHA1": "YGEWAJzIkw+Rt7cnCxTtWYAadYA=",
			"path": "k8s.io/kubernetes/pkg/apis/extensions/install",
			"revision": "029c3a408176b55c30846f0faedf56aae5992e9b",
			"revisionTime": "2017-02-15T06:33:32Z",
			"version": "v1.5.3",
			"versionExact": "v1.5.3"
		},
		{
			"checksumSHA1": "GiLeVPTUAr3xCPXZlX3vBqC7Hgg=",
			"path": "k8s.io/kubernetes/pkg/apis/extensions/v1beta1",
			"revision": "029c3a408176b55c30846f0faedf56aae5992e9b",
			"revisionTime": "2017-02-15T06:33:32Z",
			"version": "v1.5.3",
			"versionExact": "v1.5.3"
		},
		{
			"checksumSHA1": "wUqUriLNs8q6mgRbjPrEdwWirAg=",
			"path": "k8s.io/kubernetes/pkg/apis/policy",
			"revision": "029c3a408176b55c30846f0faedf56aae5992e9b",
			"revisionTime": "2017-02-15T06:33:32Z",
			"version": "v1.5.3",
			"versionExact": "v1.5.3"
		},
		{
			"checksumSHA1": "+7K/CgzXokYP7mgj0bIgmlPbo/Y=",
			"path": "k8s.io/kubernetes/pkg/apis/policy/install",
			"revision": "029c3a408176b55c30846f0faedf56aae5992e9b",
			"revisionTime": "2017-02-15T06:33:32Z",
			"version": "v1.5.3",
			"versionExact": "v1.5.3"
		},
		{
			"checksumSHA1": "crxYn8smM6TPeDO6PuePiyTWcJ8=",
			"path": "k8s.io/kubernetes/pkg/apis/policy/v1beta1",
			"revision": "029c3a408176b55c30846f0faedf56aae5992e9b",
			"revisionTime": "2017-02-15T06:33:32Z",
			"version": "v1.5.3",
			"versionExact": "v1.5.3"
		},
		{
			"checksumSHA1": "6IPSRaNwKcv24l3jGYtZblN3p14=",
			"path": "k8s.io/kubernetes/pkg/apis/rbac",
			"revision": "029c3a408176b55c30846f0faedf56aae5992e9b",
			"revisionTime": "2017-02-15T06:33:32Z",
			"version": "v1.5.3",
			"versionExact": "v1.5.3"
		},
		{
			"checksumSHA1": "DMJzOf1662i3l0xwbNNyk6+8Kqs=",
			"path": "k8s.io/kubernetes/pkg/apis/rbac/install",
			"revision": "029c3a408176b55c30846f0faedf56aae5992e9b",
			"revisionTime": "2017-02-15T06:33:32Z",
			"version": "v1.5.3",
			"versionExact": "v1.5.3"
		},
		{
			"checksumSHA1": "OxNoYmd4n+7Obcvx/RPaRBjNauk=",
			"path": "k8s.io/kubernetes/pkg/apis/rbac/v1alpha1",
			"revision": "029c3a408176b55c30846f0faedf56aae5992e9b",
			"revisionTime": "2017-02-15T06:33:32Z",
			"version": "v1.5.3",
			"versionExact": "v1.5.3"
		},
		{
			"checksumSHA1": "kMO+B8BEiJwIEnUkOZ7ecjdfquU=",
			"path": "k8s.io/kubernetes/pkg/apis/storage",
			"revision": "029c3a408176b55c30846f0faedf56aae5992e9b",
			"revisionTime": "2017-02-15T06:33:32Z",
			"version": "v1.5.3",
			"versionExact": "v1.5.3"
		},
		{
			"checksumSHA1": "vX1UwueMeofRBpxG6Pal6b/B+KE=",
			"path": "k8s.io/kubernetes/pkg/apis/storage/install",
			"revision": "029c3a408176b55c30846f0faedf56aae5992e9b",
			"revisionTime": "2017-02-15T06:33:32Z",
			"version": "v1.5.3",
			"versionExact": "v1.5.3"
		},
		{
			"checksumSHA1": "BAZ81+xDafBt230fQewAdozFvOo=",
			"path": "k8s.io/kubernetes/pkg/apis/storage/v1beta1",
			"revision": "029c3a408176b55c30846f0faedf56aae5992e9b",
			"revisionTime": "2017-02-15T06:33:32Z",
			"version": "v1.5.3",
			"versionExact": "v1.5.3"
		},
		{
			"checksumSHA1": "1vZA24cUk1EktHxbwGoVlPh2MXM=",
			"path": "k8s.io/kubernetes/pkg/auth/user",
			"revision": "029c3a408176b55c30846f0faedf56aae5992e9b",
			"revisionTime": "2017-02-15T06:33:32Z",
			"version": "v1.5.3",
			"versionExact": "v1.5.3"
		},
		{
			"checksumSHA1": "DwUkQeGOyctoYMqg/QbdEuTzLWE=",
			"path": "k8s.io/kubernetes/pkg/capabilities",
			"revision": "cff3c99613fda9d4b1dc0d959cb528326ee4416c",
			"revisionTime": "2017-02-26T16:10:02Z"
		},
		{
			"checksumSHA1": "QNBGekG5aiFIkuaTHX0DTgKLyiE=",
			"path": "k8s.io/kubernetes/pkg/client/clientset_generated/release_1_5",
			"revision": "029c3a408176b55c30846f0faedf56aae5992e9b",
			"revisionTime": "2017-02-15T06:33:32Z",
			"version": "v1.5.3",
			"versionExact": "v1.5.3"
		},
		{
			"checksumSHA1": "e99/FZcIDFyWWq4ATDS3IDf7Msc=",
			"path": "k8s.io/kubernetes/pkg/client/clientset_generated/release_1_5/typed/apps/v1beta1",
			"revision": "029c3a408176b55c30846f0faedf56aae5992e9b",
			"revisionTime": "2017-02-15T06:33:32Z",
			"version": "v1.5.3",
			"versionExact": "v1.5.3"
		},
		{
			"checksumSHA1": "YKgwno9UFJBBs0XeQ0Wq1o3TVPU=",
			"path": "k8s.io/kubernetes/pkg/client/clientset_generated/release_1_5/typed/authentication/v1beta1",
			"revision": "029c3a408176b55c30846f0faedf56aae5992e9b",
			"revisionTime": "2017-02-15T06:33:32Z",
			"version": "v1.5.3",
			"versionExact": "v1.5.3"
		},
		{
			"checksumSHA1": "d7fg4pr1Qq6I+cNJg0R8dJGeqVM=",
			"path": "k8s.io/kubernetes/pkg/client/clientset_generated/release_1_5/typed/authorization/v1beta1",
			"revision": "029c3a408176b55c30846f0faedf56aae5992e9b",
			"revisionTime": "2017-02-15T06:33:32Z",
			"version": "v1.5.3",
			"versionExact": "v1.5.3"
		},
		{
			"checksumSHA1": "vy/bC4bgegT54GkVO5C0OvMktLA=",
			"path": "k8s.io/kubernetes/pkg/client/clientset_generated/release_1_5/typed/autoscaling/v1",
			"revision": "029c3a408176b55c30846f0faedf56aae5992e9b",
			"revisionTime": "2017-02-15T06:33:32Z",
			"version": "v1.5.3",
			"versionExact": "v1.5.3"
		},
		{
			"checksumSHA1": "ARP5umoiwXm+l08s16OuBMAr5hs=",
			"path": "k8s.io/kubernetes/pkg/client/clientset_generated/release_1_5/typed/batch/v1",
			"revision": "029c3a408176b55c30846f0faedf56aae5992e9b",
			"revisionTime": "2017-02-15T06:33:32Z",
			"version": "v1.5.3",
			"versionExact": "v1.5.3"
		},
		{
			"checksumSHA1": "1tU06j4nkkttL5mX/t25fQoiNmU=",
			"path": "k8s.io/kubernetes/pkg/client/clientset_generated/release_1_5/typed/batch/v2alpha1",
			"revision": "029c3a408176b55c30846f0faedf56aae5992e9b",
			"revisionTime": "2017-02-15T06:33:32Z",
			"version": "v1.5.3",
			"versionExact": "v1.5.3"
		},
		{
			"checksumSHA1": "G6m+NwqpnxLYT2br4heNwxSwdLc=",
			"path": "k8s.io/kubernetes/pkg/client/clientset_generated/release_1_5/typed/certificates/v1alpha1",
			"revision": "029c3a408176b55c30846f0faedf56aae5992e9b",
			"revisionTime": "2017-02-15T06:33:32Z",
			"version": "v1.5.3",
			"versionExact": "v1.5.3"
		},
		{
			"checksumSHA1": "6lbMI/6RRvPQNTCjSFGXR2DqRgk=",
			"path": "k8s.io/kubernetes/pkg/client/clientset_generated/release_1_5/typed/core/v1",
			"revision": "029c3a408176b55c30846f0faedf56aae5992e9b",
			"revisionTime": "2017-02-15T06:33:32Z",
			"version": "v1.5.3",
			"versionExact": "v1.5.3"
		},
		{
			"checksumSHA1": "enLcY34rEH8hNlov1ir3gIZwRAk=",
			"path": "k8s.io/kubernetes/pkg/client/clientset_generated/release_1_5/typed/extensions/v1beta1",
			"revision": "029c3a408176b55c30846f0faedf56aae5992e9b",
			"revisionTime": "2017-02-15T06:33:32Z",
			"version": "v1.5.3",
			"versionExact": "v1.5.3"
		},
		{
			"checksumSHA1": "HbEQjJa4TKq+EU3bTQSpNW+DlhM=",
			"path": "k8s.io/kubernetes/pkg/client/clientset_generated/release_1_5/typed/policy/v1beta1",
			"revision": "029c3a408176b55c30846f0faedf56aae5992e9b",
			"revisionTime": "2017-02-15T06:33:32Z",
			"version": "v1.5.3",
			"versionExact": "v1.5.3"
		},
		{
			"checksumSHA1": "y2SKfILjgw1kBA8N2rWaGWisMag=",
			"path": "k8s.io/kubernetes/pkg/client/clientset_generated/release_1_5/typed/rbac/v1alpha1",
			"revision": "029c3a408176b55c30846f0faedf56aae5992e9b",
			"revisionTime": "2017-02-15T06:33:32Z",
			"version": "v1.5.3",
			"versionExact": "v1.5.3"
		},
		{
			"checksumSHA1": "dTaOV07V742bjFTDmpdJ/wWQ+2k=",
			"path": "k8s.io/kubernetes/pkg/client/clientset_generated/release_1_5/typed/storage/v1beta1",
			"revision": "029c3a408176b55c30846f0faedf56aae5992e9b",
			"revisionTime": "2017-02-15T06:33:32Z",
			"version": "v1.5.3",
			"versionExact": "v1.5.3"
		},
		{
			"checksumSHA1": "GRRsJl3XxY6S3ei+59Yj5Wg5LBo=",
			"path": "k8s.io/kubernetes/pkg/client/metrics",
			"revision": "029c3a408176b55c30846f0faedf56aae5992e9b",
			"revisionTime": "2017-02-15T06:33:32Z",
			"version": "v1.5.3",
			"versionExact": "v1.5.3"
		},
		{
			"checksumSHA1": "GoA+qh6v6qEmfd+QaeCb4nb3X3k=",
			"path": "k8s.io/kubernetes/pkg/client/restclient",
			"revision": "029c3a408176b55c30846f0faedf56aae5992e9b",
			"revisionTime": "2017-02-15T06:33:32Z",
			"version": "v1.5.3",
			"versionExact": "v1.5.3"
		},
		{
			"checksumSHA1": "/AKVotG5erAtWdqyI4i+16Uo7/I=",
			"path": "k8s.io/kubernetes/pkg/client/transport",
			"revision": "029c3a408176b55c30846f0faedf56aae5992e9b",
			"revisionTime": "2017-02-15T06:33:32Z",
			"version": "v1.5.3",
			"versionExact": "v1.5.3"
		},
		{
			"checksumSHA1": "BRmxBw/kUCrKtoJh51uvbJCRL7k=",
			"path": "k8s.io/kubernetes/pkg/client/typed/discovery",
			"revision": "029c3a408176b55c30846f0faedf56aae5992e9b",
			"revisionTime": "2017-02-15T06:33:32Z",
			"version": "v1.5.3",
			"versionExact": "v1.5.3"
		},
		{
			"checksumSHA1": "jg3QKZSDEh/UzRitEDanjxxdK6s=",
			"path": "k8s.io/kubernetes/pkg/client/unversioned/auth",
			"revision": ""
		},
		{
			"checksumSHA1": "T6wgLVdE/Sq32UEZ3pmmu5+VPqk=",
			"path": "k8s.io/kubernetes/pkg/client/unversioned/clientcmd",
			"revision": "029c3a408176b55c30846f0faedf56aae5992e9b",
			"revisionTime": "2017-02-15T06:33:32Z",
			"version": "v1.5.3",
			"versionExact": "v1.5.3"
		},
		{
			"checksumSHA1": "eQy5UHvKznEPCSeieLg06mYpChA=",
			"path": "k8s.io/kubernetes/pkg/client/unversioned/clientcmd/api",
			"revision": "029c3a408176b55c30846f0faedf56aae5992e9b",
			"revisionTime": "2017-02-15T06:33:32Z",
			"version": "v1.5.3",
			"versionExact": "v1.5.3"
		},
		{
			"checksumSHA1": "udfCxx4Sv09vhMsTZ4zbP51DD60=",
			"path": "k8s.io/kubernetes/pkg/client/unversioned/clientcmd/api/latest",
			"revision": "029c3a408176b55c30846f0faedf56aae5992e9b",
			"revisionTime": "2017-02-15T06:33:32Z",
			"version": "v1.5.3",
			"versionExact": "v1.5.3"
		},
		{
			"checksumSHA1": "+zDtokxOo1x0pkrYjPDNa5pjc/I=",
			"path": "k8s.io/kubernetes/pkg/client/unversioned/clientcmd/api/v1",
			"revision": "029c3a408176b55c30846f0faedf56aae5992e9b",
			"revisionTime": "2017-02-15T06:33:32Z",
			"version": "v1.5.3",
			"versionExact": "v1.5.3"
		},
		{
			"checksumSHA1": "PQLAsIqGt/oTxlJSS+HTPY+Ur4M=",
			"path": "k8s.io/kubernetes/pkg/conversion",
			"revision": "029c3a408176b55c30846f0faedf56aae5992e9b",
			"revisionTime": "2017-02-15T06:33:32Z",
			"version": "v1.5.3",
			"versionExact": "v1.5.3"
		},
		{
			"checksumSHA1": "KlxtGxQmQ8SrxZoFkByb4qs10Cc=",
			"path": "k8s.io/kubernetes/pkg/conversion/queryparams",
			"revision": "029c3a408176b55c30846f0faedf56aae5992e9b",
			"revisionTime": "2017-02-15T06:33:32Z",
			"version": "v1.5.3",
			"versionExact": "v1.5.3"
		},
		{
			"checksumSHA1": "tJOdN7PyF09mHrpWplVYO609sI8=",
			"path": "k8s.io/kubernetes/pkg/features",
			"revision": "cff3c99613fda9d4b1dc0d959cb528326ee4416c",
			"revisionTime": "2017-02-26T16:10:02Z"
		},
		{
			"checksumSHA1": "n22dqZqoIzhpTiW7WsteC+Zd4ww=",
			"path": "k8s.io/kubernetes/pkg/fields",
			"revision": "029c3a408176b55c30846f0faedf56aae5992e9b",
			"revisionTime": "2017-02-15T06:33:32Z",
			"version": "v1.5.3",
			"versionExact": "v1.5.3"
		},
		{
			"checksumSHA1": "eRvJw9o4AyfOAb18EiKZg4B4cDQ=",
			"path": "k8s.io/kubernetes/pkg/genericapiserver/openapi/common",
			"revision": "029c3a408176b55c30846f0faedf56aae5992e9b",
			"revisionTime": "2017-02-15T06:33:32Z",
			"version": "v1.5.3",
			"versionExact": "v1.5.3"
		},
		{
			"checksumSHA1": "sRbcqVjJnJOM79SwKpVGzb0cOME=",
			"path": "k8s.io/kubernetes/pkg/labels",
			"revision": "029c3a408176b55c30846f0faedf56aae5992e9b",
			"revisionTime": "2017-02-15T06:33:32Z",
			"version": "v1.5.3",
			"versionExact": "v1.5.3"
		},
		{
			"checksumSHA1": "1uuJcE5Q2tZgHHI3TQag4Ec+j30=",
			"path": "k8s.io/kubernetes/pkg/runtime",
			"revision": "029c3a408176b55c30846f0faedf56aae5992e9b",
			"revisionTime": "2017-02-15T06:33:32Z",
			"version": "v1.5.3",
			"versionExact": "v1.5.3"
		},
		{
			"checksumSHA1": "gpOm77qmaOvi7jYurOPuvjTJKJA=",
			"path": "k8s.io/kubernetes/pkg/runtime/serializer",
			"revision": "029c3a408176b55c30846f0faedf56aae5992e9b",
			"revisionTime": "2017-02-15T06:33:32Z",
			"version": "v1.5.3",
			"versionExact": "v1.5.3"
		},
		{
			"checksumSHA1": "Dc6iBuqxocyQVfr3EMSABEwzVEY=",
			"path": "k8s.io/kubernetes/pkg/runtime/serializer/json",
			"revision": "029c3a408176b55c30846f0faedf56aae5992e9b",
			"revisionTime": "2017-02-15T06:33:32Z",
			"version": "v1.5.3",
			"versionExact": "v1.5.3"
		},
		{
			"checksumSHA1": "AFN+1FP9Sof1Dl2QankaQw43Jnk=",
			"path": "k8s.io/kubernetes/pkg/runtime/serializer/protobuf",
			"revision": "029c3a408176b55c30846f0faedf56aae5992e9b",
			"revisionTime": "2017-02-15T06:33:32Z",
			"version": "v1.5.3",
			"versionExact": "v1.5.3"
		},
		{
			"checksumSHA1": "4K9j3WfJqsYxqQ6x9jWQi3vfK0A=",
			"path": "k8s.io/kubernetes/pkg/runtime/serializer/recognizer",
			"revision": "029c3a408176b55c30846f0faedf56aae5992e9b",
			"revisionTime": "2017-02-15T06:33:32Z",
			"version": "v1.5.3",
			"versionExact": "v1.5.3"
		},
		{
			"checksumSHA1": "XGDTXfLcUInGp81zJMGBo7NyZPo=",
			"path": "k8s.io/kubernetes/pkg/runtime/serializer/streaming",
			"revision": "029c3a408176b55c30846f0faedf56aae5992e9b",
			"revisionTime": "2017-02-15T06:33:32Z",
			"version": "v1.5.3",
			"versionExact": "v1.5.3"
		},
		{
			"checksumSHA1": "kQ9qkXWUosv+kp2W5YLhcEgdE+g=",
			"path": "k8s.io/kubernetes/pkg/runtime/serializer/versioning",
			"revision": "029c3a408176b55c30846f0faedf56aae5992e9b",
			"revisionTime": "2017-02-15T06:33:32Z",
			"version": "v1.5.3",
			"versionExact": "v1.5.3"
		},
		{
			"checksumSHA1": "JS1foKD2+ytR+8ioRzb894EGHBw=",
			"path": "k8s.io/kubernetes/pkg/security/apparmor",
			"revision": "cff3c99613fda9d4b1dc0d959cb528326ee4416c",
			"revisionTime": "2017-02-26T16:10:02Z"
		},
		{
			"checksumSHA1": "JoovLtllozmF5E6V55//mtxkS3U=",
			"path": "k8s.io/kubernetes/pkg/selection",
			"revision": "029c3a408176b55c30846f0faedf56aae5992e9b",
			"revisionTime": "2017-02-15T06:33:32Z",
			"version": "v1.5.3",
			"versionExact": "v1.5.3"
		},
		{
			"checksumSHA1": "bnRIAffIfBHVDKyXGjJyWhgsSwQ=",
			"path": "k8s.io/kubernetes/pkg/types",
			"revision": "029c3a408176b55c30846f0faedf56aae5992e9b",
			"revisionTime": "2017-02-15T06:33:32Z",
			"version": "v1.5.3",
			"versionExact": "v1.5.3"
		},
		{
			"checksumSHA1": "Yo6IHc04fxDeZ0iljf/nkzzEhfY=",
			"path": "k8s.io/kubernetes/pkg/util",
			"revision": "029c3a408176b55c30846f0faedf56aae5992e9b",
			"revisionTime": "2017-02-15T06:33:32Z",
			"version": "v1.5.3",
			"versionExact": "v1.5.3"
		},
		{
			"checksumSHA1": "pDEqSC4plF3zGTHZhHTc0eom9fc=",
			"path": "k8s.io/kubernetes/pkg/util/cert",
			"revision": "029c3a408176b55c30846f0faedf56aae5992e9b",
			"revisionTime": "2017-02-15T06:33:32Z",
			"version": "v1.5.3",
			"versionExact": "v1.5.3"
		},
		{
			"checksumSHA1": "yTj76geBwH+solrvuw4eFrTBZQI=",
			"path": "k8s.io/kubernetes/pkg/util/clock",
			"revision": "029c3a408176b55c30846f0faedf56aae5992e9b",
			"revisionTime": "2017-02-15T06:33:32Z",
			"version": "v1.5.3",
			"versionExact": "v1.5.3"
		},
		{
			"checksumSHA1": "9lYagUSPgmV/iiHV/ONEXeqFblc=",
			"path": "k8s.io/kubernetes/pkg/util/config",
			"revision": "029c3a408176b55c30846f0faedf56aae5992e9b",
			"revisionTime": "2017-02-15T06:33:32Z",
			"version": "v1.5.3",
			"versionExact": "v1.5.3"
		},
		{
			"checksumSHA1": "MfaCGqPJXEj29bpJ/cDAA1K9FE4=",
			"path": "k8s.io/kubernetes/pkg/util/errors",
			"revision": "029c3a408176b55c30846f0faedf56aae5992e9b",
			"revisionTime": "2017-02-15T06:33:32Z",
			"version": "v1.5.3",
			"versionExact": "v1.5.3"
		},
		{
			"checksumSHA1": "87wcfjBo3ikEPqzKOww3VRJ4DaQ=",
			"path": "k8s.io/kubernetes/pkg/util/flowcontrol",
			"revision": "029c3a408176b55c30846f0faedf56aae5992e9b",
			"revisionTime": "2017-02-15T06:33:32Z",
			"version": "v1.5.3",
			"versionExact": "v1.5.3"
		},
		{
			"checksumSHA1": "XpodtTHIZcUfBGPY5Ce9+Th1fLc=",
			"path": "k8s.io/kubernetes/pkg/util/framer",
			"revision": "029c3a408176b55c30846f0faedf56aae5992e9b",
			"revisionTime": "2017-02-15T06:33:32Z",
			"version": "v1.5.3",
			"versionExact": "v1.5.3"
		},
		{
			"checksumSHA1": "rvkgO7Yk+ISdyFyabs3nu2e4tIs=",
			"path": "k8s.io/kubernetes/pkg/util/hash",
			"revision": "029c3a408176b55c30846f0faedf56aae5992e9b",
			"revisionTime": "2017-02-15T06:33:32Z",
			"version": "v1.5.3",
			"versionExact": "v1.5.3"
		},
		{
			"checksumSHA1": "a0hqN01LyyiMrSTNTWC4QbMvkJQ=",
			"path": "k8s.io/kubernetes/pkg/util/homedir",
			"revision": "029c3a408176b55c30846f0faedf56aae5992e9b",
			"revisionTime": "2017-02-15T06:33:32Z",
			"version": "v1.5.3",
			"versionExact": "v1.5.3"
		},
		{
			"checksumSHA1": "UbwmQSffJLY0EuCx6L1wWKUiUoI=",
			"path": "k8s.io/kubernetes/pkg/util/integer",
			"revision": "029c3a408176b55c30846f0faedf56aae5992e9b",
			"revisionTime": "2017-02-15T06:33:32Z",
			"version": "v1.5.3",
			"versionExact": "v1.5.3"
		},
		{
			"checksumSHA1": "E3zTyUEG417fctBH6pKk8WJ2sa8=",
			"path": "k8s.io/kubernetes/pkg/util/intstr",
			"revision": "029c3a408176b55c30846f0faedf56aae5992e9b",
			"revisionTime": "2017-02-15T06:33:32Z",
			"version": "v1.5.3",
			"versionExact": "v1.5.3"
		},
		{
			"checksumSHA1": "JyvoD0i0H5/7hOqudshLp1IN814=",
			"path": "k8s.io/kubernetes/pkg/util/json",
			"revision": "029c3a408176b55c30846f0faedf56aae5992e9b",
			"revisionTime": "2017-02-15T06:33:32Z",
			"version": "v1.5.3",
			"versionExact": "v1.5.3"
		},
		{
			"checksumSHA1": "6Mv59UD8lnOIY7X0eYzekoBaEUo=",
			"path": "k8s.io/kubernetes/pkg/util/jsonpath",
			"revision": "029c3a408176b55c30846f0faedf56aae5992e9b",
			"revisionTime": "2017-02-15T06:33:32Z",
			"version": "v1.5.3",
			"versionExact": "v1.5.3"
		},
		{
			"checksumSHA1": "4nGlhT2sdfno9W+TJHdDDp62bpA=",
			"path": "k8s.io/kubernetes/pkg/util/labels",
			"revision": "029c3a408176b55c30846f0faedf56aae5992e9b",
			"revisionTime": "2017-02-15T06:33:32Z",
			"version": "v1.5.3",
			"versionExact": "v1.5.3"
		},
		{
			"checksumSHA1": "/odrhTTSYqRGeWRP/MKyWYipoAw=",
			"path": "k8s.io/kubernetes/pkg/util/net",
			"revision": "029c3a408176b55c30846f0faedf56aae5992e9b",
			"revisionTime": "2017-02-15T06:33:32Z",
			"version": "v1.5.3",
			"versionExact": "v1.5.3"
		},
		{
			"checksumSHA1": "D/GHEAK824gP9AuEI3ct2dRQ1I0=",
			"path": "k8s.io/kubernetes/pkg/util/net/sets",
			"revision": "029c3a408176b55c30846f0faedf56aae5992e9b",
			"revisionTime": "2017-02-15T06:33:32Z",
			"version": "v1.5.3",
			"versionExact": "v1.5.3"
		},
		{
			"checksumSHA1": "7cnboByPrgJAdMHsdDYmMV6Hy70=",
			"path": "k8s.io/kubernetes/pkg/util/parsers",
			"revision": "029c3a408176b55c30846f0faedf56aae5992e9b",
			"revisionTime": "2017-02-15T06:33:32Z",
			"version": "v1.5.3",
			"versionExact": "v1.5.3"
		},
		{
			"checksumSHA1": "uVEeDWSD5OQG0j8SToEID1mgfPU=",
			"path": "k8s.io/kubernetes/pkg/util/rand",
			"revision": "029c3a408176b55c30846f0faedf56aae5992e9b",
			"revisionTime": "2017-02-15T06:33:32Z",
			"version": "v1.5.3",
			"versionExact": "v1.5.3"
		},
		{
			"checksumSHA1": "DD3nxx8DxXL5FOmYRqk2YUAtsjw=",
			"path": "k8s.io/kubernetes/pkg/util/runtime",
			"revision": "029c3a408176b55c30846f0faedf56aae5992e9b",
			"revisionTime": "2017-02-15T06:33:32Z",
			"version": "v1.5.3",
			"versionExact": "v1.5.3"
		},
		{
			"checksumSHA1": "uEfZfBhDJD7rEL6/QA/0Ew3tLrg=",
			"path": "k8s.io/kubernetes/pkg/util/sets",
			"revision": "029c3a408176b55c30846f0faedf56aae5992e9b",
			"revisionTime": "2017-02-15T06:33:32Z",
			"version": "v1.5.3",
			"versionExact": "v1.5.3"
		},
		{
			"checksumSHA1": "7UVngBVSDfJGnQ0ojLaBH6GVcNU=",
			"path": "k8s.io/kubernetes/pkg/util/uuid",
			"revision": "029c3a408176b55c30846f0faedf56aae5992e9b",
			"revisionTime": "2017-02-15T06:33:32Z",
			"version": "v1.5.3",
			"versionExact": "v1.5.3"
		},
		{
			"checksumSHA1": "TRAMsHtV1a4SUI3ZP7hHhqGKKDY=",
			"path": "k8s.io/kubernetes/pkg/util/validation",
			"revision": "029c3a408176b55c30846f0faedf56aae5992e9b",
			"revisionTime": "2017-02-15T06:33:32Z",
			"version": "v1.5.3",
			"versionExact": "v1.5.3"
		},
		{
			"checksumSHA1": "880gm7Cp07mtYNIGkVK2AsN8feM=",
			"path": "k8s.io/kubernetes/pkg/util/validation/field",
			"revision": "029c3a408176b55c30846f0faedf56aae5992e9b",
			"revisionTime": "2017-02-15T06:33:32Z",
			"version": "v1.5.3",
			"versionExact": "v1.5.3"
		},
		{
			"checksumSHA1": "sb+d1yjxMy2pvZIqQUKxLESAh48=",
			"path": "k8s.io/kubernetes/pkg/util/wait",
			"revision": "029c3a408176b55c30846f0faedf56aae5992e9b",
			"revisionTime": "2017-02-15T06:33:32Z",
			"version": "v1.5.3",
			"versionExact": "v1.5.3"
		},
		{
			"checksumSHA1": "wN+ZRN37eQxTaiRN8AZMh5ebARc=",
			"path": "k8s.io/kubernetes/pkg/util/yaml",
			"revision": "029c3a408176b55c30846f0faedf56aae5992e9b",
			"revisionTime": "2017-02-15T06:33:32Z",
			"version": "v1.5.3",
			"versionExact": "v1.5.3"
		},
		{
			"checksumSHA1": "ZTs29B7ofjGgRUksU6fYbHvUXcw=",
			"path": "k8s.io/kubernetes/pkg/version",
			"revision": "029c3a408176b55c30846f0faedf56aae5992e9b",
			"revisionTime": "2017-02-15T06:33:32Z",
			"version": "v1.5.3",
			"versionExact": "v1.5.3"
		},
		{
			"checksumSHA1": "6TppCo6oCGlFCa28SSWz8KoRqqU=",
			"path": "k8s.io/kubernetes/pkg/watch",
			"revision": "029c3a408176b55c30846f0faedf56aae5992e9b",
			"revisionTime": "2017-02-15T06:33:32Z",
			"version": "v1.5.3",
			"versionExact": "v1.5.3"
		},
		{
			"checksumSHA1": "Mx5aYpqc6jCEpwu5Gr6fqrmIF6E=",
			"path": "k8s.io/kubernetes/pkg/watch/versioned",
			"revision": "029c3a408176b55c30846f0faedf56aae5992e9b",
			"revisionTime": "2017-02-15T06:33:32Z",
			"version": "v1.5.3",
			"versionExact": "v1.5.3"
		},
		{
			"checksumSHA1": "C6h5K8qUdxupVmHK0neuj+jU5+4=",
			"path": "k8s.io/kubernetes/plugin/pkg/client/auth",
			"revision": "029c3a408176b55c30846f0faedf56aae5992e9b",
			"revisionTime": "2017-02-15T06:33:32Z",
			"version": "v1.5.3",
			"versionExact": "v1.5.3"
		},
		{
			"checksumSHA1": "D2KoEsy1pCvf/jagcQN+V5voAvM=",
			"path": "k8s.io/kubernetes/plugin/pkg/client/auth/gcp",
			"revision": "029c3a408176b55c30846f0faedf56aae5992e9b",
			"revisionTime": "2017-02-15T06:33:32Z",
			"version": "v1.5.3",
			"versionExact": "v1.5.3"
		},
		{
			"checksumSHA1": "QP8OldDBFVJq4lMb+dSTIAEx74M=",
			"path": "k8s.io/kubernetes/plugin/pkg/client/auth/oidc",
			"revision": "029c3a408176b55c30846f0faedf56aae5992e9b",
			"revisionTime": "2017-02-15T06:33:32Z",
			"version": "v1.5.3",
			"versionExact": "v1.5.3"
		},
		{
			"checksumSHA1": "haFMs2C/F7XhP2+qGv9ljTUr0+E=",
			"path": "k8s.io/kubernetes/third_party/forked/golang/reflect",
			"revision": "17375fc59fff39135af63bd1750bb07c36ef873b",
			"revisionTime": "2017-02-23T17:37:09Z"
		},
		{
			"checksumSHA1": "zp6nzaQzlsBbK4+EycXD9seJPy0=",
			"path": "k8s.io/kubernetes/third_party/forked/golang/template",
			"revision": "17375fc59fff39135af63bd1750bb07c36ef873b",
			"revisionTime": "2017-02-23T17:37:09Z"
		}
	],
	"rootPath": "github.com/hashicorp/terraform"
}<|MERGE_RESOLUTION|>--- conflicted
+++ resolved
@@ -411,14 +411,12 @@
 			"revisionTime": "2016-11-15T02:49:42Z"
 		},
 		{
-<<<<<<< HEAD
 			"checksumSHA1": "Xzn4tBxMcpwF+/XTPuTp9VLA888=",
 			"path": "github.com/HX-Rd/namecheap",
 			"revision": "848e96cd4ec919db76de7ad304cdc48ae0ccb317",
 			"revisionTime": "2016-05-05T02:04:07Z"
 		},
 		{
-=======
 			"checksumSHA1": "pvmScnaMFuAVLTxxOWjhGZBgPkg=",
 			"path": "github.com/PuerkitoBio/urlesc",
 			"revision": "5bd2802263f21d8788851d5305584c82a5c75d7e",
@@ -426,7 +424,6 @@
 		},
 		{
 			"checksumSHA1": "ly9VLPE9GKo2U7mnbZyjb2LDQ3w=",
->>>>>>> 423bc0df
 			"path": "github.com/Unknwon/com",
 			"revision": "28b053d5a2923b87ce8c5a08f3af779894a72758",
 			"revisionTime": "2015-10-08T13:54:07Z"
@@ -1642,19 +1639,10 @@
 			"revisionTime": "2017-03-10T01:59:53Z"
 		},
 		{
-<<<<<<< HEAD
-			"path": "github.com/hashicorp/terraform/helper/hashcode",
-			"revision": ""
-		},
-		{
-			"path": "github.com/hashicorp/yamux",
-			"revision": "df949784da9ed028ee76df44652e42d37a09d7e4"
-=======
 			"checksumSHA1": "e7AW3YDVYJPKUjpqsB4AL9RRlTw=",
 			"path": "github.com/gophercloud/gophercloud/openstack/compute/v2/extensions/floatingips",
 			"revision": "0f64da0e36de86a0ca1a8f2fc1b0570a0d3f7504",
 			"revisionTime": "2017-03-10T01:59:53Z"
->>>>>>> 423bc0df
 		},
 		{
 			"checksumSHA1": "RWwUliHD65cWApdEo4ckOcPSArg=",
